--- conflicted
+++ resolved
@@ -109,13 +109,12 @@
 # Sarvam AI
 SARVAM_API_KEY=...
 
-<<<<<<< HEAD
 # Speechmatics
 SPEECHMATICS_API_KEY=...
-=======
+
+
 # SambaNova
 SAMBANOVA_API_KEY=...
 
 # Sentry
-SENTRY_DSN=...
->>>>>>> e1b0db75
+SENTRY_DSN=...