import logging
import os
import sys
from datetime import datetime
from pathlib import Path

# Configure logging
logging.basicConfig(level=logging.INFO, format="%(asctime)s - %(levelname)s - %(message)s")
logger = logging.getLogger("sphinx-build")

# Add source directory to path
docs_dir = Path(__file__).parent
project_root = docs_dir.parent.parent
sys.path.insert(0, str(project_root / "src"))

# Project information
project = "pipecat-ai"
current_year = datetime.now().year
copyright = f"2024-{current_year}, Daily" if current_year > 2024 else "2024, Daily"
author = "Daily"

# General configuration
extensions = [
    "sphinx.ext.autodoc",
    "sphinx.ext.napoleon",
    "sphinx.ext.viewcode",
    "sphinx.ext.intersphinx",
]

suppress_warnings = [
    "autodoc.mocked_object",
    "toc.not_included",
]

# Napoleon settings
napoleon_google_docstring = True
napoleon_include_init_with_doc = True

# AutoDoc settings
autodoc_default_options = {
    "members": True,
    "member-order": "bysource",
    "undoc-members": False,
    "exclude-members": "__weakref__,model_config",
    "show-inheritance": True,
}

# Mock imports for optional dependencies
autodoc_mock_imports = [
<<<<<<< HEAD
    "riva",
    "livekit",
    "pyht",  # Base PlayHT package
    "pyht.async_client",  # PlayHT specific imports
    "pyht.client",
    "pyht.protos",
    "pyht.protos.api_pb2",
    "pipecat_ai_playht",  # PlayHT wrapper
    "aiortc",
    "aiortc.mediastreams",
    "cv2",
    "av",
    "pyneuphonic",
    "mem0",
    "mlx_whisper",
    "anthropic",
    "assemblyai",
    "boto3",
    "azure",
    "cartesia",
    "deepgram",
    "elevenlabs",
    "fal",
    "gladia",
    "google",
    "krisp",
    "langchain",
    "lmnt",
    "murf",
    "noisereduce",
    "openpipe",
    "simli",
    "soundfile",
    "soniox",
=======
    # Krisp - has build issues on some platforms
>>>>>>> 68a4cf4c
    "pipecat_ai_krisp",
    "krisp",
    # System-specific GUI libraries
    "_tkinter",
    "tkinter",
    # Platform-specific audio libraries (if needed)
    "gi",
    "gi.require_version",
    "gi.repository",
    # OpenCV - sometimes has import issues during docs build
    "cv2",
    # Heavy ML packages excluded from ReadTheDocs
    # ultravox dependencies
    "vllm",
    "vllm.engine.arg_utils",
    # local-smart-turn dependencies
    "coremltools",
    "coremltools.models",
    "coremltools.models.MLModel",
    "torch",
    "torch.nn",
    "torch.nn.functional",
    "torchaudio",
    # moondream dependencies
    "transformers",
    "transformers.AutoTokenizer",
    "transformers.AutoFeatureExtractor",
    "AutoFeatureExtractor",
    "timm",
    "einops",
    "intel_extension_for_pytorch",
    "huggingface_hub",
    # riva dependencies
    "riva",
    "riva.client",
    "riva.client.Auth",
    "riva.client.ASRService",
    "riva.client.StreamingRecognitionConfig",
    "riva.client.RecognitionConfig",
    "riva.client.AudioEncoding",
    "riva.client.proto.riva_tts_pb2",
    "riva.client.SpeechSynthesisService",
    # MLX dependencies (Apple Silicon specific)
    "mlx",
    "mlx_whisper",  # Note: might need underscore format too
]

# HTML output settings
html_theme = "sphinx_rtd_theme"
html_static_path = ["_static"] if os.path.exists("_static") else []
autodoc_typehints = "signature"  # Show type hints in the signature only, not in the docstring
html_show_sphinx = False


def import_core_modules():
    """Import core pipecat modules for autodoc to discover."""
    core_modules = [
        "pipecat",
        "pipecat.frames",
        "pipecat.pipeline",
        "pipecat.processors",
        "pipecat.services",
        "pipecat.transports",
        "pipecat.audio",
        "pipecat.adapters",
        "pipecat.clocks",
        "pipecat.metrics",
        "pipecat.observers",
        "pipecat.runner",
        "pipecat.serializers",
        "pipecat.sync",
        "pipecat.transcriptions",
        "pipecat.utils",
    ]

    for module_name in core_modules:
        try:
            __import__(module_name)
            logger.info(f"Successfully imported {module_name}")
        except ImportError as e:
            logger.warning(f"Failed to import {module_name}: {e}")


def clean_title(title: str) -> str:
    """Automatically clean module titles."""
    # Remove everything after space (like 'module', 'processor', etc.)
    title = title.split(" ")[0]

    # Get the last part of the dot-separated path
    parts = title.split(".")
    title = parts[-1]

    return title


def setup(app):
    """Generate API documentation during Sphinx build."""
    from sphinx.ext.apidoc import main

    docs_dir = Path(__file__).parent
    project_root = docs_dir.parent.parent
    output_dir = str(docs_dir / "api")
    source_dir = str(project_root / "src" / "pipecat")

    # Clean existing files
    if Path(output_dir).exists():
        import shutil

        shutil.rmtree(output_dir)
        logger.info(f"Cleaned existing documentation in {output_dir}")

    logger.info(f"Generating API documentation...")
    logger.info(f"Output directory: {output_dir}")
    logger.info(f"Source directory: {source_dir}")

    excludes = [
        str(project_root / "src/pipecat/pipeline/to_be_updated"),
        str(project_root / "src/pipecat/examples"),
        str(project_root / "src/pipecat/tests"),
        "**/test_*.py",
        "**/tests/*.py",
    ]

    try:
        main(
            [
                "-f",  # Force overwriting
                "-e",  # Don't generate empty files
                "-M",  # Put module documentation before submodule documentation
                "--no-toc",  # Don't create a table of contents file
                "--separate",  # Put documentation for each module in its own page
                "--module-first",  # Module documentation before submodule documentation
                "--implicit-namespaces",  # Added: Handle implicit namespace packages
                "-o",
                output_dir,
                source_dir,
            ]
            + excludes
        )

        logger.info("API documentation generated successfully!")

        # Process generated RST files to update titles
        for rst_file in Path(output_dir).glob("**/*.rst"):  # Changed to recursive glob
            content = rst_file.read_text()
            lines = content.split("\n")

            # Find and clean up the title
            if lines and "=" in lines[1]:  # Title is typically the first line
                old_title = lines[0]
                new_title = clean_title(old_title)
                content = content.replace(old_title, new_title)
                rst_file.write_text(content)
                logger.info(f"Updated title: {old_title} -> {new_title}")

    except Exception as e:
        logger.error(f"Error generating API documentation: {e}", exc_info=True)


import_core_modules()<|MERGE_RESOLUTION|>--- conflicted
+++ resolved
@@ -47,7 +47,7 @@
 
 # Mock imports for optional dependencies
 autodoc_mock_imports = [
-<<<<<<< HEAD
+    # Krisp - has build issues on some platforms
     "riva",
     "livekit",
     "pyht",  # Base PlayHT package
@@ -82,9 +82,6 @@
     "simli",
     "soundfile",
     "soniox",
-=======
-    # Krisp - has build issues on some platforms
->>>>>>> 68a4cf4c
     "pipecat_ai_krisp",
     "krisp",
     # System-specific GUI libraries
