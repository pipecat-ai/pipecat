--- conflicted
+++ resolved
@@ -94,7 +94,6 @@
             self._transcriber.stream(audio)
         yield None
 
-<<<<<<< HEAD
     async def frame_dispatcher(self, frame, frame_type):
         if frame_type == "final":
             if self.vad_enabled:
@@ -104,7 +103,7 @@
                 await self.push_frame(UserStoppedSpeakingFrame())
         else:
             await self.push_frame(frame)
-=======
+
     @traced_stt
     async def _handle_transcription(
         self, transcript: str, is_final: bool, language: Optional[Language] = None
@@ -112,7 +111,6 @@
         """Handle a transcription result with tracing."""
         await self.stop_ttfb_metrics()
         await self.stop_processing_metrics()
->>>>>>> 04c02c9a
 
     async def _connect(self):
         """Establish a connection to the AssemblyAI real-time transcription service.
@@ -141,29 +139,18 @@
             is_final = isinstance(transcript, aai.RealtimeFinalTranscript)
             language = self._settings["language"]
 
-<<<<<<< HEAD
             frame_type = ""
-            if isinstance(transcript, aai.RealtimeFinalTranscript):
+            if is_final:
                 frame_type = "final"
-                frame = TranscriptionFrame(
-                    transcript.text, "", timestamp, self._settings["language"]
-                )
+                frame = TranscriptionFrame(transcript.text, "", timestamp, language)
             else:
                 frame_type = "interim"
-                frame = InterimTranscriptionFrame(
-                    transcript.text, "", timestamp, self._settings["language"]
-                )
-=======
-            if is_final:
-                frame = TranscriptionFrame(transcript.text, "", timestamp, language)
-            else:
                 frame = InterimTranscriptionFrame(transcript.text, "", timestamp, language)
 
             asyncio.run_coroutine_threadsafe(
                 self._handle_transcription(transcript.text, is_final, language),
                 self.get_event_loop(),
             )
->>>>>>> 04c02c9a
 
             # Schedule the coroutine to run in the main event loop
             # This is necessary because this callback runs in a different thread
