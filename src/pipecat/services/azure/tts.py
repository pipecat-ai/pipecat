--- conflicted
+++ resolved
@@ -53,7 +53,7 @@
     class InputParams(BaseModel):
         emphasis: Optional[str] = None
         language_code: Optional[str] = (
-            "en-US"  #FIXME: DEPRICATE THIS. necessary for compatibility with languages supported by azure but not by other service
+            "en-US"  # FIXME: DEPRICATE THIS. necessary for compatibility with languages supported by azure but not by other service
         )
         language: Optional[Language] = Language.EN_US
         pitch: Optional[str] = None
@@ -163,12 +163,8 @@
         self._speech_config = SpeechConfig(
             subscription=self._api_key,
             region=self._region,
-<<<<<<< HEAD
-            speech_recognition_language=self._settings["language_code"], # Use language instead after deprecating language_code
-=======
->>>>>>> ed743b55
-        )
-        self._speech_config.speech_synthesis_language = self._settings["language"]
+        )
+        self._speech_config.speech_synthesis_language = self._settings["language_code"]
         self._speech_config.set_speech_synthesis_output_format(
             sample_rate_to_output_format(self.sample_rate)
         )
