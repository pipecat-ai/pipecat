--- conflicted
+++ resolved
@@ -127,18 +127,14 @@
 
     def _on_handle_recognized(self, event):
         if event.result.reason == ResultReason.RecognizedSpeech and len(event.result.text) > 0:
-<<<<<<< HEAD
-            frame = TranscriptionFrame(event.result.text, "", time_now_iso8601())
+            language = getattr(event.result, "language", None) or self._settings.get("language")
+            frame = TranscriptionFrame(event.result.text, "", time_now_iso8601(), language)
+            asyncio.run_coroutine_threadsafe(
+                self._handle_transcription(event.result.text, True, language), self.get_event_loop()
+            )
             asyncio.run_coroutine_threadsafe(self.push_frame(frame), self.get_event_loop())
 
     def _on_handle_recognizing(self, event):
         if event.result.reason == ResultReason.RecognizingSpeech and len(event.result.text) > 0:
             frame = InterimTranscriptionFrame(event.result.text, "", time_now_iso8601())
-=======
-            language = getattr(event.result, "language", None) or self._settings.get("language")
-            frame = TranscriptionFrame(event.result.text, "", time_now_iso8601(), language)
-            asyncio.run_coroutine_threadsafe(
-                self._handle_transcription(event.result.text, True, language), self.get_event_loop()
-            )
->>>>>>> 04c02c9a
             asyncio.run_coroutine_threadsafe(self.push_frame(frame), self.get_event_loop())