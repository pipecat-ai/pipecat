#
# Copyright (c) 2024–2025, Daily
#
# SPDX-License-Identifier: BSD 2-Clause License
#

import base64
import json
import uuid
from typing import Any, AsyncGenerator, Dict, List, Literal, Optional, Tuple

import aiohttp
from loguru import logger
from pydantic import BaseModel

try:
    import websockets
    from websockets.asyncio.client import connect as websocket_connect
    from websockets.protocol import State
except ModuleNotFoundError as e:
    logger.error(f"Exception: {e}")
    logger.error("In order to use Inworld WebSocket TTS, you need to `pip install websockets`.")
    raise Exception(f"Missing module: {e}")

from pipecat.frames.frames import (
    CancelFrame,
    EndFrame,
    ErrorFrame,
    Frame,
    InterruptionFrame,
    StartFrame,
    TTSAudioRawFrame,
    TTSStartedFrame,
    TTSStoppedFrame,
)
from pipecat.processors.frame_processor import FrameDirection
from pipecat.services.tts_service import AudioContextWordTTSService, WordTTSService
from pipecat.utils.tracing.service_decorators import traced_tts

InworldTimestampType = Literal["WORD", "CHARACTER", "TIMESTAMP_TYPE_UNSPECIFIED"]


def calculate_word_times_from_inworld(
    timestamp_info: Dict[str, Any],
    cumulative_time: float,
    timestamp_type: str = "WORD",
) -> Tuple[List[Tuple[str, float]], float]:
    word_times: List[Tuple[str, float]] = []
    max_end_time = cumulative_time

    if timestamp_type == "WORD":
        alignment = timestamp_info.get("wordAlignment", {})
        words = alignment.get("words", [])
        start_times = alignment.get("wordStartTimeSeconds", [])
        end_times = alignment.get("wordEndTimeSeconds", [])

        if words and start_times and len(words) == len(start_times):
            for i, word in enumerate(words):
                word_start = cumulative_time + start_times[i]
                word_times.append((word, word_start))
                if end_times and i < len(end_times):
                    max_end_time = max(max_end_time, cumulative_time + end_times[i])

    elif timestamp_type == "CHARACTER":
        alignment = timestamp_info.get("characterAlignment", {})
        characters = alignment.get("characters", [])
        start_times = alignment.get("characterStartTimeSeconds", [])
        end_times = alignment.get("characterEndTimeSeconds", [])

        if characters and start_times and len(characters) == len(start_times):
            current_word = ""
            word_start_time = None

            for i, char in enumerate(characters):
                if char == " ":
                    if current_word and word_start_time is not None:
                        word_times.append((current_word, word_start_time))
                    current_word = ""
                    word_start_time = None
                else:
                    if word_start_time is None:
                        word_start_time = cumulative_time + start_times[i]
                    current_word += char

                if end_times and i < len(end_times):
                    max_end_time = max(max_end_time, cumulative_time + end_times[i])

            if current_word and word_start_time is not None:
                word_times.append((current_word, word_start_time))

    return (word_times, max_end_time)


class InworldTTSService(WordTTSService):
    """Inworld AI HTTP-based TTS service.

    Supports both streaming and non-streaming modes via the `streaming` parameter.
    Outputs LINEAR16 audio at configurable sample rates with word/character timestamps.
    """

    class InputParams(BaseModel):
        temperature: Optional[float] = None
        speaking_rate: Optional[float] = None
        timestamp_type: InworldTimestampType = "WORD"

    def __init__(
        self,
        *,
        api_key: str,
        aiohttp_session: aiohttp.ClientSession,
        voice_id: str = "Ashley",
        model: str = "inworld-tts-1",
        streaming: bool = True,
        sample_rate: Optional[int] = None,
        encoding: str = "LINEAR16",
        params: InputParams = None,
        **kwargs,
    ):
        super().__init__(
            push_text_frames=False,
            push_stop_frames=True,
            sample_rate=sample_rate,
            **kwargs,
        )

        params = params or InworldTTSService.InputParams()

        self._api_key = api_key
        self._session = aiohttp_session
        self._streaming = streaming
        self._timestamp_type = params.timestamp_type

        if streaming:
            self._base_url = "https://api.inworld.ai/tts/v1/voice:stream"
        else:
            self._base_url = "https://api.inworld.ai/tts/v1/voice"

        self._settings = {
            "voiceId": voice_id,
            "modelId": model,
            "audioConfig": {
                "audioEncoding": encoding,
                "sampleRateHertz": 0,
            },
        }

        if params.temperature is not None:
            self._settings["temperature"] = params.temperature
        if params.speaking_rate is not None:
            self._settings["audioConfig"]["speakingRate"] = params.speaking_rate

        self._cumulative_time = 0.0
        self._started = False

        self.set_voice(voice_id)
        self.set_model_name(model)

    def can_generate_metrics(self) -> bool:
        return True

    async def start(self, frame: StartFrame):
        await super().start(frame)
        self._settings["audioConfig"]["sampleRateHertz"] = self.sample_rate

    async def stop(self, frame: EndFrame):
        await super().stop(frame)

    async def cancel(self, frame: CancelFrame):
        await super().cancel(frame)

    async def push_frame(self, frame: Frame, direction: FrameDirection = FrameDirection.DOWNSTREAM):
        await super().push_frame(frame, direction)
        if isinstance(frame, (TTSStoppedFrame, InterruptionFrame)):
            self._started = False
            self._cumulative_time = 0.0
            if isinstance(frame, TTSStoppedFrame):
                await self.add_word_timestamps([("Reset", 0)])

    @traced_tts
    async def run_tts(self, text: str) -> AsyncGenerator[Frame, None]:
        logger.debug(f"{self}: Generating TTS [{text}] (streaming={self._streaming})")

        payload = {
            "text": text,
            "voiceId": self._settings["voiceId"],
            "modelId": self._settings["modelId"],
            "audioConfig": self._settings["audioConfig"],
        }

        if "temperature" in self._settings:
            payload["temperature"] = self._settings["temperature"]

        if self._timestamp_type != "TIMESTAMP_TYPE_UNSPECIFIED":
            payload["timestampType"] = self._timestamp_type

        headers = {
            "Authorization": f"Basic {self._api_key}",
            "Content-Type": "application/json",
        }

        try:
            await self.start_ttfb_metrics()

            if not self._started:
                self.start_word_timestamps()
                yield TTSStartedFrame()
                self._started = True
                self._cumulative_time = 0.0

            async with self._session.post(
                self._base_url, json=payload, headers=headers
            ) as response:
                if response.status != 200:
                    error_text = await response.text()
                    logger.error(f"Inworld API error: {error_text}")
                    yield ErrorFrame(error=f"Inworld API error: {error_text}")
                    return

                if self._streaming:
                    async for frame in self._process_streaming_response(response):
                        yield frame
                else:
                    async for frame in self._process_non_streaming_response(response):
                        yield frame

            await self.start_tts_usage_metrics(text)

        except Exception as e:
<<<<<<< HEAD
            logger.error(f"{self} exception: {e}")
            await self.push_error(ErrorFrame(error=f"{self} error: {e}"))
=======
            # ================================================================================
            # STEP 7: ERROR HANDLING
            # ================================================================================
            # Log any unexpected errors and notify the pipeline
            await self.push_error(error_msg=f"Unknown error occurred: {e}", exception=e)
>>>>>>> f41c3dcb
        finally:
            await self.stop_all_metrics()

    async def _process_streaming_response(
        self, response: aiohttp.ClientResponse
    ) -> AsyncGenerator[Frame, None]:
        buffer = ""

        async for chunk in response.content.iter_chunked(1024):
            buffer += chunk.decode("utf-8")

            while "\n" in buffer:
                line, buffer = buffer.split("\n", 1)
                line_str = line.strip()

                if not line_str:
                    continue

                try:
                    chunk_data = json.loads(line_str)

                    if "result" in chunk_data and "audioContent" in chunk_data["result"]:
                        await self.stop_ttfb_metrics()
                        async for frame in self._process_audio_chunk(
                            base64.b64decode(chunk_data["result"]["audioContent"])
                        ):
                            yield frame

                    if "result" in chunk_data and "timestampInfo" in chunk_data["result"]:
                        timestamp_info = chunk_data["result"]["timestampInfo"]
                        word_times, new_cumulative = calculate_word_times_from_inworld(
                            timestamp_info, self._cumulative_time, self._timestamp_type
                        )
                        if word_times:
                            await self.add_word_timestamps(word_times)
                            self._cumulative_time = new_cumulative

                except json.JSONDecodeError:
                    continue

    async def _process_non_streaming_response(
        self, response: aiohttp.ClientResponse
    ) -> AsyncGenerator[Frame, None]:
        response_data = await response.json()

        if "audioContent" not in response_data:
            logger.error("No audioContent in Inworld API response")
            yield ErrorFrame(error="No audioContent in response")
            return

        if "timestampInfo" in response_data:
            timestamp_info = response_data["timestampInfo"]
            word_times, new_cumulative = calculate_word_times_from_inworld(
                timestamp_info, self._cumulative_time, self._timestamp_type
            )
            if word_times:
                await self.add_word_timestamps(word_times)
                self._cumulative_time = new_cumulative

        audio_data = base64.b64decode(response_data["audioContent"])

        if len(audio_data) > 44 and audio_data.startswith(b"RIFF"):
            audio_data = audio_data[44:]

        chunk_size = self.chunk_size
        for i in range(0, len(audio_data), chunk_size):
            chunk = audio_data[i : i + chunk_size]
            if chunk:
                await self.stop_ttfb_metrics()
                yield TTSAudioRawFrame(
                    audio=chunk,
                    sample_rate=self.sample_rate,
                    num_channels=1,
                )

    async def _process_audio_chunk(self, audio_chunk: bytes) -> AsyncGenerator[Frame, None]:
        if not audio_chunk:
            return

        audio_data = audio_chunk

        if len(audio_chunk) > 44 and audio_chunk.startswith(b"RIFF"):
            audio_data = audio_chunk[44:]

        if audio_data:
            yield TTSAudioRawFrame(
                audio=audio_data,
                sample_rate=self.sample_rate,
                num_channels=1,
            )


class InworldWebsocketTTSService(AudioContextWordTTSService):
    """Inworld AI WebSocket-based TTS service.

    Uses bidirectional WebSocket for lower latency streaming. Supports multiple
    independent audio contexts per connection (max 5). Outputs LINEAR16 audio
    with word/character timestamps.
    """

    class InputParams(BaseModel):
        temperature: Optional[float] = None
        speaking_rate: Optional[float] = None
        apply_text_normalization: Optional[str] = None
        timestamp_type: InworldTimestampType = "WORD"
        max_buffer_delay_ms: Optional[int] = None
        buffer_char_threshold: Optional[int] = None

    def __init__(
        self,
        *,
        api_key: str,
        voice_id: str = "Ashley",
        model: str = "inworld-tts-1",
        url: str = "wss://api.inworld.ai/tts/v1/voice:streamBidirectional",
        sample_rate: Optional[int] = None,
        encoding: str = "LINEAR16",
        params: InputParams = None,
        **kwargs: Any,
    ):
        super().__init__(
            push_text_frames=False,
            push_stop_frames=True,
            pause_frame_processing=True,
            sample_rate=sample_rate,
            **kwargs,
        )

        params = params or InworldWebsocketTTSService.InputParams()

        self._api_key = api_key
        self._url = url
        self._timestamp_type = params.timestamp_type
        self._settings: Dict[str, Any] = {
            "voiceId": voice_id,
            "modelId": model,
            "audioConfig": {
                "audioEncoding": encoding,
                "sampleRateHertz": 0,
            },
        }

        if params.temperature is not None:
            self._settings["temperature"] = params.temperature
        if params.speaking_rate is not None:
            self._settings["audioConfig"]["speakingRate"] = params.speaking_rate
        if params.apply_text_normalization is not None:
            self._settings["applyTextNormalization"] = params.apply_text_normalization

        self._buffer_settings = {
            "maxBufferDelayMs": params.max_buffer_delay_ms,
            "bufferCharThreshold": params.buffer_char_threshold,
        }

        self._receive_task = None
        self._context_id = None
        self._started = False
        self._cumulative_time = 0.0

        self.set_voice(voice_id)
        self.set_model_name(model)

    def can_generate_metrics(self) -> bool:
        return True

    async def start(self, frame: StartFrame):
        await super().start(frame)
        self._settings["audioConfig"]["sampleRateHertz"] = self.sample_rate
        await self._connect()

    async def stop(self, frame: EndFrame):
        await super().stop(frame)
        await self._disconnect()

    async def cancel(self, frame: CancelFrame):
        await super().cancel(frame)
        await self._disconnect()

    async def flush_audio(self):
        if self._context_id:
            ctx_to_close = self._context_id
            self._context_id = None
            await self._send_close_context(ctx_to_close)

    async def push_frame(self, frame: Frame, direction: FrameDirection = FrameDirection.DOWNSTREAM):
        await super().push_frame(frame, direction)
        if isinstance(frame, (TTSStoppedFrame, InterruptionFrame)):
            self._started = False
            self._cumulative_time = 0.0
            if isinstance(frame, TTSStoppedFrame):
                await self.add_word_timestamps([("Reset", 0)])

    async def _handle_interruption(self, frame: InterruptionFrame, direction: FrameDirection):
        await super()._handle_interruption(frame, direction)

        if self._context_id and self._websocket:
            logger.trace(f"Closing context {self._context_id} due to interruption")
            try:
                await self._send_close_context(self._context_id)
            except Exception as e:
                logger.error(f"{self} exception: {e}")
                await self.push_error(ErrorFrame(error=f"{self} error: {e}"))
            self._context_id = None
            self._started = False
            self._cumulative_time = 0.0

    def _get_websocket(self):
        if self._websocket:
            return self._websocket
        raise Exception("Websocket not connected")

    async def _connect(self):
        await self._connect_websocket()

        if self._websocket and not self._receive_task:
            self._receive_task = self.create_task(self._receive_task_handler(self._report_error))

    async def _disconnect(self):
        if self._receive_task:
            await self.cancel_task(self._receive_task)
            self._receive_task = None

        await self._disconnect_websocket()

    async def _connect_websocket(self):
        try:
            if self._websocket and self._websocket.state is State.OPEN:
                return

            logger.debug("Connecting to Inworld WebSocket TTS")
            headers = [("Authorization", f"Basic {self._api_key}")]
            self._websocket = await websocket_connect(self._url, additional_headers=headers)
            await self._call_event_handler("on_connected")
        except Exception as e:
            logger.error(f"{self} connection exception: {e}")
            await self.push_error(ErrorFrame(error=f"{self} connection error: {e}"))
            self._websocket = None

    async def _disconnect_websocket(self):
        try:
            await self.stop_all_metrics()

            if self._websocket:
                logger.debug("Disconnecting from Inworld WebSocket TTS")
                if self._context_id:
                    try:
                        await self._send_close_context(self._context_id)
                    except Exception:
                        pass
                await self._websocket.close()
                logger.debug("Disconnected from Inworld WebSocket TTS")
        except Exception as e:
            logger.error(f"{self} exception: {e}")
            await self.push_error(ErrorFrame(error=f"{self} error: {e}"))
        finally:
            self._started = False
            self._context_id = None
            self._cumulative_time = 0.0
            self._websocket = None
            await self._call_event_handler("on_disconnected")

    async def _receive_messages(self):
        async for message in self._get_websocket():
            try:
                msg = json.loads(message)
            except json.JSONDecodeError:
                logger.warning(f"{self} received non-JSON message")
                continue

            result = msg.get("result", {})
            ctx_id = result.get("contextId") or result.get("context_id")

            status = result.get("status", {})
            if status.get("code", 0) != 0:
                error_msg = status.get("message", "Unknown error")
                await self.push_error(ErrorFrame(error=f"Inworld API error: {error_msg}"))
                continue

            if "error" in msg:
                await self.push_error(ErrorFrame(error=str(msg["error"])))
                continue

            audio_chunk = result.get("audioChunk", {})
            audio_b64 = audio_chunk.get("audioContent")

            if audio_b64:
                await self.stop_ttfb_metrics()
                self.start_word_timestamps()
                audio = base64.b64decode(audio_b64)
                if len(audio) > 44 and audio.startswith(b"RIFF"):
                    audio = audio[44:]
                frame = TTSAudioRawFrame(audio, self.sample_rate, 1)

                if ctx_id:
                    if not self.audio_context_available(ctx_id):
                        await self.create_audio_context(ctx_id)
                    await self.append_to_audio_context(ctx_id, frame)
                else:
                    await self.push_frame(frame)

            timestamp_info = result.get("timestampInfo")
            if timestamp_info:
                word_times, new_cumulative = calculate_word_times_from_inworld(
                    timestamp_info, self._cumulative_time, self._timestamp_type
                )
                if word_times:
                    await self.add_word_timestamps(word_times)
                    self._cumulative_time = new_cumulative

            if "flushCompleted" in result or "contextClosed" in result:
                if ctx_id and self.audio_context_available(ctx_id):
                    await self.remove_audio_context(ctx_id)
                await self.push_frame(TTSStoppedFrame())

    async def _send_context(self, context_id: str):
        create_config: Dict[str, Any] = {
            "voiceId": self._settings["voiceId"],
            "modelId": self._settings["modelId"],
            "audioConfig": self._settings["audioConfig"],
        }

        if "temperature" in self._settings:
            create_config["temperature"] = self._settings["temperature"]
        if "applyTextNormalization" in self._settings:
            create_config["applyTextNormalization"] = self._settings["applyTextNormalization"]
        if self._buffer_settings["maxBufferDelayMs"] is not None:
            create_config["maxBufferDelayMs"] = self._buffer_settings["maxBufferDelayMs"]
        if self._buffer_settings["bufferCharThreshold"] is not None:
            create_config["bufferCharThreshold"] = self._buffer_settings["bufferCharThreshold"]

        if self._timestamp_type != "TIMESTAMP_TYPE_UNSPECIFIED":
            create_config["timestampType"] = self._timestamp_type

        msg = {"create": create_config, "contextId": context_id}
        await self.send_with_retry(json.dumps(msg), self._report_error)

    async def _send_text(self, context_id: str, text: str):
        msg = {"send_text": {"text": text}, "contextId": context_id}
        await self.send_with_retry(json.dumps(msg), self._report_error)

    async def _send_flush(self, context_id: str):
        msg = {"flush_context": {}, "contextId": context_id}
        await self.send_with_retry(json.dumps(msg), self._report_error)

    async def _send_close_context(self, context_id: str):
        msg = {"close_context": {}, "contextId": context_id}
        await self.send_with_retry(json.dumps(msg), self._report_error)

    @traced_tts
    async def run_tts(self, text: str) -> AsyncGenerator[Frame, None]:
        logger.debug(f"{self}: Generating WebSocket TTS [{text}]")

        try:
            if not self._websocket or self._websocket.state is State.CLOSED:
                await self._connect()

            context_id = str(uuid.uuid4())
            if not self.audio_context_available(context_id):
                await self.create_audio_context(context_id)

            self._context_id = context_id

            if not self._started:
                await self.start_ttfb_metrics()
                self.start_word_timestamps()
                yield TTSStartedFrame()
                self._started = True
                self._cumulative_time = 0.0

            await self._send_context(context_id)
            await self._send_text(context_id, text)
            # Clear before close to prevent double-close on interruption
            self._context_id = None
            await self._send_close_context(context_id)
            await self.start_tts_usage_metrics(text)

            yield None
        except Exception as e:
            logger.error(f"{self} exception: {e}")
            yield ErrorFrame(error=f"{self} error: {e}")
            yield TTSStoppedFrame()<|MERGE_RESOLUTION|>--- conflicted
+++ resolved
@@ -226,16 +226,9 @@
             await self.start_tts_usage_metrics(text)
 
         except Exception as e:
-<<<<<<< HEAD
             logger.error(f"{self} exception: {e}")
             await self.push_error(ErrorFrame(error=f"{self} error: {e}"))
-=======
-            # ================================================================================
-            # STEP 7: ERROR HANDLING
-            # ================================================================================
-            # Log any unexpected errors and notify the pipeline
-            await self.push_error(error_msg=f"Unknown error occurred: {e}", exception=e)
->>>>>>> f41c3dcb
+
         finally:
             await self.stop_all_metrics()
 
