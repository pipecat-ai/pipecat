#
# Copyright (c) 2024–2025, Daily
#
# SPDX-License-Identifier: BSD 2-Clause License
#

import asyncio
import base64
import json
import warnings
from typing import Any, AsyncGenerator, Dict, Optional

import aiohttp
from loguru import logger

from pipecat.frames.frames import (
    CancelFrame,
    EndFrame,
    Frame,
    InterimTranscriptionFrame,
    StartFrame,
    TranscriptionFrame,
    TranslationFrame,
    UserStartedSpeakingFrame,
    UserStoppedSpeakingFrame,
)
from pipecat.services.gladia.config import GladiaInputParams
from pipecat.services.stt_service import STTService
from pipecat.transcriptions.language import Language
from pipecat.utils.time import time_now_iso8601
from pipecat.utils.tracing.service_decorators import traced_stt

try:
    import websockets
except ModuleNotFoundError as e:
    logger.error(f"Exception: {e}")
    logger.error("In order to use Gladia, you need to `pip install pipecat-ai[gladia]`.")
    raise Exception(f"Missing module: {e}")


def language_to_gladia_language(language: Language) -> Optional[str]:
    """Convert a Language enum to Gladia's language code format.

    Args:
        language: The Language enum value to convert

    Returns:
        The Gladia language code string or None if not supported
    """
    BASE_LANGUAGES = {
        Language.AF: "af",
        Language.AM: "am",
        Language.AR: "ar",
        Language.AS: "as",
        Language.AZ: "az",
        Language.BA: "ba",
        Language.BE: "be",
        Language.BG: "bg",
        Language.BN: "bn",
        Language.BO: "bo",
        Language.BR: "br",
        Language.BS: "bs",
        Language.CA: "ca",
        Language.CS: "cs",
        Language.CY: "cy",
        Language.DA: "da",
        Language.DE: "de",
        Language.EL: "el",
        Language.EN: "en",
        Language.ES: "es",
        Language.ET: "et",
        Language.EU: "eu",
        Language.FA: "fa",
        Language.FI: "fi",
        Language.FO: "fo",
        Language.FR: "fr",
        Language.GL: "gl",
        Language.GU: "gu",
        Language.HA: "ha",
        Language.HAW: "haw",
        Language.HE: "he",
        Language.HI: "hi",
        Language.HR: "hr",
        Language.HT: "ht",
        Language.HU: "hu",
        Language.HY: "hy",
        Language.ID: "id",
        Language.IS: "is",
        Language.IT: "it",
        Language.JA: "ja",
        Language.JV: "jv",
        Language.KA: "ka",
        Language.KK: "kk",
        Language.KM: "km",
        Language.KN: "kn",
        Language.KO: "ko",
        Language.LA: "la",
        Language.LB: "lb",
        Language.LN: "ln",
        Language.LO: "lo",
        Language.LT: "lt",
        Language.LV: "lv",
        Language.MG: "mg",
        Language.MI: "mi",
        Language.MK: "mk",
        Language.ML: "ml",
        Language.MN: "mn",
        Language.MR: "mr",
        Language.MS: "ms",
        Language.MT: "mt",
        Language.MY_MR: "mymr",
        Language.NE: "ne",
        Language.NL: "nl",
        Language.NN: "nn",
        Language.NO: "no",
        Language.OC: "oc",
        Language.PA: "pa",
        Language.PL: "pl",
        Language.PS: "ps",
        Language.PT: "pt",
        Language.RO: "ro",
        Language.RU: "ru",
        Language.SA: "sa",
        Language.SD: "sd",
        Language.SI: "si",
        Language.SK: "sk",
        Language.SL: "sl",
        Language.SN: "sn",
        Language.SO: "so",
        Language.SQ: "sq",
        Language.SR: "sr",
        Language.SU: "su",
        Language.SV: "sv",
        Language.SW: "sw",
        Language.TA: "ta",
        Language.TE: "te",
        Language.TG: "tg",
        Language.TH: "th",
        Language.TK: "tk",
        Language.TL: "tl",
        Language.TR: "tr",
        Language.TT: "tt",
        Language.UK: "uk",
        Language.UR: "ur",
        Language.UZ: "uz",
        Language.VI: "vi",
        Language.YI: "yi",
        Language.YO: "yo",
        Language.ZH: "zh",
    }

    result = BASE_LANGUAGES.get(language)

    # If not found in base languages, try to find the base language from a variant
    if not result:
        # Convert enum value to string and get the base language part (e.g. es-ES -> es)
        lang_str = str(language.value)
        base_code = lang_str.split("-")[0].lower()
        # Look up the base code in our supported languages
        result = base_code if base_code in BASE_LANGUAGES.values() else None

    return result


# Deprecation warning for nested InputParams
class _InputParamsDescriptor:
    """Descriptor for backward compatibility with deprecation warning."""

    def __get__(self, obj, objtype=None):
        warnings.warn(
            "GladiaSTTService.InputParams is deprecated and will be removed in a future version. "
            "Import and use GladiaInputParams directly instead.",
            DeprecationWarning,
            stacklevel=2,
        )
        return GladiaInputParams


class GladiaSTTService(STTService):
    """Speech-to-Text service using Gladia's API.

    This service connects to Gladia's WebSocket API for real-time transcription
    with support for multiple languages, custom vocabulary, and various processing options.

    For complete API documentation, see: https://docs.gladia.io/api-reference/v2/live/init
    """

    # Maintain backward compatibility
    InputParams = _InputParamsDescriptor()

    def __init__(
        self,
        *,
        api_key: str,
        url: str = "https://api.gladia.io/v2/live",
        confidence: float = 0.5,
        sample_rate: Optional[int] = None,
        model: str = "solaria-1",
<<<<<<< HEAD
        params: GladiaInputParams = GladiaInputParams(),
        vad_enabled: bool,
=======
        params: Optional[GladiaInputParams] = None,
>>>>>>> 2f8cb3ce
        **kwargs,
    ):
        """Initialize the Gladia STT service.

        Args:
            api_key: Gladia API key
            url: Gladia API URL
            confidence: Minimum confidence threshold for transcriptions
            sample_rate: Audio sample rate in Hz
            model: Model to use ("solaria-1", "solaria-mini-1", "fast",
                or "accurate")
            params: Additional configuration parameters
            vad_enabled: Push User Start/Stop frames
            **kwargs: Additional arguments passed to the STTService
        """
        super().__init__(sample_rate=sample_rate, **kwargs)

        params = params or GladiaInputParams()

        # Warn about deprecated language parameter if it's used
        if params.language is not None:
            warnings.warn(
                "The 'language' parameter is deprecated and will be removed in a future version. "
                "Use 'language_config' instead.",
                DeprecationWarning,
                stacklevel=2,
            )

        self._api_key = api_key
        self._url = url
        self.set_model_name(model)
        self._confidence = confidence
        self._params = params
        self._websocket = None
        self._receive_task = None
        self.vad_enabled = vad_enabled
        self._keepalive_task = None
        self._settings = {}

    def can_generate_metrics(self) -> bool:
        return True

    def language_to_service_language(self, language: Language) -> Optional[str]:
        """Convert pipecat Language enum to Gladia's language code."""
        return language_to_gladia_language(language)

    def _prepare_settings(self) -> Dict[str, Any]:
        settings = {
            "encoding": self._params.encoding or "wav/pcm",
            "bit_depth": self._params.bit_depth or 16,
            "sample_rate": self.sample_rate,
            "channels": self._params.channels or 1,
            "model": self._model_name,
        }

        # Add custom_metadata if provided
        if self._params.custom_metadata:
            settings["custom_metadata"] = self._params.custom_metadata

        # Add endpointing parameters if provided
        if self._params.endpointing is not None:
            settings["endpointing"] = self._params.endpointing
        if self._params.maximum_duration_without_endpointing is not None:
            settings["maximum_duration_without_endpointing"] = (
                self._params.maximum_duration_without_endpointing
            )

        # Add language configuration (prioritize language_config over deprecated language)
        if self._params.language_config:
            settings["language_config"] = self._params.language_config.model_dump(exclude_none=True)
        elif self._params.language:  # Backward compatibility for deprecated parameter
            language_code = self.language_to_service_language(self._params.language)
            if language_code:
                settings["language_config"] = {
                    "languages": [language_code],
                    "code_switching": False,
                }

        # Add pre_processing configuration if provided
        if self._params.pre_processing:
            settings["pre_processing"] = self._params.pre_processing.model_dump(exclude_none=True)

        # Add realtime_processing configuration if provided
        if self._params.realtime_processing:
            settings["realtime_processing"] = self._params.realtime_processing.model_dump(
                exclude_none=True
            )

        # Add messages_config if provided
        if self._params.messages_config:
            settings["messages_config"] = self._params.messages_config.model_dump(exclude_none=True)

        # Store settings for tracing
        self._settings = settings

        return settings

    async def start(self, frame: StartFrame):
        """Start the Gladia STT websocket connection."""
        await super().start(frame)
        if self._websocket:
            return
        settings = self._prepare_settings()
        response = await self._setup_gladia(settings)
        self._websocket = await websockets.connect(response["url"])
        if self._websocket and not self._receive_task:
            self._receive_task = self.create_task(self._receive_task_handler())
        if self._websocket and not self._keepalive_task:
            self._keepalive_task = self.create_task(self._keepalive_task_handler())

    async def stop(self, frame: EndFrame):
        """Stop the Gladia STT websocket connection."""
        await super().stop(frame)
        await self._send_stop_recording()

        if self._keepalive_task:
            await self.cancel_task(self._keepalive_task)
            self._keepalive_task = None

        if self._websocket:
            await self._websocket.close()
            self._websocket = None

        if self._receive_task:
            await self.wait_for_task(self._receive_task)
            self._receive_task = None

    async def cancel(self, frame: CancelFrame):
        """Cancel the Gladia STT websocket connection."""
        await super().cancel(frame)

        if self._keepalive_task:
            await self.cancel_task(self._keepalive_task)
            self._keepalive_task = None

        if self._websocket:
            await self._websocket.close()
            self._websocket = None

        if self._receive_task:
            await self.cancel_task(self._receive_task)
            self._receive_task = None

    async def run_stt(self, audio: bytes) -> AsyncGenerator[Frame, None]:
        """Run speech-to-text on audio data."""
        await self.start_ttfb_metrics()
        await self.start_processing_metrics()
        await self._send_audio(audio)
        yield None

    async def _setup_gladia(self, settings: Dict[str, Any]):
        async with aiohttp.ClientSession() as session:
            async with session.post(
                self._url,
                headers={"X-Gladia-Key": self._api_key, "Content-Type": "application/json"},
                json=settings,
            ) as response:
                if response.ok:
                    return await response.json()
                else:
                    error_text = await response.text()
                    logger.error(
                        f"Gladia error: {response.status}: {error_text or response.reason}"
                    )
                    raise Exception(
                        f"Failed to initialize Gladia session: {response.status} - {error_text}"
                    )

    @traced_stt
    async def _handle_transcription(
        self, transcript: str, is_final: bool, language: Optional[str] = None
    ):
        await self.stop_ttfb_metrics()
        await self.stop_processing_metrics()

    async def _send_audio(self, audio: bytes):
        data = base64.b64encode(audio).decode("utf-8")
        message = {"type": "audio_chunk", "data": {"chunk": data}}
        await self._websocket.send(json.dumps(message))

    async def _send_stop_recording(self):
        if self._websocket and not self._websocket.closed:
            await self._websocket.send(json.dumps({"type": "stop_recording"}))

    async def _keepalive_task_handler(self):
        """Send periodic empty audio chunks to keep the connection alive."""
        try:
            while True:
                # Send keepalive every 20 seconds (Gladia times out after 30 seconds)
                await asyncio.sleep(20)
                if self._websocket and not self._websocket.closed:
                    # Send an empty audio chunk as keepalive
                    empty_audio = b""
                    await self._send_audio(empty_audio)
                else:
                    logger.debug("Websocket closed, stopping keepalive")
                    break
        except websockets.exceptions.ConnectionClosed:
            logger.debug("Connection closed during keepalive")
        except Exception as e:
            logger.error(f"Error in Gladia keepalive task: {e}")

    async def _receive_task_handler(self):
        try:
            async for message in self._websocket:
                content = json.loads(message)
                if content["type"] == "transcript":
                    utterance = content["data"]["utterance"]
                    confidence = utterance.get("confidence", 0)
                    language = utterance["language"]
                    transcript = utterance["text"]
                    is_final = content["data"]["is_final"]
                    if confidence >= self._confidence and is_final:
                        if self.vad_enabled:
                            await self.push_frame(UserStartedSpeakingFrame())
                        await self.push_frame(
                            TranscriptionFrame(transcript, "", time_now_iso8601(), language)
                        )
                        logger.debug(f">> Gladia: {transcript}")
                        if self.vad_enabled:
                            await self.push_frame(UserStoppedSpeakingFrame())
                        await self._handle_transcription(
                            transcript=transcript,
                            is_final=is_final,
                            language=language,
                        )
                    else:
                        await self.push_frame(
                            InterimTranscriptionFrame(transcript, "", time_now_iso8601(), language)
                        )
                elif content["type"] == "translation":
                    translated_utterance = content["data"]["translated_utterance"]
                    original_language = content["data"]["original_language"]
                    translated_language = translated_utterance["language"]
                    confidence = translated_utterance.get("confidence", 0)
                    translation = translated_utterance["text"]
                    if translated_language != original_language and confidence >= self._confidence:
                        await self.push_frame(
                            TranslationFrame(
                                translation, "", time_now_iso8601(), translated_language
                            )
                        )
        except websockets.exceptions.ConnectionClosed:
            # Expected when closing the connection
            pass
        except Exception as e:
            logger.error(f"Error in Gladia WebSocket handler: {e}")<|MERGE_RESOLUTION|>--- conflicted
+++ resolved
@@ -196,12 +196,8 @@
         confidence: float = 0.5,
         sample_rate: Optional[int] = None,
         model: str = "solaria-1",
-<<<<<<< HEAD
-        params: GladiaInputParams = GladiaInputParams(),
+        params: Optional[GladiaInputParams] = None,
         vad_enabled: bool,
-=======
-        params: Optional[GladiaInputParams] = None,
->>>>>>> 2f8cb3ce
         **kwargs,
     ):
         """Initialize the Gladia STT service.
