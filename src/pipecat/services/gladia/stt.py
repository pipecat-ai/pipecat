#
# Copyright (c) 2024–2025, Daily
#
# SPDX-License-Identifier: BSD 2-Clause License
#

import asyncio
import base64
import json
import warnings
from typing import Any, AsyncGenerator, Dict, Optional

import aiohttp
from loguru import logger

from pipecat.frames.frames import (
    CancelFrame,
    EndFrame,
    Frame,
    InterimTranscriptionFrame,
    StartFrame,
    TranscriptionFrame,
<<<<<<< HEAD
    UserStartedSpeakingFrame,
    UserStoppedSpeakingFrame,
=======
    TranslationFrame,
>>>>>>> 04c02c9a
)
from pipecat.services.gladia.config import GladiaInputParams
from pipecat.services.stt_service import STTService
from pipecat.transcriptions.language import Language
from pipecat.utils.time import time_now_iso8601
from pipecat.utils.tracing.service_decorators import traced_stt

try:
    import websockets
except ModuleNotFoundError as e:
    logger.error(f"Exception: {e}")
    logger.error("In order to use Gladia, you need to `pip install pipecat-ai[gladia]`.")
    raise Exception(f"Missing module: {e}")


def language_to_gladia_language(language: Language) -> Optional[str]:
    """Convert a Language enum to Gladia's language code format.

    Args:
        language: The Language enum value to convert

    Returns:
        The Gladia language code string or None if not supported
    """
    BASE_LANGUAGES = {
        Language.AF: "af",
        Language.AM: "am",
        Language.AR: "ar",
        Language.AS: "as",
        Language.AZ: "az",
        Language.BA: "ba",
        Language.BE: "be",
        Language.BG: "bg",
        Language.BN: "bn",
        Language.BO: "bo",
        Language.BR: "br",
        Language.BS: "bs",
        Language.CA: "ca",
        Language.CS: "cs",
        Language.CY: "cy",
        Language.DA: "da",
        Language.DE: "de",
        Language.EL: "el",
        Language.EN: "en",
        Language.ES: "es",
        Language.ET: "et",
        Language.EU: "eu",
        Language.FA: "fa",
        Language.FI: "fi",
        Language.FO: "fo",
        Language.FR: "fr",
        Language.GL: "gl",
        Language.GU: "gu",
        Language.HA: "ha",
        Language.HAW: "haw",
        Language.HE: "he",
        Language.HI: "hi",
        Language.HR: "hr",
        Language.HT: "ht",
        Language.HU: "hu",
        Language.HY: "hy",
        Language.ID: "id",
        Language.IS: "is",
        Language.IT: "it",
        Language.JA: "ja",
        Language.JV: "jv",
        Language.KA: "ka",
        Language.KK: "kk",
        Language.KM: "km",
        Language.KN: "kn",
        Language.KO: "ko",
        Language.LA: "la",
        Language.LB: "lb",
        Language.LN: "ln",
        Language.LO: "lo",
        Language.LT: "lt",
        Language.LV: "lv",
        Language.MG: "mg",
        Language.MI: "mi",
        Language.MK: "mk",
        Language.ML: "ml",
        Language.MN: "mn",
        Language.MR: "mr",
        Language.MS: "ms",
        Language.MT: "mt",
        Language.MY_MR: "mymr",
        Language.NE: "ne",
        Language.NL: "nl",
        Language.NN: "nn",
        Language.NO: "no",
        Language.OC: "oc",
        Language.PA: "pa",
        Language.PL: "pl",
        Language.PS: "ps",
        Language.PT: "pt",
        Language.RO: "ro",
        Language.RU: "ru",
        Language.SA: "sa",
        Language.SD: "sd",
        Language.SI: "si",
        Language.SK: "sk",
        Language.SL: "sl",
        Language.SN: "sn",
        Language.SO: "so",
        Language.SQ: "sq",
        Language.SR: "sr",
        Language.SU: "su",
        Language.SV: "sv",
        Language.SW: "sw",
        Language.TA: "ta",
        Language.TE: "te",
        Language.TG: "tg",
        Language.TH: "th",
        Language.TK: "tk",
        Language.TL: "tl",
        Language.TR: "tr",
        Language.TT: "tt",
        Language.UK: "uk",
        Language.UR: "ur",
        Language.UZ: "uz",
        Language.VI: "vi",
        Language.YI: "yi",
        Language.YO: "yo",
        Language.ZH: "zh",
    }

    result = BASE_LANGUAGES.get(language)

    # If not found in base languages, try to find the base language from a variant
    if not result:
        # Convert enum value to string and get the base language part (e.g. es-ES -> es)
        lang_str = str(language.value)
        base_code = lang_str.split("-")[0].lower()
        # Look up the base code in our supported languages
        result = base_code if base_code in BASE_LANGUAGES.values() else None

    return result


# Deprecation warning for nested InputParams
class _InputParamsDescriptor:
    """Descriptor for backward compatibility with deprecation warning."""

    def __get__(self, obj, objtype=None):
        warnings.warn(
            "GladiaSTTService.InputParams is deprecated and will be removed in a future version. "
            "Import and use GladiaInputParams directly instead.",
            DeprecationWarning,
            stacklevel=2,
        )
        return GladiaInputParams


class GladiaSTTService(STTService):
    """Speech-to-Text service using Gladia's API.

    This service connects to Gladia's WebSocket API for real-time transcription
    with support for multiple languages, custom vocabulary, and various processing options.

    For complete API documentation, see: https://docs.gladia.io/api-reference/v2/live/init
    """

    # Maintain backward compatibility
    InputParams = _InputParamsDescriptor()

    def __init__(
        self,
        *,
        api_key: str,
        url: str = "https://api.gladia.io/v2/live",
        confidence: float = 0.5,
        sample_rate: Optional[int] = None,
        model: str = "solaria-1",
        params: GladiaInputParams = GladiaInputParams(),
        vad_enabled: bool,
        **kwargs,
    ):
        """Initialize the Gladia STT service.

        Args:
            api_key: Gladia API key
            url: Gladia API URL
            confidence: Minimum confidence threshold for transcriptions
            sample_rate: Audio sample rate in Hz
            model: Model to use ("solaria-1", "solaria-mini-1", "fast",
                or "accurate")
            params: Additional configuration parameters
            vad_enabled: Push User Start/Stop frames
            **kwargs: Additional arguments passed to the STTService
        """
        super().__init__(sample_rate=sample_rate, **kwargs)

        # Warn about deprecated language parameter if it's used
        if params.language is not None:
            warnings.warn(
                "The 'language' parameter is deprecated and will be removed in a future version. "
                "Use 'language_config' instead.",
                DeprecationWarning,
                stacklevel=2,
            )

        self._api_key = api_key
        self._url = url
        self.set_model_name(model)
        self._confidence = confidence
        self._params = params
        self._websocket = None
        self._receive_task = None
<<<<<<< HEAD
        self.vad_enabled = vad_enabled
=======
        self._keepalive_task = None
        self._settings = {}

    def can_generate_metrics(self) -> bool:
        return True
>>>>>>> 04c02c9a

    def language_to_service_language(self, language: Language) -> Optional[str]:
        """Convert pipecat Language enum to Gladia's language code."""
        return language_to_gladia_language(language)

    def _prepare_settings(self) -> Dict[str, Any]:
        settings = {
            "encoding": self._params.encoding or "wav/pcm",
            "bit_depth": self._params.bit_depth or 16,
            "sample_rate": self.sample_rate,
            "channels": self._params.channels or 1,
            "model": self._model_name,
        }

        # Add custom_metadata if provided
        if self._params.custom_metadata:
            settings["custom_metadata"] = self._params.custom_metadata

        # Add endpointing parameters if provided
        if self._params.endpointing is not None:
            settings["endpointing"] = self._params.endpointing
        if self._params.maximum_duration_without_endpointing is not None:
            settings["maximum_duration_without_endpointing"] = (
                self._params.maximum_duration_without_endpointing
            )

        # Add language configuration (prioritize language_config over deprecated language)
        if self._params.language_config:
            settings["language_config"] = self._params.language_config.model_dump(exclude_none=True)
        elif self._params.language:  # Backward compatibility for deprecated parameter
            language_code = self.language_to_service_language(self._params.language)
            if language_code:
                settings["language_config"] = {
                    "languages": [language_code],
                    "code_switching": False,
                }

        # Add pre_processing configuration if provided
        if self._params.pre_processing:
            settings["pre_processing"] = self._params.pre_processing.model_dump(exclude_none=True)

        # Add realtime_processing configuration if provided
        if self._params.realtime_processing:
            settings["realtime_processing"] = self._params.realtime_processing.model_dump(
                exclude_none=True
            )

        # Add messages_config if provided
        if self._params.messages_config:
            settings["messages_config"] = self._params.messages_config.model_dump(exclude_none=True)

        # Store settings for tracing
        self._settings = settings

        return settings

    async def start(self, frame: StartFrame):
        """Start the Gladia STT websocket connection."""
        await super().start(frame)
        if self._websocket:
            return
        settings = self._prepare_settings()
        response = await self._setup_gladia(settings)
        self._websocket = await websockets.connect(response["url"])
        if self._websocket and not self._receive_task:
            self._receive_task = self.create_task(self._receive_task_handler())
        if self._websocket and not self._keepalive_task:
            self._keepalive_task = self.create_task(self._keepalive_task_handler())

    async def stop(self, frame: EndFrame):
        """Stop the Gladia STT websocket connection."""
        await super().stop(frame)
        await self._send_stop_recording()

        if self._keepalive_task:
            await self.cancel_task(self._keepalive_task)
            self._keepalive_task = None

        if self._websocket:
            await self._websocket.close()
            self._websocket = None

        if self._receive_task:
            await self.wait_for_task(self._receive_task)
            self._receive_task = None

    async def cancel(self, frame: CancelFrame):
        """Cancel the Gladia STT websocket connection."""
        await super().cancel(frame)

        if self._keepalive_task:
            await self.cancel_task(self._keepalive_task)
            self._keepalive_task = None

        if self._websocket:
            await self._websocket.close()
            self._websocket = None

        if self._receive_task:
            await self.cancel_task(self._receive_task)
            self._receive_task = None

    async def run_stt(self, audio: bytes) -> AsyncGenerator[Frame, None]:
        """Run speech-to-text on audio data."""
        await self.start_ttfb_metrics()
        await self.start_processing_metrics()
        await self._send_audio(audio)
        yield None

    async def _setup_gladia(self, settings: Dict[str, Any]):
        async with aiohttp.ClientSession() as session:
            async with session.post(
                self._url,
                headers={"X-Gladia-Key": self._api_key, "Content-Type": "application/json"},
                json=settings,
            ) as response:
                if response.ok:
                    return await response.json()
                else:
                    error_text = await response.text()
                    logger.error(
                        f"Gladia error: {response.status}: {error_text or response.reason}"
                    )
                    raise Exception(
                        f"Failed to initialize Gladia session: {response.status} - {error_text}"
                    )

    @traced_stt
    async def _handle_transcription(
        self, transcript: str, is_final: bool, language: Optional[str] = None
    ):
        await self.stop_ttfb_metrics()
        await self.stop_processing_metrics()

    async def _send_audio(self, audio: bytes):
        data = base64.b64encode(audio).decode("utf-8")
        message = {"type": "audio_chunk", "data": {"chunk": data}}
        await self._websocket.send(json.dumps(message))

    async def _send_stop_recording(self):
        if self._websocket and not self._websocket.closed:
            await self._websocket.send(json.dumps({"type": "stop_recording"}))

    async def _keepalive_task_handler(self):
        """Send periodic empty audio chunks to keep the connection alive."""
        try:
            while True:
                # Send keepalive every 20 seconds (Gladia times out after 30 seconds)
                await asyncio.sleep(20)
                if self._websocket and not self._websocket.closed:
                    # Send an empty audio chunk as keepalive
                    empty_audio = b""
                    await self._send_audio(empty_audio)
                else:
                    logger.debug("Websocket closed, stopping keepalive")
                    break
        except websockets.exceptions.ConnectionClosed:
            logger.debug("Connection closed during keepalive")
        except Exception as e:
            logger.error(f"Error in Gladia keepalive task: {e}")

    async def _receive_task_handler(self):
        try:
            async for message in self._websocket:
                content = json.loads(message)
                if content["type"] == "transcript":
                    utterance = content["data"]["utterance"]
                    confidence = utterance.get("confidence", 0)
                    language = utterance["language"]
                    transcript = utterance["text"]
                    is_final = content["data"]["is_final"]
                    if confidence >= self._confidence:
<<<<<<< HEAD
                        if content["data"]["is_final"]:
                            if self.vad_enabled:
                                await self.push_frame(UserStartedSpeakingFrame())
=======
                        if is_final:
>>>>>>> 04c02c9a
                            await self.push_frame(
                                TranscriptionFrame(transcript, "", time_now_iso8601(), language)
                            )
                            await self._handle_transcription(
                                transcript=transcript,
                                is_final=is_final,
                                language=language,
                            )
                            logger.debug(f">> Deepgram: {transcript}")
                            if self.vad_enabled:
                                await self.push_frame(UserStoppedSpeakingFrame())
                        else:
                            await self.push_frame(
                                InterimTranscriptionFrame(
                                    transcript, "", time_now_iso8601(), language
                                )
                            )
                elif content["type"] == "translation":
                    translated_utterance = content["data"]["translated_utterance"]
                    original_language = content["data"]["original_language"]
                    translated_language = translated_utterance["language"]
                    confidence = translated_utterance.get("confidence", 0)
                    translation = translated_utterance["text"]
                    if translated_language != original_language and confidence >= self._confidence:
                        await self.push_frame(
                            TranslationFrame(
                                translation, "", time_now_iso8601(), translated_language
                            )
                        )
        except websockets.exceptions.ConnectionClosed:
            # Expected when closing the connection
            pass
        except Exception as e:
            logger.error(f"Error in Gladia WebSocket handler: {e}")<|MERGE_RESOLUTION|>--- conflicted
+++ resolved
@@ -20,12 +20,9 @@
     InterimTranscriptionFrame,
     StartFrame,
     TranscriptionFrame,
-<<<<<<< HEAD
+    TranslationFrame,
     UserStartedSpeakingFrame,
     UserStoppedSpeakingFrame,
-=======
-    TranslationFrame,
->>>>>>> 04c02c9a
 )
 from pipecat.services.gladia.config import GladiaInputParams
 from pipecat.services.stt_service import STTService
@@ -234,15 +231,12 @@
         self._params = params
         self._websocket = None
         self._receive_task = None
-<<<<<<< HEAD
         self.vad_enabled = vad_enabled
-=======
         self._keepalive_task = None
         self._settings = {}
 
     def can_generate_metrics(self) -> bool:
         return True
->>>>>>> 04c02c9a
 
     def language_to_service_language(self, language: Language) -> Optional[str]:
         """Convert pipecat Language enum to Gladia's language code."""
@@ -415,13 +409,9 @@
                     transcript = utterance["text"]
                     is_final = content["data"]["is_final"]
                     if confidence >= self._confidence:
-<<<<<<< HEAD
-                        if content["data"]["is_final"]:
+                        if is_final:
                             if self.vad_enabled:
                                 await self.push_frame(UserStartedSpeakingFrame())
-=======
-                        if is_final:
->>>>>>> 04c02c9a
                             await self.push_frame(
                                 TranscriptionFrame(transcript, "", time_now_iso8601(), language)
                             )
