#
# Copyright (c) 2024–2025, Daily
#
# SPDX-License-Identifier: BSD 2-Clause License
#

"""Base classes for Text-to-speech services."""

import asyncio
from abc import ABC, abstractmethod
from typing import Any, AsyncGenerator, Coroutine, Dict, List, Mapping, Optional, Sequence, Tuple

from loguru import logger

from pipecat.frames.frames import (
    BotStartedSpeakingFrame,
    BotStoppedSpeakingFrame,
    CancelFrame,
    EndFrame,
    ErrorFrame,
    Frame,
    InterimTranscriptionFrame,
    InterruptionFrame,
    LLMFullResponseEndFrame,
    LLMFullResponseStartFrame,
    StartFrame,
    TextFrame,
    TranscriptionFrame,
    TTSAudioRawFrame,
    TTSSpeakFrame,
    TTSStartedFrame,
    TTSStoppedFrame,
    TTSTextFrame,
    TTSUpdateSettingsFrame,
)
from pipecat.processors.frame_processor import FrameDirection
from pipecat.services.ai_service import AIService
from pipecat.services.websocket_service import WebsocketService
from pipecat.transcriptions.language import Language
from pipecat.utils.asyncio.task_manager import BaseTaskManager
from pipecat.utils.text.base_text_aggregator import BaseTextAggregator
from pipecat.utils.text.base_text_filter import BaseTextFilter
from pipecat.utils.text.simple_text_aggregator import SimpleTextAggregator
from pipecat.utils.time import seconds_to_nanoseconds


class TTSService(AIService):
    """Base class for text-to-speech services.

    Provides common functionality for TTS services including text aggregation,
    filtering, audio generation, and frame management. Supports configurable
    sentence aggregation, silence insertion, and frame processing control.
    """

    def __init__(
        self,
        *,
        aggregate_sentences: bool = True,
        # if True, TTSService will push TextFrames and LLMFullResponseEndFrames,
        # otherwise subclass must do it
        push_text_frames: bool = True,
        # if True, TTSService will push TTSStoppedFrames, otherwise subclass must do it
        push_stop_frames: bool = False,
        # if push_stop_frames is True, wait for this idle period before pushing TTSStoppedFrame
        stop_frame_timeout_s: float = 2.0,
        # if True, TTSService will push silence audio frames after TTSStoppedFrame
        push_silence_after_stop: bool = False,
        # if push_silence_after_stop is True, send this amount of audio silence
        silence_time_s: float = 2.0,
        # if True, we will pause processing frames while we are receiving audio
        pause_frame_processing: bool = False,
        # TTS output sample rate
        sample_rate: Optional[int] = None,
        # Text aggregator to aggregate incoming tokens and decide when to push to the TTS.
        text_aggregator: Optional[BaseTextAggregator] = None,
        # Text filter executed after text has been aggregated.
        text_filters: Optional[Sequence[BaseTextFilter]] = None,
        text_filter: Optional[BaseTextFilter] = None,
        # Audio transport destination of the generated frames.
        transport_destination: Optional[str] = None,
        **kwargs,
    ):
        """Initialize the TTS service.

        Args:
            aggregate_sentences: Whether to aggregate text into sentences before synthesis.
            push_text_frames: Whether to push TextFrames and LLMFullResponseEndFrames.
            push_stop_frames: Whether to automatically push TTSStoppedFrames.
            stop_frame_timeout_s: Idle time before pushing TTSStoppedFrame when push_stop_frames is True.
            push_silence_after_stop: Whether to push silence audio after TTSStoppedFrame.
            silence_time_s: Duration of silence to push when push_silence_after_stop is True.
            pause_frame_processing: Whether to pause frame processing during audio generation.
            sample_rate: Output sample rate for generated audio.
            text_aggregator: Custom text aggregator for processing incoming text.
            text_filters: Sequence of text filters to apply after aggregation.
            text_filter: Single text filter (deprecated, use text_filters).

                .. deprecated:: 0.0.59
                    Use `text_filters` instead, which allows multiple filters.

            transport_destination: Destination for generated audio frames.
            **kwargs: Additional arguments passed to the parent AIService.
        """
        super().__init__(**kwargs)
        self._aggregate_sentences: bool = aggregate_sentences
        self._push_text_frames: bool = push_text_frames
        self._push_stop_frames: bool = push_stop_frames
        self._stop_frame_timeout_s: float = stop_frame_timeout_s
        self._push_silence_after_stop: bool = push_silence_after_stop
        self._silence_time_s: float = silence_time_s
        self._pause_frame_processing: bool = pause_frame_processing
        self._init_sample_rate = sample_rate
        self._sample_rate = 0
        self._voice_id: str = ""
        self._settings: Dict[str, Any] = {}
        self._text_aggregator: BaseTextAggregator = text_aggregator or SimpleTextAggregator()
        self._text_filters: Sequence[BaseTextFilter] = text_filters or []
        self._transport_destination: Optional[str] = transport_destination
        self._tracing_enabled: bool = False

        if text_filter:
            import warnings

            with warnings.catch_warnings():
                warnings.simplefilter("always")
                warnings.warn(
                    "Parameter 'text_filter' is deprecated, use 'text_filters' instead.",
                    DeprecationWarning,
                )
            self._text_filters = [text_filter]

        self._stop_frame_task: Optional[asyncio.Task] = None
        self._stop_frame_queue: asyncio.Queue = asyncio.Queue()

        self._processing_text: bool = False

    @property
    def sample_rate(self) -> int:
        """Get the current sample rate for audio output.

        Returns:
            The sample rate in Hz.
        """
        return self._sample_rate

    @property
    def chunk_size(self) -> int:
        """Get the recommended chunk size for audio streaming.

        This property indicates how much audio we download (from TTS services
        that require chunking) before we start pushing the first audio
        frame. This will make sure we download the rest of the audio while audio
        is being played without causing audio glitches (specially at the
        beginning). Of course, this will also depend on how fast the TTS service
        generates bytes.

        Returns:
            The recommended chunk size in bytes.
        """
        CHUNK_SECONDS = 0.5
        return int(self.sample_rate * CHUNK_SECONDS * 2)  # 2 bytes/sample

    async def set_model(self, model: str):
        """Set the TTS model to use.

        Args:
            model: The name of the TTS model.
        """
        self.set_model_name(model)

    def set_voice(self, voice: str):
        """Set the voice for speech synthesis.

        Args:
            voice: The voice identifier or name.
        """
        self._voice_id = voice

    # Converts the text to audio.
    @abstractmethod
    async def run_tts(self, text: str) -> AsyncGenerator[Frame, None]:
        """Run text-to-speech synthesis on the provided text.

        This method must be implemented by subclasses to provide actual TTS functionality.

        Args:
            text: The text to synthesize into speech.

        Yields:
            Frame: Audio frames containing the synthesized speech.
        """
        pass

    def language_to_service_language(self, language: Language) -> Optional[str]:
        """Convert a language to the service-specific language format.

        Args:
            language: The language to convert.

        Returns:
            The service-specific language identifier, or None if not supported.
        """
        return Language(language)

    async def update_setting(self, key: str, value: Any):
        """Update a service-specific setting.

        Args:
            key: The setting key to update.
            value: The new value for the setting.
        """
        pass

    async def flush_audio(self):
        """Flush any buffered audio data."""
        pass

    async def start(self, frame: StartFrame):
        """Start the TTS service.

        Args:
            frame: The start frame containing initialization parameters.
        """
        await super().start(frame)
        self._sample_rate = self._init_sample_rate or frame.audio_out_sample_rate
        if self._push_stop_frames and not self._stop_frame_task:
            self._stop_frame_task = self.create_task(self._stop_frame_handler())
        self._tracing_enabled = frame.enable_tracing

    async def stop(self, frame: EndFrame):
        """Stop the TTS service.

        Args:
            frame: The end frame.
        """
        await super().stop(frame)
        if self._stop_frame_task:
            await self.cancel_task(self._stop_frame_task)
            self._stop_frame_task = None

    async def cancel(self, frame: CancelFrame):
        """Cancel the TTS service.

        Args:
            frame: The cancel frame.
        """
        await super().cancel(frame)
        if self._stop_frame_task:
            await self.cancel_task(self._stop_frame_task)
            self._stop_frame_task = None

    async def _update_settings(self, settings: Mapping[str, Any]):
        for key, value in settings.items():
            if key in self._settings:
                logger.info(f"Updating TTS setting {key} to: [{value}]")
                self._settings[key] = value
                if key == "language":
                    self._settings[key] = self.language_to_service_language(value)
            elif key == "model":
                self.set_model_name(value)
            elif key == "voice" or key == "voice_id":
                self.set_voice(value)
            elif key == "text_filter":
                for filter in self._text_filters:
                    await filter.update_settings(value)
            else:
                logger.warning(f"Unknown setting for TTS service: {key}")

    async def say(self, text: str):
        """Immediately speak the provided text.

        .. deprecated:: 0.0.79
            Push a `TTSSpeakFrame` instead to ensure frame ordering is maintained.

        Args:
            text: The text to speak.
        """
        import warnings

        with warnings.catch_warnings():
            warnings.simplefilter("always")
            warnings.warn(
                "`TTSService.say()` is deprecated. Push a `TTSSpeakFrame` instead.",
                DeprecationWarning,
                stacklevel=2,
            )

        await self.queue_frame(TTSSpeakFrame(text))

    async def process_frame(self, frame: Frame, direction: FrameDirection):
        """Process frames for text-to-speech conversion.

        Handles TextFrames for synthesis, interruption frames, settings updates,
        and various control frames.

        Args:
            frame: The frame to process.
            direction: The direction of frame processing.
        """
        await super().process_frame(frame, direction)

        if (
            isinstance(frame, (TextFrame, LLMFullResponseStartFrame, LLMFullResponseEndFrame))
            and frame.skip_tts
        ):
            await self.push_frame(frame, direction)
        elif (
            isinstance(frame, TextFrame)
            and not isinstance(frame, InterimTranscriptionFrame)
            and not isinstance(frame, TranscriptionFrame)
        ):
            await self._process_text_frame(frame)
        elif isinstance(frame, InterruptionFrame):
            await self._handle_interruption(frame, direction)
            await self.push_frame(frame, direction)
        elif isinstance(frame, (LLMFullResponseEndFrame, EndFrame)):
            # We pause processing incoming frames if the LLM response included
            # text (it might be that it's only a function calling response). We
            # pause to avoid audio overlapping.
            await self._maybe_pause_frame_processing()

            sentence = self._text_aggregator.text
            await self._text_aggregator.reset()
            self._processing_text = False
            await self._push_tts_frames(sentence)
            if isinstance(frame, LLMFullResponseEndFrame):
                if self._push_text_frames:
                    await self.push_frame(frame, direction)
            else:
                await self.push_frame(frame, direction)
        elif isinstance(frame, TTSSpeakFrame):
            # Store if we were processing text or not so we can set it back.
            processing_text = self._processing_text
            await self._push_tts_frames(frame.text)
            # We pause processing incoming frames because we are sending data to
            # the TTS. We pause to avoid audio overlapping.
            await self._maybe_pause_frame_processing()
            await self.flush_audio()
            self._processing_text = processing_text
        elif isinstance(frame, TTSUpdateSettingsFrame):
            await self._update_settings(frame.settings)
        elif isinstance(frame, BotStoppedSpeakingFrame):
            await self._maybe_resume_frame_processing()
            await self.push_frame(frame, direction)
        else:
            await self.push_frame(frame, direction)

    async def push_frame(self, frame: Frame, direction: FrameDirection = FrameDirection.DOWNSTREAM):
        """Push a frame downstream with TTS-specific handling.

        Args:
            frame: The frame to push.
            direction: The direction to push the frame.
        """
        if self._push_silence_after_stop and isinstance(frame, TTSStoppedFrame):
            silence_frame = self.silence_frame(self._silence_time_s)
            silence_frame.transport_destination = self._transport_destination
            await self.push_frame(silence_frame)

        if isinstance(frame, (TTSStartedFrame, TTSStoppedFrame, TTSAudioRawFrame, TTSTextFrame)):
            frame.transport_destination = self._transport_destination

        await super().push_frame(frame, direction)

        if self._push_stop_frames and (
            isinstance(frame, InterruptionFrame)
            or isinstance(frame, TTSStartedFrame)
            or isinstance(frame, TTSAudioRawFrame)
            or isinstance(frame, TTSStoppedFrame)
        ):
            await self._stop_frame_queue.put(frame)

<<<<<<< HEAD
    def silence_frame(self, duration_s: float) -> TTSAudioRawFrame:
        """Create a frame of silence.

        Args:
            duration_s: Silence duration in seconds.
        """
        silence_num_bytes = int(duration_s * self.sample_rate * 2)  # 16-bit

        return TTSAudioRawFrame(
            audio=b"\x00" * silence_num_bytes,
            sample_rate=self.sample_rate,
            num_channels=1,
        )

    async def _handle_interruption(self, frame: StartInterruptionFrame, direction: FrameDirection):
=======
    async def _handle_interruption(self, frame: InterruptionFrame, direction: FrameDirection):
>>>>>>> a19b9f70
        self._processing_text = False
        await self._text_aggregator.handle_interruption()
        for filter in self._text_filters:
            await filter.handle_interruption()

    async def _maybe_pause_frame_processing(self):
        if self._processing_text and self._pause_frame_processing:
            await self.pause_processing_frames()

    async def _maybe_resume_frame_processing(self):
        if self._pause_frame_processing:
            await self.resume_processing_frames()

    async def _process_text_frame(self, frame: TextFrame):
        text: Optional[str] = None
        if not self._aggregate_sentences:
            text = frame.text
        else:
            text = await self._text_aggregator.aggregate(frame.text)

        if text:
            await self._push_tts_frames(text)

    async def _push_tts_frames(self, text: str):
        # Remove leading newlines only
        text = text.lstrip("\n")

        # Don't send only whitespace. This causes problems for some TTS models. But also don't
        # strip all whitespace, as whitespace can influence prosody.
        if not text.strip():
            return

        # This is just a flag that indicates if we sent something to the TTS
        # service. It will be cleared if we sent text because of a TTSSpeakFrame
        # or when we received an LLMFullResponseEndFrame
        self._processing_text = True

        await self.start_processing_metrics()

        # Process all filter.
        for filter in self._text_filters:
            await filter.reset_interruption()
            text = await filter.filter(text)

        if text:
            await self.process_generator(self.run_tts(text))

        await self.stop_processing_metrics()

        if self._push_text_frames:
            # We send the original text after the audio. This way, if we are
            # interrupted, the text is not added to the assistant context.
            await self.push_frame(TTSTextFrame(text))

    async def _stop_frame_handler(self):
        has_started = False
        while True:
            try:
                frame = await asyncio.wait_for(
                    self._stop_frame_queue.get(), timeout=self._stop_frame_timeout_s
                )
                if isinstance(frame, TTSStartedFrame):
                    has_started = True
                elif isinstance(frame, (TTSStoppedFrame, InterruptionFrame)):
                    has_started = False
            except asyncio.TimeoutError:
                if has_started:
                    await self.push_frame(TTSStoppedFrame())
                    has_started = False


class WordTTSService(TTSService):
    """Base class for TTS services that support word timestamps.

    Word timestamps are useful to synchronize audio with text of the spoken
    words. This way only the spoken words are added to the conversation context.
    """

    def __init__(self, **kwargs):
        """Initialize the Word TTS service.

        Args:
            **kwargs: Additional arguments passed to the parent TTSService.
        """
        super().__init__(**kwargs)
        self._initial_word_timestamp = -1
        self._words_task = None
        self._llm_response_started: bool = False

    def start_word_timestamps(self):
        """Start tracking word timestamps from the current time."""
        if self._initial_word_timestamp == -1:
            self._initial_word_timestamp = self.get_clock().get_time()

    def reset_word_timestamps(self):
        """Reset word timestamp tracking."""
        self._initial_word_timestamp = -1

    async def add_word_timestamps(self, word_times: List[Tuple[str, float]]):
        """Add word timestamps to the processing queue.

        Args:
            word_times: List of (word, timestamp) tuples where timestamp is in seconds.
        """
        for word, timestamp in word_times:
            await self._words_queue.put((word, seconds_to_nanoseconds(timestamp)))

    async def start(self, frame: StartFrame):
        """Start the word TTS service.

        Args:
            frame: The start frame containing initialization parameters.
        """
        await super().start(frame)
        self._create_words_task()

    async def stop(self, frame: EndFrame):
        """Stop the word TTS service.

        Args:
            frame: The end frame.
        """
        await super().stop(frame)
        await self._stop_words_task()

    async def cancel(self, frame: CancelFrame):
        """Cancel the word TTS service.

        Args:
            frame: The cancel frame.
        """
        await super().cancel(frame)
        await self._stop_words_task()

    async def process_frame(self, frame: Frame, direction: FrameDirection):
        """Process frames with word timestamp awareness.

        Args:
            frame: The frame to process.
            direction: The direction of frame processing.
        """
        await super().process_frame(frame, direction)

        if isinstance(frame, LLMFullResponseStartFrame):
            self._llm_response_started = True
        elif isinstance(frame, (LLMFullResponseEndFrame, EndFrame)):
            await self.flush_audio()

    async def _handle_interruption(self, frame: InterruptionFrame, direction: FrameDirection):
        await super()._handle_interruption(frame, direction)
        self._llm_response_started = False
        self.reset_word_timestamps()

    def _create_words_task(self):
        if not self._words_task:
            self._words_queue = asyncio.Queue()
            self._words_task = self.create_task(self._words_task_handler())

    async def _stop_words_task(self):
        if self._words_task:
            await self.cancel_task(self._words_task)
            self._words_task = None

    async def _words_task_handler(self):
        last_pts = 0
        while True:
            frame = None
            (word, timestamp) = await self._words_queue.get()
            if word == "Reset" and timestamp == 0:
                self.reset_word_timestamps()
                if self._llm_response_started:
                    self._llm_response_started = False
                    frame = LLMFullResponseEndFrame()
                    frame.pts = last_pts
            elif word == "TTSStoppedFrame" and timestamp == 0:
                frame = TTSStoppedFrame()
                frame.pts = last_pts
            else:
                frame = TTSTextFrame(word)
                frame.pts = self._initial_word_timestamp + timestamp
            if frame:
                last_pts = frame.pts
                await self.push_frame(frame)
            self._words_queue.task_done()


class WebsocketTTSService(TTSService, WebsocketService):
    """Base class for websocket-based TTS services.

    Combines TTS functionality with websocket connectivity, providing automatic
    error handling and reconnection capabilities.

    Event handlers:
        on_connection_error: Called when a websocket connection error occurs.

    Example::

        @tts.event_handler("on_connection_error")
        async def on_connection_error(tts: TTSService, error: str):
            logger.error(f"TTS connection error: {error}")
    """

    def __init__(self, *, reconnect_on_error: bool = True, **kwargs):
        """Initialize the Websocket TTS service.

        Args:
            reconnect_on_error: Whether to automatically reconnect on websocket errors.
            **kwargs: Additional arguments passed to parent classes.
        """
        TTSService.__init__(self, **kwargs)
        WebsocketService.__init__(self, reconnect_on_error=reconnect_on_error, **kwargs)
        self._register_event_handler("on_connection_error")

    async def _report_error(self, error: ErrorFrame):
        await self._call_event_handler("on_connection_error", error.error)
        await self.push_error(error)


class InterruptibleTTSService(WebsocketTTSService):
    """Websocket-based TTS service that handles interruptions without word timestamps.

    Designed for TTS services that don't support word timestamps. Handles interruptions
    by reconnecting the websocket when the bot is speaking and gets interrupted.
    """

    def __init__(self, **kwargs):
        """Initialize the Interruptible TTS service.

        Args:
            **kwargs: Additional arguments passed to the parent WebsocketTTSService.
        """
        super().__init__(**kwargs)

        # Indicates if the bot is speaking. If the bot is not speaking we don't
        # need to reconnect when the user speaks. If the bot is speaking and the
        # user interrupts we need to reconnect.
        self._bot_speaking = False

    async def _handle_interruption(self, frame: InterruptionFrame, direction: FrameDirection):
        await super()._handle_interruption(frame, direction)
        if self._bot_speaking:
            await self._disconnect()
            await self._connect()

    async def process_frame(self, frame: Frame, direction: FrameDirection):
        """Process frames with bot speaking state tracking.

        Args:
            frame: The frame to process.
            direction: The direction of frame processing.
        """
        await super().process_frame(frame, direction)

        if isinstance(frame, BotStartedSpeakingFrame):
            self._bot_speaking = True
        elif isinstance(frame, BotStoppedSpeakingFrame):
            self._bot_speaking = False


class WebsocketWordTTSService(WordTTSService, WebsocketService):
    """Base class for websocket-based TTS services that support word timestamps.

    Combines word timestamp functionality with websocket connectivity.

    Event handlers:
        on_connection_error: Called when a websocket connection error occurs.

    Example::

        @tts.event_handler("on_connection_error")
        async def on_connection_error(tts: TTSService, error: str):
            logger.error(f"TTS connection error: {error}")
    """

    def __init__(self, *, reconnect_on_error: bool = True, **kwargs):
        """Initialize the Websocket Word TTS service.

        Args:
            reconnect_on_error: Whether to automatically reconnect on websocket errors.
            **kwargs: Additional arguments passed to parent classes.
        """
        WordTTSService.__init__(self, **kwargs)
        WebsocketService.__init__(self, reconnect_on_error=reconnect_on_error, **kwargs)
        self._register_event_handler("on_connection_error")

    async def _report_error(self, error: ErrorFrame):
        await self._call_event_handler("on_connection_error", error.error)
        await self.push_error(error)


class InterruptibleWordTTSService(WebsocketWordTTSService):
    """Websocket-based TTS service with word timestamps that handles interruptions.

    For TTS services that support word timestamps but can't correlate generated
    audio with requested text. Handles interruptions by reconnecting when needed.
    """

    def __init__(self, **kwargs):
        """Initialize the Interruptible Word TTS service.

        Args:
            **kwargs: Additional arguments passed to the parent WebsocketWordTTSService.
        """
        super().__init__(**kwargs)

        # Indicates if the bot is speaking. If the bot is not speaking we don't
        # need to reconnect when the user speaks. If the bot is speaking and the
        # user interrupts we need to reconnect.
        self._bot_speaking = False

    async def _handle_interruption(self, frame: InterruptionFrame, direction: FrameDirection):
        await super()._handle_interruption(frame, direction)
        if self._bot_speaking:
            await self._disconnect()
            await self._connect()

    async def process_frame(self, frame: Frame, direction: FrameDirection):
        """Process frames with bot speaking state tracking.

        Args:
            frame: The frame to process.
            direction: The direction of frame processing.
        """
        await super().process_frame(frame, direction)

        if isinstance(frame, BotStartedSpeakingFrame):
            self._bot_speaking = True
        elif isinstance(frame, BotStoppedSpeakingFrame):
            self._bot_speaking = False


class _AudioContextServiceMixin(ABC):
    """A service that supports audio contexts.

    This class does not inherit from other service base classes to avoid
    diamond inheritance.
    """

    def __init__(self):
        """Initialize the service."""
        self._contexts: Dict[str, asyncio.Queue] = {}
        self._audio_context_task = None

    async def create_audio_context(self, context_id: str):
        """Create a new audio context for grouping related audio.

        Args:
            context_id: Unique identifier for the audio context.
        """
        await self._contexts_queue.put(context_id)
        self._contexts[context_id] = asyncio.Queue()
        logger.trace(f"{self} created audio context {context_id}")

    async def append_to_audio_context(self, context_id: str, frame: TTSAudioRawFrame):
        """Append audio to an existing context.

        Args:
            context_id: The context to append audio to.
            frame: The audio frame to append.
        """
        if self.audio_context_available(context_id):
            logger.trace(f"{self} appending audio {frame} to audio context {context_id}")
            await self._contexts[context_id].put(frame)
        else:
            logger.warning(f"{self} unable to append audio to context {context_id}")

    async def remove_audio_context(self, context_id: str):
        """Remove an existing audio context.

        Args:
            context_id: The context to remove.
        """
        if self.audio_context_available(context_id):
            # We just mark the audio context for deletion by appending
            # None. Once we reach None while handling audio we know we can
            # safely remove the context.
            logger.trace(f"{self} marking audio context {context_id} for deletion")
            await self._contexts[context_id].put(None)
        else:
            logger.warning(f"{self} unable to remove context {context_id}")

    def audio_context_available(self, context_id: str) -> bool:
        """Check whether the given audio context is registered.

        Args:
            context_id: The context ID to check.

        Returns:
            True if the context exists and is available.
        """
        return context_id in self._contexts

<<<<<<< HEAD
=======
    async def start(self, frame: StartFrame):
        """Start the audio context TTS service.

        Args:
            frame: The start frame containing initialization parameters.
        """
        await super().start(frame)
        self._create_audio_context_task()

    async def stop(self, frame: EndFrame):
        """Stop the audio context TTS service.

        Args:
            frame: The end frame.
        """
        await super().stop(frame)
        if self._audio_context_task:
            # Indicate no more audio contexts are available. this will end the
            # task cleanly after all contexts have been processed.
            await self._contexts_queue.put(None)
            await self._audio_context_task
            self._audio_context_task = None

    async def cancel(self, frame: CancelFrame):
        """Cancel the audio context TTS service.

        Args:
            frame: The cancel frame.
        """
        await super().cancel(frame)
        await self._stop_audio_context_task()

    async def _handle_interruption(self, frame: InterruptionFrame, direction: FrameDirection):
        await super()._handle_interruption(frame, direction)
        await self._stop_audio_context_task()
        self._create_audio_context_task()

>>>>>>> a19b9f70
    def _create_audio_context_task(self):
        if not self._audio_context_task:
            self._contexts_queue = asyncio.Queue()
            self._contexts: Dict[str, asyncio.Queue] = {}
            self._audio_context_task = self.create_task(self._audio_context_task_handler())

    async def _stop_audio_context_task(self):
        if self._audio_context_task:
            await self.cancel_task(self._audio_context_task)
            self._audio_context_task = None

    async def _audio_context_task_handler(self):
        """In this task we process audio contexts in order."""
        running = True
        while running:
            context_id = await self._contexts_queue.get()

            if context_id:
                # Process the audio context until the context doesn't have more
                # audio available (i.e. we find None).
                await self._handle_audio_context(context_id)

                # We just finished processing the context, so we can safely remove it.
                del self._contexts[context_id]

                # Append some silence between contexts.
                SILENCE_BETWEEN_CONTEXTS = 1
                silence_frame = self.silence_frame(SILENCE_BETWEEN_CONTEXTS)
                await self.push_frame(silence_frame)
            else:
                running = False

            self._contexts_queue.task_done()

    async def _handle_audio_context(self, context_id: str):
        # If we don't receive any audio during this time, we consider the context finished.
        AUDIO_CONTEXT_TIMEOUT = 3.0
        queue = self._contexts[context_id]
        running = True
        while running:
            try:
                frame = await asyncio.wait_for(queue.get(), timeout=AUDIO_CONTEXT_TIMEOUT)
                if frame:
                    await self.push_frame(frame)
                running = frame is not None
            except asyncio.TimeoutError:
                # We didn't get audio, so let's consider this context finished.
                logger.trace(f"{self} time out on audio context {context_id}")
                break

    @abstractmethod
    def create_task(self, coroutine: Coroutine) -> asyncio.Task:
        pass

    @abstractmethod
    async def cancel_task(self, task: asyncio.Task) -> None:
        pass

    @abstractmethod
    async def push_frame(self, frame: Frame) -> None:
        pass

    @abstractmethod
    def silence_frame(self, duration_s: float) -> TTSAudioRawFrame:
        pass

    @property
    @abstractmethod
    def task_manager(self) -> BaseTaskManager:
        pass


class AudioContextTTSService(WebsocketTTSService, _AudioContextServiceMixin):
    """Websocket-based TTS service with audio context management.

    This is a base class for websocket-based TTS services that allow correlating
    the generated audio with the requested text.

    Each request could be multiple sentences long which are grouped by
    context. For this to work, the TTS service needs to support handling
    multiple requests at once (i.e. multiple simultaneous contexts).

    The audio received from the TTS will be played in context order. That is, if
    we requested audio for a context "A" and then audio for context "B", the
    audio from context ID "A" will be played first.
    """

    def __init__(self, **kwargs):
        """Initialize the Audio Context TTS service.

        Args:
            **kwargs: Additional arguments passed to the parent WebsocketTTSService.
        """
        WebsocketTTSService.__init__(self, **kwargs)
        _AudioContextServiceMixin.__init__(self)

    async def start(self, frame: StartFrame):
        """Start the audio context TTS service.

        Args:
            frame: The start frame containing initialization parameters.
        """
        await super().start(frame)
        self._create_audio_context_task()

    async def stop(self, frame: EndFrame):
        """Stop the audio context TTS service.

        Args:
            frame: The end frame.
        """
        await super().stop(frame)
        if self._audio_context_task:
            # Indicate no more audio contexts are available. this will end the
            # task cleanly after all contexts have been processed.
            await self._contexts_queue.put(None)
            await self._audio_context_task
            self._audio_context_task = None

    async def cancel(self, frame: CancelFrame):
        """Cancel the audio context TTS service.

        Args:
            frame: The cancel frame.
        """
        await super().cancel(frame)
        await self._stop_audio_context_task()

    async def _handle_interruption(self, frame: StartInterruptionFrame, direction: FrameDirection):
        await super()._handle_interruption(frame, direction)
        await self._stop_audio_context_task()
        self._create_audio_context_task()


class AudioContextWordTTSService(WebsocketWordTTSService, _AudioContextServiceMixin):
    """Websocket-based TTS service with word timestamps and audio context management.

    This is a base class for websocket-based TTS services that support word
    timestamps and also allow correlating the generated audio with the requested
    text.

    Each request could be multiple sentences long which are grouped by
    context. For this to work, the TTS service needs to support handling
    multiple requests at once (i.e. multiple simultaneous contexts).

    The audio received from the TTS will be played in context order. That is, if
    we requested audio for a context "A" and then audio for context "B", the
    audio from context ID "A" will be played first.
    """

    def __init__(self, **kwargs):
        """Initialize the Audio Context Word TTS service.

        Args:
            **kwargs: Additional arguments passed to the parent WebsocketWordTTSService.
        """
        WebsocketWordTTSService.__init__(self, **kwargs)
        _AudioContextServiceMixin.__init__(self)

    async def start(self, frame: StartFrame):
        """Start the audio context TTS service.

        Args:
            frame: The start frame containing initialization parameters.
        """
        await super().start(frame)
        self._create_audio_context_task()

    async def stop(self, frame: EndFrame):
        """Stop the audio context TTS service.

        Args:
            frame: The end frame.
        """
        await super().stop(frame)
        if self._audio_context_task:
            # Indicate no more audio contexts are available. this will end the
            # task cleanly after all contexts have been processed.
            await self._contexts_queue.put(None)
            await self.wait_for_task(self._audio_context_task)
            self._audio_context_task = None

    async def cancel(self, frame: CancelFrame):
        """Cancel the audio context TTS service.

        Args:
            frame: The cancel frame.
        """
        await super().cancel(frame)
        await self._stop_audio_context_task()

    async def _handle_interruption(self, frame: StartInterruptionFrame, direction: FrameDirection):
        await super()._handle_interruption(frame, direction)
        await self._stop_audio_context_task()
        self._create_audio_context_task()<|MERGE_RESOLUTION|>--- conflicted
+++ resolved
@@ -370,7 +370,6 @@
         ):
             await self._stop_frame_queue.put(frame)
 
-<<<<<<< HEAD
     def silence_frame(self, duration_s: float) -> TTSAudioRawFrame:
         """Create a frame of silence.
 
@@ -385,10 +384,7 @@
             num_channels=1,
         )
 
-    async def _handle_interruption(self, frame: StartInterruptionFrame, direction: FrameDirection):
-=======
     async def _handle_interruption(self, frame: InterruptionFrame, direction: FrameDirection):
->>>>>>> a19b9f70
         self._processing_text = False
         await self._text_aggregator.handle_interruption()
         for filter in self._text_filters:
@@ -781,46 +777,6 @@
         """
         return context_id in self._contexts
 
-<<<<<<< HEAD
-=======
-    async def start(self, frame: StartFrame):
-        """Start the audio context TTS service.
-
-        Args:
-            frame: The start frame containing initialization parameters.
-        """
-        await super().start(frame)
-        self._create_audio_context_task()
-
-    async def stop(self, frame: EndFrame):
-        """Stop the audio context TTS service.
-
-        Args:
-            frame: The end frame.
-        """
-        await super().stop(frame)
-        if self._audio_context_task:
-            # Indicate no more audio contexts are available. this will end the
-            # task cleanly after all contexts have been processed.
-            await self._contexts_queue.put(None)
-            await self._audio_context_task
-            self._audio_context_task = None
-
-    async def cancel(self, frame: CancelFrame):
-        """Cancel the audio context TTS service.
-
-        Args:
-            frame: The cancel frame.
-        """
-        await super().cancel(frame)
-        await self._stop_audio_context_task()
-
-    async def _handle_interruption(self, frame: InterruptionFrame, direction: FrameDirection):
-        await super()._handle_interruption(frame, direction)
-        await self._stop_audio_context_task()
-        self._create_audio_context_task()
-
->>>>>>> a19b9f70
     def _create_audio_context_task(self):
         if not self._audio_context_task:
             self._contexts_queue = asyncio.Queue()
@@ -949,7 +905,7 @@
         await super().cancel(frame)
         await self._stop_audio_context_task()
 
-    async def _handle_interruption(self, frame: StartInterruptionFrame, direction: FrameDirection):
+    async def _handle_interruption(self, frame: InterruptionFrame, direction: FrameDirection):
         await super()._handle_interruption(frame, direction)
         await self._stop_audio_context_task()
         self._create_audio_context_task()
