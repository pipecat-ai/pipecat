#
# Copyright (c) 2024–2025, Daily
#
# SPDX-License-Identifier: BSD 2-Clause License
#

"""Base classes for Text-to-speech services."""

import asyncio
from abc import ABC, abstractmethod
from typing import Any, AsyncGenerator, Coroutine, Dict, List, Mapping, Optional, Sequence, Tuple

from loguru import logger

from pipecat.frames.frames import (
    BotStartedSpeakingFrame,
    BotStoppedSpeakingFrame,
    CancelFrame,
    EndFrame,
    ErrorFrame,
    Frame,
    InterimTranscriptionFrame,
    LLMFullResponseEndFrame,
    LLMFullResponseStartFrame,
    StartFrame,
    StartInterruptionFrame,
    TextFrame,
    TranscriptionFrame,
    TTSAudioRawFrame,
    TTSSpeakFrame,
    TTSStartedFrame,
    TTSStoppedFrame,
    TTSTextFrame,
    TTSUpdateSettingsFrame,
)
from pipecat.processors.frame_processor import FrameDirection
from pipecat.services.ai_service import AIService
from pipecat.services.websocket_service import WebsocketService
from pipecat.transcriptions.language import Language
<<<<<<< HEAD
from pipecat.utils.asyncio.task_manager import BaseTaskManager
from pipecat.utils.asyncio.watchdog_queue import WatchdogQueue
=======
>>>>>>> 83b90da5
from pipecat.utils.text.base_text_aggregator import BaseTextAggregator
from pipecat.utils.text.base_text_filter import BaseTextFilter
from pipecat.utils.text.simple_text_aggregator import SimpleTextAggregator
from pipecat.utils.time import seconds_to_nanoseconds


class TTSService(AIService):
    """Base class for text-to-speech services.

    Provides common functionality for TTS services including text aggregation,
    filtering, audio generation, and frame management. Supports configurable
    sentence aggregation, silence insertion, and frame processing control.
    """

    def __init__(
        self,
        *,
        aggregate_sentences: bool = True,
        # if True, TTSService will push TextFrames and LLMFullResponseEndFrames,
        # otherwise subclass must do it
        push_text_frames: bool = True,
        # if True, TTSService will push TTSStoppedFrames, otherwise subclass must do it
        push_stop_frames: bool = False,
        # if push_stop_frames is True, wait for this idle period before pushing TTSStoppedFrame
        stop_frame_timeout_s: float = 2.0,
        # if True, TTSService will push silence audio frames after TTSStoppedFrame
        push_silence_after_stop: bool = False,
        # if push_silence_after_stop is True, send this amount of audio silence
        silence_time_s: float = 2.0,
        # if True, we will pause processing frames while we are receiving audio
        pause_frame_processing: bool = False,
        # TTS output sample rate
        sample_rate: Optional[int] = None,
        # Text aggregator to aggregate incoming tokens and decide when to push to the TTS.
        text_aggregator: Optional[BaseTextAggregator] = None,
        # Text filter executed after text has been aggregated.
        text_filters: Optional[Sequence[BaseTextFilter]] = None,
        text_filter: Optional[BaseTextFilter] = None,
        # Audio transport destination of the generated frames.
        transport_destination: Optional[str] = None,
        **kwargs,
    ):
        """Initialize the TTS service.

        Args:
            aggregate_sentences: Whether to aggregate text into sentences before synthesis.
            push_text_frames: Whether to push TextFrames and LLMFullResponseEndFrames.
            push_stop_frames: Whether to automatically push TTSStoppedFrames.
            stop_frame_timeout_s: Idle time before pushing TTSStoppedFrame when push_stop_frames is True.
            push_silence_after_stop: Whether to push silence audio after TTSStoppedFrame.
            silence_time_s: Duration of silence to push when push_silence_after_stop is True.
            pause_frame_processing: Whether to pause frame processing during audio generation.
            sample_rate: Output sample rate for generated audio.
            text_aggregator: Custom text aggregator for processing incoming text.
            text_filters: Sequence of text filters to apply after aggregation.
            text_filter: Single text filter (deprecated, use text_filters).

                .. deprecated:: 0.0.59
                    Use `text_filters` instead, which allows multiple filters.

            transport_destination: Destination for generated audio frames.
            **kwargs: Additional arguments passed to the parent AIService.
        """
        super().__init__(**kwargs)
        self._aggregate_sentences: bool = aggregate_sentences
        self._push_text_frames: bool = push_text_frames
        self._push_stop_frames: bool = push_stop_frames
        self._stop_frame_timeout_s: float = stop_frame_timeout_s
        self._push_silence_after_stop: bool = push_silence_after_stop
        self._silence_time_s: float = silence_time_s
        self._pause_frame_processing: bool = pause_frame_processing
        self._init_sample_rate = sample_rate
        self._sample_rate = 0
        self._voice_id: str = ""
        self._settings: Dict[str, Any] = {}
        self._text_aggregator: BaseTextAggregator = text_aggregator or SimpleTextAggregator()
        self._text_filters: Sequence[BaseTextFilter] = text_filters or []
        self._transport_destination: Optional[str] = transport_destination
        self._tracing_enabled: bool = False

        if text_filter:
            import warnings

            with warnings.catch_warnings():
                warnings.simplefilter("always")
                warnings.warn(
                    "Parameter 'text_filter' is deprecated, use 'text_filters' instead.",
                    DeprecationWarning,
                )
            self._text_filters = [text_filter]

        self._stop_frame_task: Optional[asyncio.Task] = None
        self._stop_frame_queue: asyncio.Queue = asyncio.Queue()

        self._processing_text: bool = False

    @property
    def sample_rate(self) -> int:
        """Get the current sample rate for audio output.

        Returns:
            The sample rate in Hz.
        """
        return self._sample_rate

    @property
    def chunk_size(self) -> int:
        """Get the recommended chunk size for audio streaming.

        This property indicates how much audio we download (from TTS services
        that require chunking) before we start pushing the first audio
        frame. This will make sure we download the rest of the audio while audio
        is being played without causing audio glitches (specially at the
        beginning). Of course, this will also depend on how fast the TTS service
        generates bytes.

        Returns:
            The recommended chunk size in bytes.
        """
        CHUNK_SECONDS = 0.5
        return int(self.sample_rate * CHUNK_SECONDS * 2)  # 2 bytes/sample

    async def set_model(self, model: str):
        """Set the TTS model to use.

        Args:
            model: The name of the TTS model.
        """
        self.set_model_name(model)

    def set_voice(self, voice: str):
        """Set the voice for speech synthesis.

        Args:
            voice: The voice identifier or name.
        """
        self._voice_id = voice

    # Converts the text to audio.
    @abstractmethod
    async def run_tts(self, text: str) -> AsyncGenerator[Frame, None]:
        """Run text-to-speech synthesis on the provided text.

        This method must be implemented by subclasses to provide actual TTS functionality.

        Args:
            text: The text to synthesize into speech.

        Yields:
            Frame: Audio frames containing the synthesized speech.
        """
        pass

    def language_to_service_language(self, language: Language) -> Optional[str]:
        """Convert a language to the service-specific language format.

        Args:
            language: The language to convert.

        Returns:
            The service-specific language identifier, or None if not supported.
        """
        return Language(language)

    async def update_setting(self, key: str, value: Any):
        """Update a service-specific setting.

        Args:
            key: The setting key to update.
            value: The new value for the setting.
        """
        pass

    async def flush_audio(self):
        """Flush any buffered audio data."""
        pass

    async def start(self, frame: StartFrame):
        """Start the TTS service.

        Args:
            frame: The start frame containing initialization parameters.
        """
        await super().start(frame)
        self._sample_rate = self._init_sample_rate or frame.audio_out_sample_rate
        if self._push_stop_frames and not self._stop_frame_task:
            self._stop_frame_task = self.create_task(self._stop_frame_handler())
        self._tracing_enabled = frame.enable_tracing

    async def stop(self, frame: EndFrame):
        """Stop the TTS service.

        Args:
            frame: The end frame.
        """
        await super().stop(frame)
        if self._stop_frame_task:
            await self.cancel_task(self._stop_frame_task)
            self._stop_frame_task = None

    async def cancel(self, frame: CancelFrame):
        """Cancel the TTS service.

        Args:
            frame: The cancel frame.
        """
        await super().cancel(frame)
        if self._stop_frame_task:
            await self.cancel_task(self._stop_frame_task)
            self._stop_frame_task = None

    async def _update_settings(self, settings: Mapping[str, Any]):
        for key, value in settings.items():
            if key in self._settings:
                logger.info(f"Updating TTS setting {key} to: [{value}]")
                self._settings[key] = value
                if key == "language":
                    self._settings[key] = self.language_to_service_language(value)
            elif key == "model":
                self.set_model_name(value)
            elif key == "voice" or key == "voice_id":
                self.set_voice(value)
            elif key == "text_filter":
                for filter in self._text_filters:
                    await filter.update_settings(value)
            else:
                logger.warning(f"Unknown setting for TTS service: {key}")

    async def say(self, text: str):
        """Immediately speak the provided text.

        .. deprecated:: 0.0.79
            Push a `TTSSpeakFrame` instead to ensure frame ordering is maintained.

        Args:
            text: The text to speak.
        """
        import warnings

        with warnings.catch_warnings():
            warnings.simplefilter("always")
            warnings.warn(
                "`TTSService.say()` is deprecated. Push a `TTSSpeakFrame` instead.",
                DeprecationWarning,
                stacklevel=2,
            )

        await self.queue_frame(TTSSpeakFrame(text))

    async def process_frame(self, frame: Frame, direction: FrameDirection):
        """Process frames for text-to-speech conversion.

        Handles TextFrames for synthesis, interruption frames, settings updates,
        and various control frames.

        Args:
            frame: The frame to process.
            direction: The direction of frame processing.
        """
        await super().process_frame(frame, direction)

        if (
            isinstance(frame, (TextFrame, LLMFullResponseStartFrame, LLMFullResponseEndFrame))
            and frame.skip_tts
        ):
            await self.push_frame(frame, direction)
        elif (
            isinstance(frame, TextFrame)
            and not isinstance(frame, InterimTranscriptionFrame)
            and not isinstance(frame, TranscriptionFrame)
        ):
            await self._process_text_frame(frame)
        elif isinstance(frame, StartInterruptionFrame):
            await self._handle_interruption(frame, direction)
            await self.push_frame(frame, direction)
        elif isinstance(frame, (LLMFullResponseEndFrame, EndFrame)):
            # We pause processing incoming frames if the LLM response included
            # text (it might be that it's only a function calling response). We
            # pause to avoid audio overlapping.
            await self._maybe_pause_frame_processing()

            sentence = self._text_aggregator.text
            await self._text_aggregator.reset()
            self._processing_text = False
            await self._push_tts_frames(sentence)
            if isinstance(frame, LLMFullResponseEndFrame):
                if self._push_text_frames:
                    await self.push_frame(frame, direction)
            else:
                await self.push_frame(frame, direction)
        elif isinstance(frame, TTSSpeakFrame):
            # Store if we were processing text or not so we can set it back.
            processing_text = self._processing_text
            await self._push_tts_frames(frame.text)
            # We pause processing incoming frames because we are sending data to
            # the TTS. We pause to avoid audio overlapping.
            await self._maybe_pause_frame_processing()
            await self.flush_audio()
            self._processing_text = processing_text
        elif isinstance(frame, TTSUpdateSettingsFrame):
            await self._update_settings(frame.settings)
        elif isinstance(frame, BotStoppedSpeakingFrame):
            await self._maybe_resume_frame_processing()
            await self.push_frame(frame, direction)
        else:
            await self.push_frame(frame, direction)

    async def push_frame(self, frame: Frame, direction: FrameDirection = FrameDirection.DOWNSTREAM):
        """Push a frame downstream with TTS-specific handling.

        Args:
            frame: The frame to push.
            direction: The direction to push the frame.
        """
        if self._push_silence_after_stop and isinstance(frame, TTSStoppedFrame):
            silence_frame = self.silence_frame(self._silence_time_s)
            silence_frame.transport_destination = self._transport_destination
            await self.push_frame(silence_frame)

        if isinstance(frame, (TTSStartedFrame, TTSStoppedFrame, TTSAudioRawFrame, TTSTextFrame)):
            frame.transport_destination = self._transport_destination

        await super().push_frame(frame, direction)

        if self._push_stop_frames and (
            isinstance(frame, StartInterruptionFrame)
            or isinstance(frame, TTSStartedFrame)
            or isinstance(frame, TTSAudioRawFrame)
            or isinstance(frame, TTSStoppedFrame)
        ):
            await self._stop_frame_queue.put(frame)

    def silence_frame(self, duration_s: float) -> TTSAudioRawFrame:
        """Create a frame of silence.

        Args:
            duration_s: Silence duration in seconds.
        """
        silence_num_bytes = int(duration_s * self.sample_rate * 2)  # 16-bit

        return TTSAudioRawFrame(
            audio=b"\x00" * silence_num_bytes,
            sample_rate=self.sample_rate,
            num_channels=1,
        )

    async def _handle_interruption(self, frame: StartInterruptionFrame, direction: FrameDirection):
        self._processing_text = False
        await self._text_aggregator.handle_interruption()
        for filter in self._text_filters:
            await filter.handle_interruption()

    async def _maybe_pause_frame_processing(self):
        if self._processing_text and self._pause_frame_processing:
            await self.pause_processing_frames()

    async def _maybe_resume_frame_processing(self):
        if self._pause_frame_processing:
            await self.resume_processing_frames()

    async def _process_text_frame(self, frame: TextFrame):
        text: Optional[str] = None
        if not self._aggregate_sentences:
            text = frame.text
        else:
            text = await self._text_aggregator.aggregate(frame.text)

        if text:
            await self._push_tts_frames(text)

    async def _push_tts_frames(self, text: str):
        # Remove leading newlines only
        text = text.lstrip("\n")

        # Don't send only whitespace. This causes problems for some TTS models. But also don't
        # strip all whitespace, as whitespace can influence prosody.
        if not text.strip():
            return

        # This is just a flag that indicates if we sent something to the TTS
        # service. It will be cleared if we sent text because of a TTSSpeakFrame
        # or when we received an LLMFullResponseEndFrame
        self._processing_text = True

        await self.start_processing_metrics()

        # Process all filter.
        for filter in self._text_filters:
            await filter.reset_interruption()
            text = await filter.filter(text)

        if text:
            await self.process_generator(self.run_tts(text))

        await self.stop_processing_metrics()

        if self._push_text_frames:
            # We send the original text after the audio. This way, if we are
            # interrupted, the text is not added to the assistant context.
            await self.push_frame(TTSTextFrame(text))

    async def _stop_frame_handler(self):
        has_started = False
        while True:
            try:
                frame = await asyncio.wait_for(
                    self._stop_frame_queue.get(), timeout=self._stop_frame_timeout_s
                )
                if isinstance(frame, TTSStartedFrame):
                    has_started = True
                elif isinstance(frame, (TTSStoppedFrame, StartInterruptionFrame)):
                    has_started = False
            except asyncio.TimeoutError:
                if has_started:
                    await self.push_frame(TTSStoppedFrame())
                    has_started = False


class WordTTSService(TTSService):
    """Base class for TTS services that support word timestamps.

    Word timestamps are useful to synchronize audio with text of the spoken
    words. This way only the spoken words are added to the conversation context.
    """

    def __init__(self, **kwargs):
        """Initialize the Word TTS service.

        Args:
            **kwargs: Additional arguments passed to the parent TTSService.
        """
        super().__init__(**kwargs)
        self._initial_word_timestamp = -1
        self._words_task = None
        self._llm_response_started: bool = False

    def start_word_timestamps(self):
        """Start tracking word timestamps from the current time."""
        if self._initial_word_timestamp == -1:
            self._initial_word_timestamp = self.get_clock().get_time()

    def reset_word_timestamps(self):
        """Reset word timestamp tracking."""
        self._initial_word_timestamp = -1

    async def add_word_timestamps(self, word_times: List[Tuple[str, float]]):
        """Add word timestamps to the processing queue.

        Args:
            word_times: List of (word, timestamp) tuples where timestamp is in seconds.
        """
        for word, timestamp in word_times:
            await self._words_queue.put((word, seconds_to_nanoseconds(timestamp)))

    async def start(self, frame: StartFrame):
        """Start the word TTS service.

        Args:
            frame: The start frame containing initialization parameters.
        """
        await super().start(frame)
        self._create_words_task()

    async def stop(self, frame: EndFrame):
        """Stop the word TTS service.

        Args:
            frame: The end frame.
        """
        await super().stop(frame)
        await self._stop_words_task()

    async def cancel(self, frame: CancelFrame):
        """Cancel the word TTS service.

        Args:
            frame: The cancel frame.
        """
        await super().cancel(frame)
        await self._stop_words_task()

    async def process_frame(self, frame: Frame, direction: FrameDirection):
        """Process frames with word timestamp awareness.

        Args:
            frame: The frame to process.
            direction: The direction of frame processing.
        """
        await super().process_frame(frame, direction)

        if isinstance(frame, LLMFullResponseStartFrame):
            self._llm_response_started = True
        elif isinstance(frame, (LLMFullResponseEndFrame, EndFrame)):
            await self.flush_audio()

    async def _handle_interruption(self, frame: StartInterruptionFrame, direction: FrameDirection):
        await super()._handle_interruption(frame, direction)
        self._llm_response_started = False
        self.reset_word_timestamps()

    def _create_words_task(self):
        if not self._words_task:
            self._words_queue = asyncio.Queue()
            self._words_task = self.create_task(self._words_task_handler())

    async def _stop_words_task(self):
        if self._words_task:
            await self.cancel_task(self._words_task)
            self._words_task = None

    async def _words_task_handler(self):
        last_pts = 0
        while True:
            frame = None
            (word, timestamp) = await self._words_queue.get()
            if word == "Reset" and timestamp == 0:
                self.reset_word_timestamps()
                if self._llm_response_started:
                    self._llm_response_started = False
                    frame = LLMFullResponseEndFrame()
                    frame.pts = last_pts
            elif word == "TTSStoppedFrame" and timestamp == 0:
                frame = TTSStoppedFrame()
                frame.pts = last_pts
            else:
                frame = TTSTextFrame(word)
                frame.pts = self._initial_word_timestamp + timestamp
            if frame:
                last_pts = frame.pts
                await self.push_frame(frame)
            self._words_queue.task_done()


class WebsocketTTSService(TTSService, WebsocketService):
    """Base class for websocket-based TTS services.

    Combines TTS functionality with websocket connectivity, providing automatic
    error handling and reconnection capabilities.

    Event handlers:
        on_connection_error: Called when a websocket connection error occurs.

    Example::

        @tts.event_handler("on_connection_error")
        async def on_connection_error(tts: TTSService, error: str):
            logger.error(f"TTS connection error: {error}")
    """

    def __init__(self, *, reconnect_on_error: bool = True, **kwargs):
        """Initialize the Websocket TTS service.

        Args:
            reconnect_on_error: Whether to automatically reconnect on websocket errors.
            **kwargs: Additional arguments passed to parent classes.
        """
        TTSService.__init__(self, **kwargs)
        WebsocketService.__init__(self, reconnect_on_error=reconnect_on_error, **kwargs)
        self._register_event_handler("on_connection_error")

    async def _report_error(self, error: ErrorFrame):
        await self._call_event_handler("on_connection_error", error.error)
        await self.push_error(error)


class InterruptibleTTSService(WebsocketTTSService):
    """Websocket-based TTS service that handles interruptions without word timestamps.

    Designed for TTS services that don't support word timestamps. Handles interruptions
    by reconnecting the websocket when the bot is speaking and gets interrupted.
    """

    def __init__(self, **kwargs):
        """Initialize the Interruptible TTS service.

        Args:
            **kwargs: Additional arguments passed to the parent WebsocketTTSService.
        """
        super().__init__(**kwargs)

        # Indicates if the bot is speaking. If the bot is not speaking we don't
        # need to reconnect when the user speaks. If the bot is speaking and the
        # user interrupts we need to reconnect.
        self._bot_speaking = False

    async def _handle_interruption(self, frame: StartInterruptionFrame, direction: FrameDirection):
        await super()._handle_interruption(frame, direction)
        if self._bot_speaking:
            await self._disconnect()
            await self._connect()

    async def process_frame(self, frame: Frame, direction: FrameDirection):
        """Process frames with bot speaking state tracking.

        Args:
            frame: The frame to process.
            direction: The direction of frame processing.
        """
        await super().process_frame(frame, direction)

        if isinstance(frame, BotStartedSpeakingFrame):
            self._bot_speaking = True
        elif isinstance(frame, BotStoppedSpeakingFrame):
            self._bot_speaking = False


class WebsocketWordTTSService(WordTTSService, WebsocketService):
    """Base class for websocket-based TTS services that support word timestamps.

    Combines word timestamp functionality with websocket connectivity.

    Event handlers:
        on_connection_error: Called when a websocket connection error occurs.

    Example::

        @tts.event_handler("on_connection_error")
        async def on_connection_error(tts: TTSService, error: str):
            logger.error(f"TTS connection error: {error}")
    """

    def __init__(self, *, reconnect_on_error: bool = True, **kwargs):
        """Initialize the Websocket Word TTS service.

        Args:
            reconnect_on_error: Whether to automatically reconnect on websocket errors.
            **kwargs: Additional arguments passed to parent classes.
        """
        WordTTSService.__init__(self, **kwargs)
        WebsocketService.__init__(self, reconnect_on_error=reconnect_on_error, **kwargs)
        self._register_event_handler("on_connection_error")

    async def _report_error(self, error: ErrorFrame):
        await self._call_event_handler("on_connection_error", error.error)
        await self.push_error(error)


class InterruptibleWordTTSService(WebsocketWordTTSService):
    """Websocket-based TTS service with word timestamps that handles interruptions.

    For TTS services that support word timestamps but can't correlate generated
    audio with requested text. Handles interruptions by reconnecting when needed.
    """

    def __init__(self, **kwargs):
        """Initialize the Interruptible Word TTS service.

        Args:
            **kwargs: Additional arguments passed to the parent WebsocketWordTTSService.
        """
        super().__init__(**kwargs)

        # Indicates if the bot is speaking. If the bot is not speaking we don't
        # need to reconnect when the user speaks. If the bot is speaking and the
        # user interrupts we need to reconnect.
        self._bot_speaking = False

    async def _handle_interruption(self, frame: StartInterruptionFrame, direction: FrameDirection):
        await super()._handle_interruption(frame, direction)
        if self._bot_speaking:
            await self._disconnect()
            await self._connect()

    async def process_frame(self, frame: Frame, direction: FrameDirection):
        """Process frames with bot speaking state tracking.

        Args:
            frame: The frame to process.
            direction: The direction of frame processing.
        """
        await super().process_frame(frame, direction)

        if isinstance(frame, BotStartedSpeakingFrame):
            self._bot_speaking = True
        elif isinstance(frame, BotStoppedSpeakingFrame):
            self._bot_speaking = False


class _AudioContextServiceMixin(ABC):
    """A service that supports audio contexts.

    This class does not inherit from other service base classes to avoid
    diamond inheritance.
    """

    def __init__(self):
        """Initialize the service."""
        self._contexts: Dict[str, asyncio.Queue] = {}
        self._audio_context_task = None

    async def create_audio_context(self, context_id: str):
        """Create a new audio context for grouping related audio.

        Args:
            context_id: Unique identifier for the audio context.
        """
        await self._contexts_queue.put(context_id)
        self._contexts[context_id] = asyncio.Queue()
        logger.trace(f"{self} created audio context {context_id}")

    async def append_to_audio_context(self, context_id: str, frame: TTSAudioRawFrame):
        """Append audio to an existing context.

        Args:
            context_id: The context to append audio to.
            frame: The audio frame to append.
        """
        if self.audio_context_available(context_id):
            logger.trace(f"{self} appending audio {frame} to audio context {context_id}")
            await self._contexts[context_id].put(frame)
        else:
            logger.warning(f"{self} unable to append audio to context {context_id}")

    async def remove_audio_context(self, context_id: str):
        """Remove an existing audio context.

        Args:
            context_id: The context to remove.
        """
        if self.audio_context_available(context_id):
            # We just mark the audio context for deletion by appending
            # None. Once we reach None while handling audio we know we can
            # safely remove the context.
            logger.trace(f"{self} marking audio context {context_id} for deletion")
            await self._contexts[context_id].put(None)
        else:
            logger.warning(f"{self} unable to remove context {context_id}")

    def audio_context_available(self, context_id: str) -> bool:
        """Check whether the given audio context is registered.

        Args:
            context_id: The context ID to check.

        Returns:
            True if the context exists and is available.
        """
        return context_id in self._contexts

<<<<<<< HEAD
=======
    async def start(self, frame: StartFrame):
        """Start the audio context TTS service.

        Args:
            frame: The start frame containing initialization parameters.
        """
        await super().start(frame)
        self._create_audio_context_task()

    async def stop(self, frame: EndFrame):
        """Stop the audio context TTS service.

        Args:
            frame: The end frame.
        """
        await super().stop(frame)
        if self._audio_context_task:
            # Indicate no more audio contexts are available. this will end the
            # task cleanly after all contexts have been processed.
            await self._contexts_queue.put(None)
            await self._audio_context_task
            self._audio_context_task = None

    async def cancel(self, frame: CancelFrame):
        """Cancel the audio context TTS service.

        Args:
            frame: The cancel frame.
        """
        await super().cancel(frame)
        await self._stop_audio_context_task()

    async def _handle_interruption(self, frame: StartInterruptionFrame, direction: FrameDirection):
        await super()._handle_interruption(frame, direction)
        await self._stop_audio_context_task()
        self._create_audio_context_task()

>>>>>>> 83b90da5
    def _create_audio_context_task(self):
        if not self._audio_context_task:
            self._contexts_queue = asyncio.Queue()
            self._contexts: Dict[str, asyncio.Queue] = {}
            self._audio_context_task = self.create_task(self._audio_context_task_handler())

    async def _stop_audio_context_task(self):
        if self._audio_context_task:
            await self.cancel_task(self._audio_context_task)
            self._audio_context_task = None

    async def _audio_context_task_handler(self):
        """In this task we process audio contexts in order."""
        running = True
        while running:
            context_id = await self._contexts_queue.get()

            if context_id:
                # Process the audio context until the context doesn't have more
                # audio available (i.e. we find None).
                await self._handle_audio_context(context_id)

                # We just finished processing the context, so we can safely remove it.
                del self._contexts[context_id]

                # Append some silence between contexts.
                SILENCE_BETWEEN_CONTEXTS = 1
                silence_frame = self.silence_frame(SILENCE_BETWEEN_CONTEXTS)
                await self.push_frame(silence_frame)
            else:
                running = False

            self._contexts_queue.task_done()

    async def _handle_audio_context(self, context_id: str):
        # If we don't receive any audio during this time, we consider the context finished.
        AUDIO_CONTEXT_TIMEOUT = 3.0
        queue = self._contexts[context_id]
        running = True
        while running:
            try:
                frame = await asyncio.wait_for(queue.get(), timeout=AUDIO_CONTEXT_TIMEOUT)
                if frame:
                    await self.push_frame(frame)
                running = frame is not None
            except asyncio.TimeoutError:
                # We didn't get audio, so let's consider this context finished.
                logger.trace(f"{self} time out on audio context {context_id}")
                break

    @abstractmethod
    def reset_watchdog(self) -> None:
        pass

    @abstractmethod
    def create_task(self, coroutine: Coroutine) -> asyncio.Task:
        pass

    @abstractmethod
    async def cancel_task(self, task: asyncio.Task) -> None:
        pass

    @abstractmethod
    async def push_frame(self, frame: Frame) -> None:
        pass

    @abstractmethod
    def silence_frame(self, duration_s: float) -> TTSAudioRawFrame:
        pass

    @property
    @abstractmethod
    def task_manager(self) -> BaseTaskManager:
        pass


class AudioContextTTSService(WebsocketTTSService, _AudioContextServiceMixin):
    """Websocket-based TTS service with audio context management.

    This is a base class for websocket-based TTS services that allow correlating
    the generated audio with the requested text.

    Each request could be multiple sentences long which are grouped by
    context. For this to work, the TTS service needs to support handling
    multiple requests at once (i.e. multiple simultaneous contexts).

    The audio received from the TTS will be played in context order. That is, if
    we requested audio for a context "A" and then audio for context "B", the
    audio from context ID "A" will be played first.
    """

    def __init__(self, **kwargs):
        """Initialize the Audio Context TTS service.

        Args:
            **kwargs: Additional arguments passed to the parent WebsocketTTSService.
        """
        WebsocketTTSService.__init__(self, **kwargs)
        _AudioContextServiceMixin.__init__(self)

    async def start(self, frame: StartFrame):
        """Start the audio context TTS service.

        Args:
            frame: The start frame containing initialization parameters.
        """
        await super().start(frame)
        self._create_audio_context_task()

    async def stop(self, frame: EndFrame):
        """Stop the audio context TTS service.

        Args:
            frame: The end frame.
        """
        await super().stop(frame)
        if self._audio_context_task:
            # Indicate no more audio contexts are available. this will end the
            # task cleanly after all contexts have been processed.
            await self._contexts_queue.put(None)
            await self.wait_for_task(self._audio_context_task)
            self._audio_context_task = None

    async def cancel(self, frame: CancelFrame):
        """Cancel the audio context TTS service.

        Args:
            frame: The cancel frame.
        """
        await super().cancel(frame)
        await self._stop_audio_context_task()

    async def _handle_interruption(self, frame: StartInterruptionFrame, direction: FrameDirection):
        await super()._handle_interruption(frame, direction)
        await self._stop_audio_context_task()
        self._create_audio_context_task()


class AudioContextWordTTSService(WebsocketWordTTSService, _AudioContextServiceMixin):
    """Websocket-based TTS service with word timestamps and audio context management.

    This is a base class for websocket-based TTS services that support word
    timestamps and also allow correlating the generated audio with the requested
    text.

    Each request could be multiple sentences long which are grouped by
    context. For this to work, the TTS service needs to support handling
    multiple requests at once (i.e. multiple simultaneous contexts).

    The audio received from the TTS will be played in context order. That is, if
    we requested audio for a context "A" and then audio for context "B", the
    audio from context ID "A" will be played first.
    """

    def __init__(self, **kwargs):
        """Initialize the Audio Context Word TTS service.

        Args:
            **kwargs: Additional arguments passed to the parent WebsocketWordTTSService.
        """
        WebsocketWordTTSService.__init__(self, **kwargs)
        _AudioContextServiceMixin.__init__(self)

    async def start(self, frame: StartFrame):
        """Start the audio context TTS service.

        Args:
            frame: The start frame containing initialization parameters.
        """
        await super().start(frame)
        self._create_audio_context_task()

    async def stop(self, frame: EndFrame):
        """Stop the audio context TTS service.

        Args:
            frame: The end frame.
        """
        await super().stop(frame)
        if self._audio_context_task:
            # Indicate no more audio contexts are available. this will end the
            # task cleanly after all contexts have been processed.
            await self._contexts_queue.put(None)
            await self.wait_for_task(self._audio_context_task)
            self._audio_context_task = None

    async def cancel(self, frame: CancelFrame):
        """Cancel the audio context TTS service.

        Args:
            frame: The cancel frame.
        """
        await super().cancel(frame)
        await self._stop_audio_context_task()

    async def _handle_interruption(self, frame: StartInterruptionFrame, direction: FrameDirection):
        await super()._handle_interruption(frame, direction)
        await self._stop_audio_context_task()
        self._create_audio_context_task()<|MERGE_RESOLUTION|>--- conflicted
+++ resolved
@@ -37,11 +37,8 @@
 from pipecat.services.ai_service import AIService
 from pipecat.services.websocket_service import WebsocketService
 from pipecat.transcriptions.language import Language
-<<<<<<< HEAD
 from pipecat.utils.asyncio.task_manager import BaseTaskManager
 from pipecat.utils.asyncio.watchdog_queue import WatchdogQueue
-=======
->>>>>>> 83b90da5
 from pipecat.utils.text.base_text_aggregator import BaseTextAggregator
 from pipecat.utils.text.base_text_filter import BaseTextFilter
 from pipecat.utils.text.simple_text_aggregator import SimpleTextAggregator
@@ -781,46 +778,6 @@
         """
         return context_id in self._contexts
 
-<<<<<<< HEAD
-=======
-    async def start(self, frame: StartFrame):
-        """Start the audio context TTS service.
-
-        Args:
-            frame: The start frame containing initialization parameters.
-        """
-        await super().start(frame)
-        self._create_audio_context_task()
-
-    async def stop(self, frame: EndFrame):
-        """Stop the audio context TTS service.
-
-        Args:
-            frame: The end frame.
-        """
-        await super().stop(frame)
-        if self._audio_context_task:
-            # Indicate no more audio contexts are available. this will end the
-            # task cleanly after all contexts have been processed.
-            await self._contexts_queue.put(None)
-            await self._audio_context_task
-            self._audio_context_task = None
-
-    async def cancel(self, frame: CancelFrame):
-        """Cancel the audio context TTS service.
-
-        Args:
-            frame: The cancel frame.
-        """
-        await super().cancel(frame)
-        await self._stop_audio_context_task()
-
-    async def _handle_interruption(self, frame: StartInterruptionFrame, direction: FrameDirection):
-        await super()._handle_interruption(frame, direction)
-        await self._stop_audio_context_task()
-        self._create_audio_context_task()
-
->>>>>>> 83b90da5
     def _create_audio_context_task(self):
         if not self._audio_context_task:
             self._contexts_queue = asyncio.Queue()
@@ -863,10 +820,12 @@
         while running:
             try:
                 frame = await asyncio.wait_for(queue.get(), timeout=AUDIO_CONTEXT_TIMEOUT)
+                self.reset_watchdog()
                 if frame:
                     await self.push_frame(frame)
                 running = frame is not None
             except asyncio.TimeoutError:
+                self.reset_watchdog()
                 # We didn't get audio, so let's consider this context finished.
                 logger.trace(f"{self} time out on audio context {context_id}")
                 break
@@ -919,6 +878,69 @@
             **kwargs: Additional arguments passed to the parent WebsocketTTSService.
         """
         WebsocketTTSService.__init__(self, **kwargs)
+        _AudioContextServiceMixin.__init__(self)
+
+    async def start(self, frame: StartFrame):
+        """Start the audio context TTS service.
+
+        Args:
+            frame: The start frame containing initialization parameters.
+        """
+        await super().start(frame)
+        self._create_audio_context_task()
+
+    async def stop(self, frame: EndFrame):
+        """Stop the audio context TTS service.
+
+        Args:
+            frame: The end frame.
+        """
+        await super().stop(frame)
+        if self._audio_context_task:
+            # Indicate no more audio contexts are available. this will end the
+            # task cleanly after all contexts have been processed.
+            await self._contexts_queue.put(None)
+            await self._audio_context_task
+            self._audio_context_task = None
+
+    async def cancel(self, frame: CancelFrame):
+        """Cancel the audio context TTS service.
+
+        Args:
+            frame: The cancel frame.
+        """
+        await super().cancel(frame)
+        await self._stop_audio_context_task()
+
+    async def _handle_interruption(self, frame: StartInterruptionFrame, direction: FrameDirection):
+        await super()._handle_interruption(frame, direction)
+        await self._stop_audio_context_task()
+        self._create_audio_context_task()
+
+
+class AudioContextWordTTSService(WebsocketWordTTSService, _AudioContextServiceMixin):
+    """Websocket-based TTS service with word timestamps and audio context management.
+
+    This is a base class for websocket-based TTS services that support word
+    timestamps and also allow correlating the generated audio with the requested
+    text.
+
+    Each request could be multiple sentences long which are grouped by
+    context. For this to work, the TTS service needs to support handling
+    multiple requests at once (i.e. multiple simultaneous contexts).
+
+    The audio received from the TTS will be played in context order. That is, if
+    we requested audio for a context "A" and then audio for context "B", the
+    audio from context ID "A" will be played first.
+    """
+
+    def __init__(self, **kwargs):
+        """Initialize the Audio Context Word TTS service.
+
+        Args:
+            **kwargs: Additional arguments passed to the parent WebsocketWordTTSService.
+        """
+        WebsocketWordTTSService.__init__(self, **kwargs)
         _AudioContextServiceMixin.__init__(self)
 
     async def start(self, frame: StartFrame):
@@ -956,67 +978,4 @@
     async def _handle_interruption(self, frame: StartInterruptionFrame, direction: FrameDirection):
         await super()._handle_interruption(frame, direction)
         await self._stop_audio_context_task()
-        self._create_audio_context_task()
-
-
-class AudioContextWordTTSService(WebsocketWordTTSService, _AudioContextServiceMixin):
-    """Websocket-based TTS service with word timestamps and audio context management.
-
-    This is a base class for websocket-based TTS services that support word
-    timestamps and also allow correlating the generated audio with the requested
-    text.
-
-    Each request could be multiple sentences long which are grouped by
-    context. For this to work, the TTS service needs to support handling
-    multiple requests at once (i.e. multiple simultaneous contexts).
-
-    The audio received from the TTS will be played in context order. That is, if
-    we requested audio for a context "A" and then audio for context "B", the
-    audio from context ID "A" will be played first.
-    """
-
-    def __init__(self, **kwargs):
-        """Initialize the Audio Context Word TTS service.
-
-        Args:
-            **kwargs: Additional arguments passed to the parent WebsocketWordTTSService.
-        """
-        WebsocketWordTTSService.__init__(self, **kwargs)
-        _AudioContextServiceMixin.__init__(self)
-
-    async def start(self, frame: StartFrame):
-        """Start the audio context TTS service.
-
-        Args:
-            frame: The start frame containing initialization parameters.
-        """
-        await super().start(frame)
-        self._create_audio_context_task()
-
-    async def stop(self, frame: EndFrame):
-        """Stop the audio context TTS service.
-
-        Args:
-            frame: The end frame.
-        """
-        await super().stop(frame)
-        if self._audio_context_task:
-            # Indicate no more audio contexts are available. this will end the
-            # task cleanly after all contexts have been processed.
-            await self._contexts_queue.put(None)
-            await self.wait_for_task(self._audio_context_task)
-            self._audio_context_task = None
-
-    async def cancel(self, frame: CancelFrame):
-        """Cancel the audio context TTS service.
-
-        Args:
-            frame: The cancel frame.
-        """
-        await super().cancel(frame)
-        await self._stop_audio_context_task()
-
-    async def _handle_interruption(self, frame: StartInterruptionFrame, direction: FrameDirection):
-        await super()._handle_interruption(frame, direction)
-        await self._stop_audio_context_task()
         self._create_audio_context_task()