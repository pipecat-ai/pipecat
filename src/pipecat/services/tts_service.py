#
# Copyright (c) 2024–2025, Daily
#
# SPDX-License-Identifier: BSD 2-Clause License
#

"""Base classes for Text-to-speech services."""

import asyncio
<<<<<<< HEAD
from abc import ABC, abstractmethod
from typing import Any, AsyncGenerator, Coroutine, Dict, List, Mapping, Optional, Sequence, Tuple
=======
from abc import abstractmethod
from typing import (
    Any,
    AsyncGenerator,
    AsyncIterator,
    Awaitable,
    Callable,
    Dict,
    List,
    Mapping,
    Optional,
    Sequence,
    Tuple,
)
>>>>>>> ee35ea09

from loguru import logger

from pipecat.frames.frames import (
    AggregatedTextFrame,
    AggregationType,
    BotStartedSpeakingFrame,
    BotStoppedSpeakingFrame,
    CancelFrame,
    EndFrame,
    ErrorFrame,
    Frame,
    InterimTranscriptionFrame,
    InterruptionFrame,
    LLMFullResponseEndFrame,
    LLMFullResponseStartFrame,
    StartFrame,
    TextFrame,
    TranscriptionFrame,
    TTSAudioRawFrame,
    TTSSpeakFrame,
    TTSStartedFrame,
    TTSStoppedFrame,
    TTSTextFrame,
    TTSUpdateSettingsFrame,
)
from pipecat.processors.frame_processor import FrameDirection
from pipecat.services.ai_service import AIService
from pipecat.services.websocket_service import WebsocketService
from pipecat.transcriptions.language import Language
from pipecat.utils.asyncio.task_manager import BaseTaskManager
from pipecat.utils.text.base_text_aggregator import BaseTextAggregator
from pipecat.utils.text.base_text_filter import BaseTextFilter
from pipecat.utils.text.simple_text_aggregator import SimpleTextAggregator
from pipecat.utils.time import seconds_to_nanoseconds


class TTSService(AIService):
    """Base class for text-to-speech services.

    Provides common functionality for TTS services including text aggregation,
    filtering, audio generation, and frame management. Supports configurable
    sentence aggregation, silence insertion, and frame processing control.

    Event handlers:
        on_connected: Called when connected to the STT service.
        on_connected: Called when disconnected from the STT service.
        on_connection_error: Called when a connection to the STT service error occurs.

    Example::

        @tts.event_handler("on_connected")
        async def on_connected(tts: TTSService):
            logger.debug(f"TTS connected")

        @tts.event_handler("on_disconnected")
        async def on_disconnected(tts: TTSService):
            logger.debug(f"TTS disconnected")

        @tts.event_handler("on_connection_error")
        async def on_connection_error(stt: TTSService, error: str):
            logger.error(f"TTS connection error: {error}")
    """

    def __init__(
        self,
        *,
        aggregate_sentences: bool = True,
        # if True, TTSService will push TextFrames and LLMFullResponseEndFrames,
        # otherwise subclass must do it
        push_text_frames: bool = True,
        # if True, TTSService will push TTSStoppedFrames, otherwise subclass must do it
        push_stop_frames: bool = False,
        # if push_stop_frames is True, wait for this idle period before pushing TTSStoppedFrame
        stop_frame_timeout_s: float = 2.0,
        # if True, TTSService will push silence audio frames after TTSStoppedFrame
        push_silence_after_stop: bool = False,
        # if push_silence_after_stop is True, send this amount of audio silence
        silence_time_s: float = 2.0,
        # if True, we will pause processing frames while we are receiving audio
        pause_frame_processing: bool = False,
        # TTS output sample rate
        sample_rate: Optional[int] = None,
        # Text aggregator to aggregate incoming tokens and decide when to push to the TTS.
        text_aggregator: Optional[BaseTextAggregator] = None,
        # Types of text aggregations that should not be spoken.
        skip_aggregator_types: Optional[List[str]] = [],
        # A list of callables to transform text before just before sending it to TTS.
        # Each callable takes the aggregated text and its type, and returns the transformed text.
        # To register, provide a list of tuples of (aggregation_type | '*', transform_function).
        text_transforms: Optional[
            List[
                Tuple[AggregationType | str, Callable[[str, str | AggregationType], Awaitable[str]]]
            ]
        ] = None,
        # Text filter executed after text has been aggregated.
        text_filters: Optional[Sequence[BaseTextFilter]] = None,
        text_filter: Optional[BaseTextFilter] = None,
        # Audio transport destination of the generated frames.
        transport_destination: Optional[str] = None,
        **kwargs,
    ):
        """Initialize the TTS service.

        Args:
            aggregate_sentences: Whether to aggregate text into sentences before synthesis.
            push_text_frames: Whether to push TextFrames and LLMFullResponseEndFrames.
            push_stop_frames: Whether to automatically push TTSStoppedFrames.
            stop_frame_timeout_s: Idle time before pushing TTSStoppedFrame when push_stop_frames is True.
            push_silence_after_stop: Whether to push silence audio after TTSStoppedFrame.
            silence_time_s: Duration of silence to push when push_silence_after_stop is True.
            pause_frame_processing: Whether to pause frame processing during audio generation.
            sample_rate: Output sample rate for generated audio.
            text_aggregator: Custom text aggregator for processing incoming text.

                .. deprecated:: 0.0.95
                    Use an LLMTextProcessor before the TTSService for custom text aggregation.

            skip_aggregator_types: List of aggregation types that should not be spoken.
            text_transforms: A list of callables to transform text before just before sending it
                to TTS. Each callable takes the aggregated text and its type, and returns the
                transformed text. To register, provide a list of tuples of
                (aggregation_type | '*', transform_function).

            text_filters: Sequence of text filters to apply after aggregation.
            text_filter: Single text filter (deprecated, use text_filters).

                .. deprecated:: 0.0.59
                    Use `text_filters` instead, which allows multiple filters.

            transport_destination: Destination for generated audio frames.
            **kwargs: Additional arguments passed to the parent AIService.
        """
        super().__init__(**kwargs)
        self._aggregate_sentences: bool = aggregate_sentences
        self._push_text_frames: bool = push_text_frames
        self._push_stop_frames: bool = push_stop_frames
        self._stop_frame_timeout_s: float = stop_frame_timeout_s
        self._push_silence_after_stop: bool = push_silence_after_stop
        self._silence_time_s: float = silence_time_s
        self._pause_frame_processing: bool = pause_frame_processing
        self._init_sample_rate = sample_rate
        self._sample_rate = 0
        self._voice_id: str = ""
        self._settings: Dict[str, Any] = {}
        self._text_aggregator: BaseTextAggregator = text_aggregator or SimpleTextAggregator()
        if text_aggregator:
            import warnings

            with warnings.catch_warnings():
                warnings.simplefilter("always")
                warnings.warn(
                    "Parameter 'text_aggregator' is deprecated. Use an LLMTextProcessor before the TTSService for custom text aggregation.",
                    DeprecationWarning,
                )

        self._skip_aggregator_types: List[str] = skip_aggregator_types or []
        self._text_transforms: List[
            Tuple[AggregationType | str, Callable[[str, AggregationType | str], Awaitable[str]]]
        ] = text_transforms or []
        # TODO: Deprecate _text_filters when added to LLMTextProcessor
        self._text_filters: Sequence[BaseTextFilter] = text_filters or []
        self._transport_destination: Optional[str] = transport_destination
        self._tracing_enabled: bool = False

        if text_filter:
            import warnings

            with warnings.catch_warnings():
                warnings.simplefilter("always")
                warnings.warn(
                    "Parameter 'text_filter' is deprecated, use 'text_filters' instead.",
                    DeprecationWarning,
                )
            self._text_filters = [text_filter]

        self._stop_frame_task: Optional[asyncio.Task] = None
        self._stop_frame_queue: asyncio.Queue = asyncio.Queue()

        self._processing_text: bool = False

        self._register_event_handler("on_connected")
        self._register_event_handler("on_disconnected")
        self._register_event_handler("on_connection_error")

    @property
    def sample_rate(self) -> int:
        """Get the current sample rate for audio output.

        Returns:
            The sample rate in Hz.
        """
        return self._sample_rate

    @property
    def chunk_size(self) -> int:
        """Get the recommended chunk size for audio streaming.

        This property indicates how much audio we download (from TTS services
        that require chunking) before we start pushing the first audio
        frame. This will make sure we download the rest of the audio while audio
        is being played without causing audio glitches (specially at the
        beginning). Of course, this will also depend on how fast the TTS service
        generates bytes.

        Returns:
            The recommended chunk size in bytes.
        """
        CHUNK_SECONDS = 0.5
        return int(self.sample_rate * CHUNK_SECONDS * 2)  # 2 bytes/sample

    async def set_model(self, model: str):
        """Set the TTS model to use.

        Args:
            model: The name of the TTS model.
        """
        self.set_model_name(model)

    def set_voice(self, voice: str):
        """Set the voice for speech synthesis.

        Args:
            voice: The voice identifier or name.
        """
        self._voice_id = voice

    # Converts the text to audio.
    @abstractmethod
    async def run_tts(self, text: str) -> AsyncGenerator[Frame, None]:
        """Run text-to-speech synthesis on the provided text.

        This method must be implemented by subclasses to provide actual TTS functionality.

        Args:
            text: The text to synthesize into speech.

        Yields:
            Frame: Audio frames containing the synthesized speech.
        """
        pass

    def language_to_service_language(self, language: Language) -> Optional[str]:
        """Convert a language to the service-specific language format.

        Args:
            language: The language to convert.

        Returns:
            The service-specific language identifier, or None if not supported.
        """
        return Language(language)

    async def update_setting(self, key: str, value: Any):
        """Update a service-specific setting.

        Args:
            key: The setting key to update.
            value: The new value for the setting.
        """
        pass

    async def flush_audio(self):
        """Flush any buffered audio data."""
        pass

    async def start(self, frame: StartFrame):
        """Start the TTS service.

        Args:
            frame: The start frame containing initialization parameters.
        """
        await super().start(frame)
        self._sample_rate = self._init_sample_rate or frame.audio_out_sample_rate
        if self._push_stop_frames and not self._stop_frame_task:
            self._stop_frame_task = self.create_task(self._stop_frame_handler())
        self._tracing_enabled = frame.enable_tracing

    async def stop(self, frame: EndFrame):
        """Stop the TTS service.

        Args:
            frame: The end frame.
        """
        await super().stop(frame)
        if self._stop_frame_task:
            await self.cancel_task(self._stop_frame_task)
            self._stop_frame_task = None

    async def cancel(self, frame: CancelFrame):
        """Cancel the TTS service.

        Args:
            frame: The cancel frame.
        """
        await super().cancel(frame)
        if self._stop_frame_task:
            await self.cancel_task(self._stop_frame_task)
            self._stop_frame_task = None

    def add_text_transformer(
        self,
        transform_function: Callable[[str, AggregationType | str], Awaitable[str]],
        aggregation_type: AggregationType | str = "*",
    ):
        """Transform text for a specific aggregation type.

        Args:
            transform_function: The function to apply for transformation. This function should take
                the text and aggregation type as input and return the transformed text.
                Ex.: async def my_transform(text: str, aggregation_type: str) -> str:
            aggregation_type: The type of aggregation to transform. This value defaults to "*" indicating
                the function should handle all text before sending to TTS.
        """
        self._text_transforms.append((aggregation_type, transform_function))

    def remove_text_transformer(
        self,
        transform_function: Callable[[str, AggregationType | str], Awaitable[str]],
        aggregation_type: AggregationType | str = "*",
    ):
        """Remove a text transformer for a specific aggregation type.

        Args:
            transform_function: The function to remove.
            aggregation_type: The type of aggregation to remove the transformer for.
        """
        self._text_transforms = [
            (agg_type, func)
            for agg_type, func in self._text_transforms
            if not (agg_type == aggregation_type and func == transform_function)
        ]

    async def _update_settings(self, settings: Mapping[str, Any]):
        for key, value in settings.items():
            if key in self._settings:
                logger.info(f"Updating TTS setting {key} to: [{value}]")
                self._settings[key] = value
                if key == "language":
                    self._settings[key] = self.language_to_service_language(value)
            elif key == "model":
                self.set_model_name(value)
            elif key == "voice" or key == "voice_id":
                self.set_voice(value)
            elif key == "text_filter":
                for filter in self._text_filters:
                    await filter.update_settings(value)
            else:
                logger.warning(f"Unknown setting for TTS service: {key}")

    async def say(self, text: str):
        """Immediately speak the provided text.

        .. deprecated:: 0.0.79
            Push a `TTSSpeakFrame` instead to ensure frame ordering is maintained.

        Args:
            text: The text to speak.
        """
        import warnings

        with warnings.catch_warnings():
            warnings.simplefilter("always")
            warnings.warn(
                "`TTSService.say()` is deprecated. Push a `TTSSpeakFrame` instead.",
                DeprecationWarning,
                stacklevel=2,
            )

        await self.queue_frame(TTSSpeakFrame(text))

    async def process_frame(self, frame: Frame, direction: FrameDirection):
        """Process frames for text-to-speech conversion.

        Handles TextFrames for synthesis, interruption frames, settings updates,
        and various control frames.

        Args:
            frame: The frame to process.
            direction: The direction of frame processing.
        """
        await super().process_frame(frame, direction)

        if (
            isinstance(frame, (TextFrame, LLMFullResponseStartFrame, LLMFullResponseEndFrame))
            and frame.skip_tts
        ):
            await self.push_frame(frame, direction)
        elif isinstance(frame, AggregatedTextFrame):
            await self._push_tts_frames(frame)
        elif (
            isinstance(frame, TextFrame)
            and not isinstance(frame, InterimTranscriptionFrame)
            and not isinstance(frame, TranscriptionFrame)
        ):
            await self._process_text_frame(frame)
        elif isinstance(frame, InterruptionFrame):
            await self._handle_interruption(frame, direction)
            await self.push_frame(frame, direction)
        elif isinstance(frame, (LLMFullResponseEndFrame, EndFrame)):
            # We pause processing incoming frames if the LLM response included
            # text (it might be that it's only a function calling response). We
            # pause to avoid audio overlapping.
            await self._maybe_pause_frame_processing()

            # Flush any remaining text (including text waiting for lookahead)
            remaining = await self._text_aggregator.flush()
            if remaining:
                await self._push_tts_frames(AggregatedTextFrame(remaining.text, remaining.type))

            # Reset aggregator state
            self._processing_text = False
            if isinstance(frame, LLMFullResponseEndFrame):
                if self._push_text_frames:
                    await self.push_frame(frame, direction)
            else:
                await self.push_frame(frame, direction)
        elif isinstance(frame, TTSSpeakFrame):
            # Store if we were processing text or not so we can set it back.
            processing_text = self._processing_text
            # Assumption: text in TTSSpeakFrame does not include inter-frame spaces
            await self._push_tts_frames(AggregatedTextFrame(frame.text, AggregationType.SENTENCE))
            # We pause processing incoming frames because we are sending data to
            # the TTS. We pause to avoid audio overlapping.
            await self._maybe_pause_frame_processing()
            await self.flush_audio()
            self._processing_text = processing_text
        elif isinstance(frame, TTSUpdateSettingsFrame):
            await self._update_settings(frame.settings)
        elif isinstance(frame, BotStoppedSpeakingFrame):
            await self._maybe_resume_frame_processing()
            await self.push_frame(frame, direction)
        else:
            await self.push_frame(frame, direction)

    async def push_frame(self, frame: Frame, direction: FrameDirection = FrameDirection.DOWNSTREAM):
        """Push a frame downstream with TTS-specific handling.

        Args:
            frame: The frame to push.
            direction: The direction to push the frame.
        """
        if self._push_silence_after_stop and isinstance(frame, TTSStoppedFrame):
            silence_frame = self.silence_frame(self._silence_time_s)
            silence_frame.transport_destination = self._transport_destination
            await self.push_frame(silence_frame)

        if isinstance(frame, (TTSStartedFrame, TTSStoppedFrame, TTSAudioRawFrame, TTSTextFrame)):
            frame.transport_destination = self._transport_destination

        await super().push_frame(frame, direction)

        if self._push_stop_frames and (
            isinstance(frame, InterruptionFrame)
            or isinstance(frame, TTSStartedFrame)
            or isinstance(frame, TTSAudioRawFrame)
            or isinstance(frame, TTSStoppedFrame)
        ):
            await self._stop_frame_queue.put(frame)

<<<<<<< HEAD
    def silence_frame(self, duration_s: float) -> TTSAudioRawFrame:
        """Create a frame of silence.

        Args:
            duration_s: Silence duration in seconds.
        """
        silence_num_bytes = int(duration_s * self.sample_rate * 2)  # 16-bit

        return TTSAudioRawFrame(
            audio=b"\x00" * silence_num_bytes,
            sample_rate=self.sample_rate,
            num_channels=1,
        )
=======
    async def _stream_audio_frames_from_iterator(
        self, iterator: AsyncIterator[bytes], *, strip_wav_header: bool
    ) -> AsyncGenerator[Frame, None]:
        buffer = bytearray()
        need_to_strip_wav_header = strip_wav_header
        async for chunk in iterator:
            if need_to_strip_wav_header and chunk.startswith(b"RIFF"):
                chunk = chunk[44:]
                need_to_strip_wav_header = False

            # Append to current buffer.
            buffer.extend(chunk)

            # Round to nearest even number.
            aligned_length = len(buffer) & ~1  # 111111111...11110
            if aligned_length > 0:
                aligned_chunk = buffer[:aligned_length]
                buffer = buffer[aligned_length:]  # keep any leftover byte

                if len(aligned_chunk) > 0:
                    frame = TTSAudioRawFrame(bytes(aligned_chunk), self.sample_rate, 1)
                    yield frame

        if len(buffer) > 0:
            # Make sure we don't need an extra padding byte.
            if len(buffer) % 2 == 1:
                buffer.extend(b"\x00")
            frame = TTSAudioRawFrame(bytes(buffer), self.sample_rate, 1)
            yield frame
>>>>>>> ee35ea09

    async def _handle_interruption(self, frame: InterruptionFrame, direction: FrameDirection):
        self._processing_text = False
        await self._text_aggregator.handle_interruption()
        for filter in self._text_filters:
            await filter.handle_interruption()

    async def _maybe_pause_frame_processing(self):
        if self._processing_text and self._pause_frame_processing:
            await self.pause_processing_frames()

    async def _maybe_resume_frame_processing(self):
        if self._pause_frame_processing:
            await self.resume_processing_frames()

    async def _process_text_frame(self, frame: TextFrame):
        text: Optional[str] = None
        includes_inter_frame_spaces: bool = False
        if not self._aggregate_sentences:
            text = frame.text
            includes_inter_frame_spaces = frame.includes_inter_frame_spaces
            aggregated_by = "token"

            if text:
                logger.trace(f"Pushing TTS frames for text: {text}, {aggregated_by}")
                await self._push_tts_frames(
                    AggregatedTextFrame(text, aggregated_by), includes_inter_frame_spaces
                )
        else:
            async for aggregate in self._text_aggregator.aggregate(frame.text):
                text = aggregate.text
                aggregated_by = aggregate.type
                logger.trace(f"Pushing TTS frames for text: {text}, {aggregated_by}")
                await self._push_tts_frames(
                    AggregatedTextFrame(text, aggregated_by), includes_inter_frame_spaces
                )

    async def _push_tts_frames(
        self, src_frame: AggregatedTextFrame, includes_inter_frame_spaces: Optional[bool] = False
    ):
        type = src_frame.aggregated_by
        text = src_frame.text

        # Skip sending to TTS if the aggregation type is in the skip list. Simply
        # push the original frame downstream.
        if type in self._skip_aggregator_types:
            await self.push_frame(src_frame)
            return

        # Remove leading newlines only
        text = text.lstrip("\n")

        # Don't send only whitespace. This causes problems for some TTS models. But also don't
        # strip all whitespace, as whitespace can influence prosody.
        if not text.strip():
            return

        # This is just a flag that indicates if we sent something to the TTS
        # service. It will be cleared if we sent text because of a TTSSpeakFrame
        # or when we received an LLMFullResponseEndFrame
        self._processing_text = True

        await self.start_processing_metrics()

        # Process all filters.
        for filter in self._text_filters:
            await filter.reset_interruption()
            text = await filter.filter(text)

        if not text.strip():
            await self.stop_processing_metrics()
            return

        # To support use cases that may want to know the text before it's spoken, we
        # push the AggregatedTextFrame version before transforming and sending to TTS.
        # However, we do not want to add this text to the assistant context until it
        # is spoken, so we set append_to_context to False.
        src_frame.append_to_context = False
        await self.push_frame(src_frame)

        # Note: Text transformations are meant to only affect the text sent to the TTS for
        # TTS-specific purposes. This allows for explicit TTS modifications (e.g., inserting
        # TTS supported tags for spelling or emotion or replacing an @ with "at"). For TTS
        # services that support word-level timestamps, this CAN affect the resulting context
        # since the TTSTextFrames are generated from the TTS output stream
        transformed_text = text
        for aggregation_type, transform in self._text_transforms:
            if aggregation_type == type or aggregation_type == "*":
                transformed_text = await transform(transformed_text, type)
        await self.process_generator(self.run_tts(transformed_text))

        await self.stop_processing_metrics()

        if self._push_text_frames:
            # In TTS services that support word timestamps, the TTSTextFrames
            # are pushed as words are spoken. However, in the case where the TTS service
            # does not support word timestamps (i.e. _push_text_frames is True), we send
            # the original (non-transformed) text after the TTS generation has completed.
            # This way, if we are interrupted, the text is not added to the assistant
            # context and the context that IS added does not include TTS-specific tags
            # or transformations.
            frame = TTSTextFrame(text, aggregated_by=type)
            frame.includes_inter_frame_spaces = includes_inter_frame_spaces
            await self.push_frame(frame)

    async def _stop_frame_handler(self):
        has_started = False
        while True:
            try:
                frame = await asyncio.wait_for(
                    self._stop_frame_queue.get(), timeout=self._stop_frame_timeout_s
                )
                if isinstance(frame, TTSStartedFrame):
                    has_started = True
                elif isinstance(frame, (TTSStoppedFrame, InterruptionFrame)):
                    has_started = False
            except asyncio.TimeoutError:
                if has_started:
                    await self.push_frame(TTSStoppedFrame())
                    has_started = False


class WordTTSService(TTSService):
    """Base class for TTS services that support word timestamps.

    Word timestamps are useful to synchronize audio with text of the spoken
    words. This way only the spoken words are added to the conversation context.
    """

    def __init__(self, **kwargs):
        """Initialize the Word TTS service.

        Args:
            **kwargs: Additional arguments passed to the parent TTSService.
        """
        super().__init__(**kwargs)
        self._initial_word_timestamp = -1
        self._initial_word_times = []
        self._words_task = None
        self._llm_response_started: bool = False

    async def start_word_timestamps(self):
        """Start tracking word timestamps from the current time."""
        if self._initial_word_timestamp == -1:
            self._initial_word_timestamp = self.get_clock().get_time()
            # If we cached some initial word times (because we didn't receive
            # audio), let's add them now.
            if self._initial_word_times:
                await self._add_word_timestamps(self._initial_word_times)
                self._initial_word_times = []

    async def reset_word_timestamps(self):
        """Reset word timestamp tracking."""
        self._initial_word_timestamp = -1

    async def add_word_timestamps(self, word_times: List[Tuple[str, float]]):
        """Add word timestamps to the processing queue.

        Args:
            word_times: List of (word, timestamp) tuples where timestamp is in seconds.
        """
        if self._initial_word_timestamp == -1:
            # Cache word timestamps and don't add them until we have started
            # (i.e. we have some audio).
            self._initial_word_times.extend(word_times)
        else:
            await self._add_word_timestamps(word_times)

    async def start(self, frame: StartFrame):
        """Start the word TTS service.

        Args:
            frame: The start frame containing initialization parameters.
        """
        await super().start(frame)
        self._create_words_task()

    async def stop(self, frame: EndFrame):
        """Stop the word TTS service.

        Args:
            frame: The end frame.
        """
        await super().stop(frame)
        await self._stop_words_task()

    async def cancel(self, frame: CancelFrame):
        """Cancel the word TTS service.

        Args:
            frame: The cancel frame.
        """
        await super().cancel(frame)
        await self._stop_words_task()

    async def process_frame(self, frame: Frame, direction: FrameDirection):
        """Process frames with word timestamp awareness.

        Args:
            frame: The frame to process.
            direction: The direction of frame processing.
        """
        await super().process_frame(frame, direction)

        if isinstance(frame, LLMFullResponseStartFrame):
            self._llm_response_started = True
        elif isinstance(frame, (LLMFullResponseEndFrame, EndFrame)):
            await self.flush_audio()

    async def _handle_interruption(self, frame: InterruptionFrame, direction: FrameDirection):
        await super()._handle_interruption(frame, direction)
        self._llm_response_started = False
        await self.reset_word_timestamps()

    def _create_words_task(self):
        if not self._words_task:
            self._words_queue = asyncio.Queue()
            self._words_task = self.create_task(self._words_task_handler())

    async def _stop_words_task(self):
        if self._words_task:
            await self.cancel_task(self._words_task)
            self._words_task = None

    async def _add_word_timestamps(self, word_times: List[Tuple[str, float]]):
        for word, timestamp in word_times:
            await self._words_queue.put((word, seconds_to_nanoseconds(timestamp)))

    async def _words_task_handler(self):
        last_pts = 0
        while True:
            frame = None
            (word, timestamp) = await self._words_queue.get()
            if word == "Reset" and timestamp == 0:
                await self.reset_word_timestamps()
                if self._llm_response_started:
                    self._llm_response_started = False
                    frame = LLMFullResponseEndFrame()
                    frame.pts = last_pts
            elif word == "TTSStoppedFrame" and timestamp == 0:
                frame = TTSStoppedFrame()
                frame.pts = last_pts
            else:
                # Assumption: word-by-word text frames don't include spaces, so
                # we can rely on the default includes_inter_frame_spaces=False
                frame = TTSTextFrame(word, aggregated_by=AggregationType.WORD)
                frame.pts = self._initial_word_timestamp + timestamp
            if frame:
                last_pts = frame.pts
                await self.push_frame(frame)
            self._words_queue.task_done()


class WebsocketTTSService(TTSService, WebsocketService):
    """Base class for websocket-based TTS services.

    Combines TTS functionality with websocket connectivity, providing automatic
    error handling and reconnection capabilities.

    Event handlers:
        on_connection_error: Called when a websocket connection error occurs.

    Example::

        @tts.event_handler("on_connection_error")
        async def on_connection_error(tts: TTSService, error: str):
            logger.error(f"TTS connection error: {error}")
    """

    def __init__(self, *, reconnect_on_error: bool = True, **kwargs):
        """Initialize the Websocket TTS service.

        Args:
            reconnect_on_error: Whether to automatically reconnect on websocket errors.
            **kwargs: Additional arguments passed to parent classes.
        """
        TTSService.__init__(self, **kwargs)
        WebsocketService.__init__(self, reconnect_on_error=reconnect_on_error, **kwargs)

    async def _report_error(self, error: ErrorFrame):
        await self._call_event_handler("on_connection_error", error.error)
        await self.push_error_frame(error)


class InterruptibleTTSService(WebsocketTTSService):
    """Websocket-based TTS service that handles interruptions without word timestamps.

    Designed for TTS services that don't support word timestamps. Handles interruptions
    by reconnecting the websocket when the bot is speaking and gets interrupted.
    """

    def __init__(self, **kwargs):
        """Initialize the Interruptible TTS service.

        Args:
            **kwargs: Additional arguments passed to the parent WebsocketTTSService.
        """
        super().__init__(**kwargs)

        # Indicates if the bot is speaking. If the bot is not speaking we don't
        # need to reconnect when the user speaks. If the bot is speaking and the
        # user interrupts we need to reconnect.
        self._bot_speaking = False

    async def _handle_interruption(self, frame: InterruptionFrame, direction: FrameDirection):
        await super()._handle_interruption(frame, direction)
        if self._bot_speaking:
            await self._disconnect()
            await self._connect()

    async def process_frame(self, frame: Frame, direction: FrameDirection):
        """Process frames with bot speaking state tracking.

        Args:
            frame: The frame to process.
            direction: The direction of frame processing.
        """
        await super().process_frame(frame, direction)

        if isinstance(frame, BotStartedSpeakingFrame):
            self._bot_speaking = True
        elif isinstance(frame, BotStoppedSpeakingFrame):
            self._bot_speaking = False


class WebsocketWordTTSService(WordTTSService, WebsocketService):
    """Base class for websocket-based TTS services that support word timestamps.

    Combines word timestamp functionality with websocket connectivity.
    """

    def __init__(self, *, reconnect_on_error: bool = True, **kwargs):
        """Initialize the Websocket Word TTS service.

        Args:
            reconnect_on_error: Whether to automatically reconnect on websocket errors.
            **kwargs: Additional arguments passed to parent classes.
        """
        WordTTSService.__init__(self, **kwargs)
        WebsocketService.__init__(self, reconnect_on_error=reconnect_on_error, **kwargs)

    async def _report_error(self, error: ErrorFrame):
        await self._call_event_handler("on_connection_error", error.error)
        await self.push_error_frame(error)


class InterruptibleWordTTSService(WebsocketWordTTSService):
    """Websocket-based TTS service with word timestamps that handles interruptions.

    For TTS services that support word timestamps but can't correlate generated
    audio with requested text. Handles interruptions by reconnecting when needed.
    """

    def __init__(self, **kwargs):
        """Initialize the Interruptible Word TTS service.

        Args:
            **kwargs: Additional arguments passed to the parent WebsocketWordTTSService.
        """
        super().__init__(**kwargs)

        # Indicates if the bot is speaking. If the bot is not speaking we don't
        # need to reconnect when the user speaks. If the bot is speaking and the
        # user interrupts we need to reconnect.
        self._bot_speaking = False

    async def _handle_interruption(self, frame: InterruptionFrame, direction: FrameDirection):
        await super()._handle_interruption(frame, direction)
        if self._bot_speaking:
            await self._disconnect()
            await self._connect()

    async def process_frame(self, frame: Frame, direction: FrameDirection):
        """Process frames with bot speaking state tracking.

        Args:
            frame: The frame to process.
            direction: The direction of frame processing.
        """
        await super().process_frame(frame, direction)

        if isinstance(frame, BotStartedSpeakingFrame):
            self._bot_speaking = True
        elif isinstance(frame, BotStoppedSpeakingFrame):
            self._bot_speaking = False


class _AudioContextServiceMixin(ABC):
    """A service that supports audio contexts.

    This class does not inherit from other service base classes to avoid
    diamond inheritance.
    """

    def __init__(self):
        """Initialize the service."""
        self._contexts: Dict[str, asyncio.Queue] = {}
        self._audio_context_task = None

    async def create_audio_context(self, context_id: str):
        """Create a new audio context for grouping related audio.

        Args:
            context_id: Unique identifier for the audio context.
        """
        await self._contexts_queue.put(context_id)
        self._contexts[context_id] = asyncio.Queue()
        logger.trace(f"{self} created audio context {context_id}")

    async def append_to_audio_context(self, context_id: str, frame: TTSAudioRawFrame):
        """Append audio to an existing context.

        Args:
            context_id: The context to append audio to.
            frame: The audio frame to append.
        """
        if self.audio_context_available(context_id):
            logger.trace(f"{self} appending audio {frame} to audio context {context_id}")
            await self._contexts[context_id].put(frame)
        else:
            logger.warning(f"{self} unable to append audio to context {context_id}")

    async def remove_audio_context(self, context_id: str):
        """Remove an existing audio context.

        Args:
            context_id: The context to remove.
        """
        if self.audio_context_available(context_id):
            # We just mark the audio context for deletion by appending
            # None. Once we reach None while handling audio we know we can
            # safely remove the context.
            logger.trace(f"{self} marking audio context {context_id} for deletion")
            await self._contexts[context_id].put(None)
        else:
            logger.warning(f"{self} unable to remove context {context_id}")

    def audio_context_available(self, context_id: str) -> bool:
        """Check whether the given audio context is registered.

        Args:
            context_id: The context ID to check.

        Returns:
            True if the context exists and is available.
        """
        return context_id in self._contexts

    def _create_audio_context_task(self):
        if not self._audio_context_task:
            self._contexts_queue = asyncio.Queue()
            self._contexts: Dict[str, asyncio.Queue] = {}
            self._audio_context_task = self.create_task(self._audio_context_task_handler())

    async def _stop_audio_context_task(self):
        if self._audio_context_task:
            await self.cancel_task(self._audio_context_task)
            self._audio_context_task = None

    async def _audio_context_task_handler(self):
        """In this task we process audio contexts in order."""
        running = True
        while running:
            context_id = await self._contexts_queue.get()

            if context_id:
                # Process the audio context until the context doesn't have more
                # audio available (i.e. we find None).
                await self._handle_audio_context(context_id)

                # We just finished processing the context, so we can safely remove it.
                del self._contexts[context_id]

                # Append some silence between contexts.
                SILENCE_BETWEEN_CONTEXTS = 1
                silence_frame = self.silence_frame(SILENCE_BETWEEN_CONTEXTS)
                await self.push_frame(silence_frame)
            else:
                running = False

            self._contexts_queue.task_done()

    async def _handle_audio_context(self, context_id: str):
        # If we don't receive any audio during this time, we consider the context finished.
        AUDIO_CONTEXT_TIMEOUT = 3.0
        queue = self._contexts[context_id]
        running = True
        while running:
            try:
                frame = await asyncio.wait_for(queue.get(), timeout=AUDIO_CONTEXT_TIMEOUT)
                if frame:
                    await self.push_frame(frame)
                running = frame is not None
            except asyncio.TimeoutError:
                # We didn't get audio, so let's consider this context finished.
                logger.trace(f"{self} time out on audio context {context_id}")
                break

    @abstractmethod
    def create_task(self, coroutine: Coroutine) -> asyncio.Task:
        pass

    @abstractmethod
    async def cancel_task(self, task: asyncio.Task) -> None:
        pass

    @abstractmethod
    async def push_frame(self, frame: Frame) -> None:
        pass

    @abstractmethod
    def silence_frame(self, duration_s: float) -> TTSAudioRawFrame:
        pass

    @property
    @abstractmethod
    def task_manager(self) -> BaseTaskManager:
        pass


class AudioContextTTSService(WebsocketTTSService, _AudioContextServiceMixin):
    """Websocket-based TTS service with audio context management.

    This is a base class for websocket-based TTS services that allow correlating
    the generated audio with the requested text.

    Each request could be multiple sentences long which are grouped by
    context. For this to work, the TTS service needs to support handling
    multiple requests at once (i.e. multiple simultaneous contexts).

    The audio received from the TTS will be played in context order. That is, if
    we requested audio for a context "A" and then audio for context "B", the
    audio from context ID "A" will be played first.
    """

    def __init__(self, **kwargs):
        """Initialize the Audio Context TTS service.

        Args:
            **kwargs: Additional arguments passed to the parent WebsocketTTSService.
        """
        WebsocketTTSService.__init__(self, **kwargs)
        _AudioContextServiceMixin.__init__(self)

    async def start(self, frame: StartFrame):
        """Start the audio context TTS service.

        Args:
            frame: The start frame containing initialization parameters.
        """
        await super().start(frame)
        self._create_audio_context_task()

    async def stop(self, frame: EndFrame):
        """Stop the audio context TTS service.

        Args:
            frame: The end frame.
        """
        await super().stop(frame)
        if self._audio_context_task:
            # Indicate no more audio contexts are available. this will end the
            # task cleanly after all contexts have been processed.
            await self._contexts_queue.put(None)
            await self._audio_context_task
            self._audio_context_task = None

    async def cancel(self, frame: CancelFrame):
        """Cancel the audio context TTS service.

        Args:
            frame: The cancel frame.
        """
        await super().cancel(frame)
        await self._stop_audio_context_task()

    async def _handle_interruption(self, frame: InterruptionFrame, direction: FrameDirection):
        await super()._handle_interruption(frame, direction)
        await self._stop_audio_context_task()
        self._create_audio_context_task()


class AudioContextWordTTSService(WebsocketWordTTSService, _AudioContextServiceMixin):
    """Websocket-based TTS service with word timestamps and audio context management.

    This is a base class for websocket-based TTS services that support word
    timestamps and also allow correlating the generated audio with the requested
    text.

    Each request could be multiple sentences long which are grouped by
    context. For this to work, the TTS service needs to support handling
    multiple requests at once (i.e. multiple simultaneous contexts).

    The audio received from the TTS will be played in context order. That is, if
    we requested audio for a context "A" and then audio for context "B", the
    audio from context ID "A" will be played first.
    """

    def __init__(self, **kwargs):
        """Initialize the Audio Context Word TTS service.

        Args:
            **kwargs: Additional arguments passed to the parent WebsocketWordTTSService.
        """
        WebsocketWordTTSService.__init__(self, **kwargs)
        _AudioContextServiceMixin.__init__(self)

    async def start(self, frame: StartFrame):
        """Start the audio context TTS service.

        Args:
            frame: The start frame containing initialization parameters.
        """
        await super().start(frame)
        self._create_audio_context_task()

    async def stop(self, frame: EndFrame):
        """Stop the audio context TTS service.

        Args:
            frame: The end frame.
        """
        await super().stop(frame)
        if self._audio_context_task:
            # Indicate no more audio contexts are available. this will end the
            # task cleanly after all contexts have been processed.
            await self._contexts_queue.put(None)
            await self.wait_for_task(self._audio_context_task)
            self._audio_context_task = None

    async def cancel(self, frame: CancelFrame):
        """Cancel the audio context TTS service.

        Args:
            frame: The cancel frame.
        """
        await super().cancel(frame)
        await self._stop_audio_context_task()

    async def _handle_interruption(self, frame: InterruptionFrame, direction: FrameDirection):
        await super()._handle_interruption(frame, direction)
        await self._stop_audio_context_task()
        self._create_audio_context_task()<|MERGE_RESOLUTION|>--- conflicted
+++ resolved
@@ -7,17 +7,14 @@
 """Base classes for Text-to-speech services."""
 
 import asyncio
-<<<<<<< HEAD
 from abc import ABC, abstractmethod
-from typing import Any, AsyncGenerator, Coroutine, Dict, List, Mapping, Optional, Sequence, Tuple
-=======
-from abc import abstractmethod
 from typing import (
     Any,
     AsyncGenerator,
     AsyncIterator,
     Awaitable,
     Callable,
+    Coroutine,
     Dict,
     List,
     Mapping,
@@ -25,7 +22,6 @@
     Sequence,
     Tuple,
 )
->>>>>>> ee35ea09
 
 from loguru import logger
 
@@ -486,7 +482,6 @@
         ):
             await self._stop_frame_queue.put(frame)
 
-<<<<<<< HEAD
     def silence_frame(self, duration_s: float) -> TTSAudioRawFrame:
         """Create a frame of silence.
 
@@ -500,7 +495,7 @@
             sample_rate=self.sample_rate,
             num_channels=1,
         )
-=======
+
     async def _stream_audio_frames_from_iterator(
         self, iterator: AsyncIterator[bytes], *, strip_wav_header: bool
     ) -> AsyncGenerator[Frame, None]:
@@ -530,7 +525,6 @@
                 buffer.extend(b"\x00")
             frame = TTSAudioRawFrame(bytes(buffer), self.sample_rate, 1)
             yield frame
->>>>>>> ee35ea09
 
     async def _handle_interruption(self, frame: InterruptionFrame, direction: FrameDirection):
         self._processing_text = False
