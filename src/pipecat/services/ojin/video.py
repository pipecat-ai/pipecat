import asyncio
from collections import deque
import math
import time
from dataclasses import dataclass, field
from enum import Enum
from typing import Any, Awaitable, Callable, Dict, Optional, Tuple

# Will use numpy when implementing persona-specific processing
from loguru import logger
from ojin.entities.interaction_messages import ErrorResponseMessage
from ojin.ojin_persona_client import OjinPersonaClient
from ojin.ojin_persona_messages import (
    IOjinPersonaClient,
    OjinPersonaCancelInteractionMessage,
    OjinPersonaEndInteractionMessage,
    OjinPersonaInteractionInputMessage,
    OjinPersonaInteractionResponseMessage,
    OjinPersonaSessionReadyMessage,
)
from ojin.profiling_utils import FPSTracker
from pydantic import BaseModel

from pipecat.audio.utils import create_default_resampler
from pipecat.frames.frames import (
    BotStoppedSpeakingFrame,
    CancelFrame,
    EndFrame,
    Frame,
    OutputAudioRawFrame,
    OutputImageRawFrame,
    StartFrame,
    StartInterruptionFrame,
    TTSAudioRawFrame,
    TTSStoppedFrame,
)
from pipecat.processors.frame_processor import FrameDirection, FrameProcessor

class OjinPersonaInitializedFrame(Frame):
    """Frame indicating that the persona has been initialized and can now output frames."""

    pass

OJIN_PERSONA_SAMPLE_RATE = 16000
SPEECH_FILTER_AMOUNT = 1000.0
IDLE_FILTER_AMOUNT = 1000.0
IDLE_MOUTH_OPENING_SCALE = 0.0
SPEECH_MOUTH_OPENING_SCALE = 1.0

IDLE_ANIMATION_KEYFRAMES_SLOT = 0

async def async_accurate_sleep(duration_s: float):
    if duration_s < 0:
        return
    millisecond = 0.001
    epsilon = 0.5 * millisecond
    to_sleep = max(0, duration_s - epsilon)
    start = time.perf_counter()
    await asyncio.sleep(to_sleep)
    observed = time.perf_counter() - start
    to_sleep -= observed

    start = time.perf_counter()
    while to_sleep > time.perf_counter() - start:
        continue

class PersonaState(Enum):
    """Enum representing the possible states of the persona conversation FSM."""

    INVALID = "invalid"
    INITIALIZING = "initializing"
    ACTIVE = "active"

class InteractionState(Enum):
    """Enum representing the possible states of an persona interaction.

    These states track the lifecycle of an interaction from creation to completion.
    """

    INACTIVE = "inactive"
    STARTING = "starting"
    ACTIVE = "active"
    ALL_AUDIO_PROCESSED = "all_audio_processed"


@dataclass
class OjinPersonaInteraction:
    """Represents an interaction session between a user and the Ojin persona.

    This class maintains the state of an ongoing interaction, including audio queues,
    frame tracking for animations, and interaction lifecycle state. It handles the
    buffering of audio inputs and manages the interaction's state transitions.
    """

    interaction_id: str = ""
    
    state: InteractionState = InteractionState.INACTIVE
    expected_frames: float = 0
    
    def __post_init__(self):
        self.pending_audio = bytearray()
    
    def next_frame(self):
        """Advance to the next frame in the animation sequence.

        Updates the frame index and applies mirroring for smooth looping animations.
        """
        self.frame_idx += 1

    def close(self):
        """Close the interaction."""
        self.pending_audio.clear()
        self.state = InteractionState.INACTIVE

    def set_state(self, new_state: InteractionState):
        """Update the interaction state.

        Changes the interaction's state and logs the transition if the state
        actually changes.

        Args:
            new_state: The new state to transition to

        """
        if self.state == new_state:
            return

        logger.debug(
            f"Old Interaction state: {self.state}, New Interaction state: {new_state}"
        )
        self.state = new_state

    def update_expected_frames(self, audio_buffer_len: int, sample_rate: int, fps: int):
        bytes_per_sample = 2
        samples_count = audio_buffer_len // bytes_per_sample
        self.expected_frames += (samples_count / sample_rate) * fps
        logger.debug(
            f"pushing audio samples count: {samples_count}, next expected frames: {self.expected_frames}"
        )


@dataclass
class OjinPersonaSettings:
    """Settings for Ojin Persona service.

    This class encapsulates all configuration parameters for the OjinPersonaService.
    """

    api_key: str = field(default="")  # api key for Ojin platform
    ws_url: str = field(default="wss://models.ojin.ai/realtime")  # websocket url for Ojin platform
    client_connect_max_retries: int = field(
        default=3
    )  # amount of times it will try to reconnect to the server
    client_reconnect_delay: float = field(default=3.0)  # time between connecting retries
    persona_config_id: str = field(default="")  # config id of the persona to use from Ojin platform
    image_size: Tuple[int, int] = field(default=(1920, 1080))
    cache_idle_sequence: bool = field(
        default=False
    )  # whether to cache the idle sequence loop to avoid doing inference while persona is not speaking
    idle_to_speech_seconds: float = field(
        default=0.75
    )  # seconds to wait before starting speech, recommended not less than 0.75 to avoid missing frames. This ensures smooth transition between idle frames and speech frames
    tts_audio_passthrough: bool = field(
        default=False
    )  # whether to pass through TTS audio to the output
    push_bot_stopped_speaking_frames: bool = field(
        default=True
    )  # whether to push bot stopped speaking frames to the output
    frame_count_threshold_for_end_interaction: int = field(
        default=35
    )  # If the number of frames in the loopback is less than or equal to this value then end the interaction to avoid frame misses.


@dataclass
class AnimationKeyframe:
    """Represents a single frame in an animation sequence.

    This class stores information about a specific keyframe in an animation,
    including its position in the sequence and the image data.

    Attributes:
        mirror_frame_idx (int): Index used for mirrored animation playback
        frame_idx (int): The sequential index of this frame in the animation
        image (bytes): The binary image data for this keyframe

    """

    frame_idx: int
    image: bytes

class OjinPersonaService(FrameProcessor):
    """Ojin Persona integration for Pipecat.

    This class provides integration between Ojin personas and the Pipecat framework.
    """

    def __init__(
        self,
        settings: OjinPersonaSettings,
<<<<<<< HEAD
        client: IOjinPersonaClient | None = None,
    ) -> None:
        super().__init__()
        logger.debug(f"OjinPersonaService initialized with settings {settings}")
        # Use provided settings or create default settings
        self._settings = settings
        if client is None:
            self._client = OjinPersonaClient(
                ws_url=settings.ws_url,
                api_key=settings.api_key,
                config_id=settings.persona_config_id,
            )
        else:
            self._client = client
=======
        on_state_changed_callback: Callable[[PersonaState, PersonaState], Awaitable[None]],
    ):
        self._settings = settings
        self._frame_processor = frame_processor
        self._state = PersonaState.INVALID
        self._num_frames_missed = 0
        self._playback_loop = PersonaPlaybackLoop(25)
        self._speech_frames: asyncio.Queue[OutputImageRawFrame] = asyncio.Queue()
        self._transition_time: float = -1
        self._current_frame_idx: int = -1
        self._playback_task: Optional[asyncio.Task] = None
        self._receive_task: Optional[asyncio.Task] = None
        self._waiting_for_image_frames = False
        self._previous_speech_frame: Optional[OutputImageRawFrame] = None
        self.on_state_changed_callback = on_state_changed_callback
        self.last_update_time: float = -1.0
        self.fps_tracker = FPSTracker("OjinPersonaFSM")
        self._transition_timestamp: float = -1.0
        self.num_speech_frames_played: int = 0

    async def start(self, parameters: Dict[str, Any] | None):
        await self.set_state(PersonaState.INITIALIZING)
        if parameters is not None:
            self._playback_loop.is_mirrored_loop = parameters.get("is_mirrored_loop", False)
>>>>>>> 01336b51

        assert self._settings.persona_config_id is not None

        self._processed_queued_audio_task: Optional[asyncio.Task] = None
        self._run_loop_task: Optional[asyncio.Task] = None

        self._resampler = create_default_resampler()
        self._server_fps_tracker = FPSTracker("OjinPersonaService")
        self._fsm_fps_tracker = FPSTracker("OjinPersonaService")

        self._receive_msg_task: Optional[asyncio.Task] = None

        self._interaction: Optional[OjinPersonaInteraction] = None
        self._pending_interaction: Optional[OjinPersonaInteraction] = None
        
        self.persona_state = PersonaState.INVALID
        self.idle_frames: list[AnimationKeyframe] = []  # Keyframes of the idle animation
        self.pending_speech_frames : deque[AnimationKeyframe] = deque()

        self.num_speech_frames_played: int = 0
        self.is_mirrored_loop: bool = True
        self.fps = 25
        self.current_frame_index = 0

        self.pending_audio_to_play = bytearray()

    async def connect_with_retry(self) -> bool:
        """Attempt to connect with configurable retry mechanism."""
        last_error: Optional[Exception] = None
        assert self._client is not None

        for attempt in range(self._settings.client_connect_max_retries):
            try:
                logger.info(
                    f"Connection attempt {attempt + 1}/{self._settings.client_connect_max_retries}"
                )
                await self._client.connect()
                logger.info("Successfully connected!")
                return True

            except ConnectionError as e:
                last_error = e
                logger.warning(f"Connection attempt {attempt + 1} failed: {e}")

<<<<<<< HEAD
                # If this was the last attempt, don't wait
                if attempt < self._settings.client_connect_max_retries - 1:
                    logger.info(
                        f"Retrying in {self._settings.client_reconnect_delay} seconds..."
                    )
                    await asyncio.sleep(self._settings.client_reconnect_delay)
=======
        """
        # While initializing we consider frames as idle frames
        if self._state == PersonaState.INITIALIZING:
            self._playback_loop.add_frame(image_frame.image, image_frame.pts)
>>>>>>> 01336b51

        # All retry attempts failed
        logger.error(
            f"Failed to connect after {self._settings.client_connect_max_retries} attempts. Last error: {last_error}"
        )
        await self.push_frame(EndFrame(), FrameDirection.UPSTREAM)
        await self.push_frame(EndFrame(), FrameDirection.DOWNSTREAM)
        return False

    async def _handle_ojin_message(self, message: BaseModel):
        """Process incoming messages from the proxy.

        Handles different message types including authentication responses,
        interaction ready notifications, and interaction responses containing
        video frames.

        Args:
            message: The message received from the proxy

        """
        if isinstance(message, OjinPersonaSessionReadyMessage):
            logger.info("Received Session Ready")

            self.persona_state = PersonaState.INITIALIZING
            assert self._client is not None
            # TODO(mouad): persona fps tracker
            self._server_fps_tracker.start()
            if message.parameters is not None:
                self.is_mirrored_loop = message.parameters.get(
                    "is_mirrored_loop", True
                )

            logger.info("Sending silence to init idle frames")
            # NOTE(mouad): IDLE frames generation
            interaction_id = await self._client.start_interaction(
                params={
                    "filter_amount": IDLE_FILTER_AMOUNT,
                    "mouth_opening_scale": IDLE_MOUTH_OPENING_SCALE,
                    "source_keyframes_index": IDLE_ANIMATION_KEYFRAMES_SLOT,
                    "destination_keyframes_index": IDLE_ANIMATION_KEYFRAMES_SLOT,
                }
            )
            silence_duration = self._settings.idle_sequence_duration
            silence_audio = b"\x00\x00" * int(silence_duration * OJIN_PERSONA_SAMPLE_RATE)
            self.num_speech_frames_played = 0
            await self._client.send_message(
                OjinPersonaInteractionInputMessage(
                    audio_int16_bytes=silence_audio,
                    interaction_id=interaction_id,
                )
            )
            await self._client.send_message(
                OjinPersonaEndInteractionMessage(
                    interaction_id=interaction_id,
                )
            )

        elif isinstance(message, OjinPersonaInteractionResponseMessage):
            frame_idx = message.index
            animation_frame = AnimationKeyframe(
                frame_idx=frame_idx,
                image=message.video_frame_bytes,
            )
            if self.persona_state == PersonaState.INITIALIZING:
                # IDLE frame
                self.idle_frames.append(
                    animation_frame
                )
            else:
                self.pending_speech_frames.append(
                    animation_frame
                )
            
            if message.is_final_response:
                self._interaction = None
                if self._pending_interaction is not None:
                    await self._start_speech_interaction(
                        self._pending_interaction
                    )
                    self._pending_interaction = None
                
                if self.persona_state == PersonaState.INITIALIZING:
                    self._run_loop_task = self.create_task(self._run_loop())
                    self.persona_state = PersonaState.ACTIVE
                    await self.push_frame(
                        OjinPersonaInitializedFrame(), direction=FrameDirection.DOWNSTREAM
                    )
                    await self.push_frame(
                        OjinPersonaInitializedFrame(), direction=FrameDirection.UPSTREAM
                    )

        elif isinstance(message, ErrorResponseMessage):
            is_fatal = False
            if message.payload.code == "NO_BACKEND_SERVER_AVAILABLE":
                logger.error("No OJIN servers available. Please try again later.")
                is_fatal = True
            elif message.payload.code == "FRAME_SIZE_TOO_BIG":
                logger.error(
                    "Frame Size sent to Ojin server was higher than the allowed max limit."
                )
            elif message.payload.code == "INVALID_INTERACTION_ID":
                logger.error("Invalid interaction ID sent to Ojin server")
            elif message.payload.code == "FAILED_CREATE_MODEL":
                is_fatal = True
                logger.error("Ojin couldn't create a model from supplied persona ID.")
            elif message.payload.code == "INVALID_PERSONA_ID_CONFIGURATION":
                is_fatal = True
                logger.error(
                    "Ojin couldn't load the configuration from the supplied persona ID."
                )

            if is_fatal:
                await self.push_frame(EndFrame(), FrameDirection.UPSTREAM)
                await self.push_frame(EndFrame(), FrameDirection.DOWNSTREAM)

    async def _receive_ojin_messages(self):
        """Continuously receive and process messages from the proxy.

        This method runs as a background task and handles all incoming messages
        from the proxy.
        """
        while True:
            assert self._client is not None
            message = await self._client.receive_message()
            if message is not None:
                await self._handle_ojin_message(message)
            await asyncio.sleep(0.001)

    async def _start(self):
        """Initialize the persona service and start processing.

        Authenticates with the proxy and creates tasks for processing
        audio and receiving messages.
        """
        is_connected = await self.connect_with_retry()

        if not is_connected:
            return

        self._receive_msg_task            = self.create_task(self._receive_ojin_messages())
        self._processed_queued_audio_task = self.create_task(self._process_queued_audio())

    async def _stop(self):
        """Stop the persona service and clean up resources.

        Cancels all running tasks, closes connections, and resets the state.
        """
        # Cancel queued audio processing task
        if self._processed_queued_audio_task:
            await self.cancel_task(self._processed_queued_audio_task)
            self._processed_queued_audio_task = None

        if self._receive_msg_task:
            await self.cancel_task(self._receive_msg_task)
            self._receive_msg_task = None

        if self._client:
            await self._client.close()
            self._client = None

        # Clear all buffers
        await self._interrupt()

        if self._run_loop_task:
            await self.cancel_task(self._run_loop_task)

        logger.debug(f"OjinPersonaService {self._settings.persona_config_id} stopped")

    
    async def _interrupt(self):
        """Interrupt the current interaction.

        Sends a cancel message to the backend, updates the FSM state, and
        cleans up the current interaction.
        """
        if self._interaction is None or self._interaction.interaction_id is None:
            logger.debug("Trying to interrupt an interaction but none is active")
            return

<<<<<<< HEAD
        logger.debug(f"Try interrupt interaction in state {self._interaction.state}")
        if self._interaction.state != InteractionState.INACTIVE:
            logger.warning("Sending CancelInteractionMessage")
            assert self._client is not None
            await self._client.send_message(
                OjinPersonaCancelInteractionMessage(
                    interaction_id=self._interaction.interaction_id,
=======
        """
        match new_state:
            case PersonaState.INITIALIZING:
                self.fps_tracker.start()
                self._waiting_for_image_frames = True

            case PersonaState.IDLE | PersonaState.WAITING_INTERACTION_READY:
                # abort transition
                # self.fps_tracker.stop()
                self._transition_time = -1
                # If we have a previous speech frame we seek to it to syncrhonize perfectly the following idle frame
                if self._previous_speech_frame is not None:
                    self._playback_loop.seek_frame(self._previous_speech_frame.pts + 1)
                    self._previous_speech_frame = None

                if old_state == PersonaState.INITIALIZING:
                    self._start_playback()

            case PersonaState.SPEECH:
                self.fps_tracker.start()
                self._transition_time = -1

            case PersonaState.IDLE_TO_SPEECH:
                self._waiting_for_image_frames = True
                self._transition_timestamp = time.perf_counter()
                self._transition_time = (
                    self._playback_loop.get_playback_time() + self._settings.idle_to_speech_seconds
>>>>>>> 01336b51
                )
            )
            # TODO(mouad): interpolate towards silence instead of hard stop?
            self.pending_audio_to_play.clear()
            self.pending_speech_frames.clear()

            self._interaction.set_state(InteractionState.INACTIVE)

<<<<<<< HEAD
=======
    async def get_next_persona_frame(self) -> OutputImageRawFrame | None:
        """Get the next frame to display based on the current persona state.

        Retrieves either an idle animation frame or a speech animation frame
        depending on the current state. If a speech frame is expected but not
        available, falls back to an idle frame and tracks missed frames.

        Returns:
            The next image frame to display, or None if no new frame is available

        """
        # Wait until current frame idx is different than the last one (frame steps of 25 fps)
        if self._current_frame_idx == self._playback_loop.get_current_frame_idx():
            return None

        self._current_frame_idx = self._playback_loop.get_current_frame_idx()

        # Transition to speech as soon as we reach the transition frame
        if self._current_frame_idx == self.get_transition_frame_idx():
            await self.set_state(PersonaState.SPEECH)

        match self._state:
            case (
                PersonaState.IDLE
                | PersonaState.IDLE_TO_SPEECH
                | PersonaState.WAITING_INTERACTION_READY
            ):
                debug_frame(
                    f"Pushing idle frame: {self._current_frame_idx}",
                    self._current_frame_idx,
                    50,
                )

                idle_frame = self._playback_loop.get_current_idle_frame()
                assert idle_frame is not None
                image_frame = OutputImageRawFrame(
                    image=idle_frame.image,
                    size=self._settings.image_size,
                    format="RGB",
                )
                image_frame.pts = self._playback_loop.get_current_frame_idx()
                return image_frame
            case PersonaState.SPEECH:
                try:
                    frame = self._speech_frames.get_nowait()
                except asyncio.QueueEmpty:
                    frame = None

                if frame is None:
                    self._num_frames_missed += 1
                    logger.debug(f"Frames missed {self._num_frames_missed}")

                    if self._previous_speech_frame is not None:
                        return self._previous_speech_frame

                    # If we don't have a previous speech frame we push an idle frame instead
                    idle_frame = self._playback_loop.get_current_idle_frame()
                    assert idle_frame is not None
                    image_frame = OutputImageRawFrame(
                        image=idle_frame.image,
                        size=self._settings.image_size,
                        format="RGB",
                    )
                    image_frame.pts = self._playback_loop.get_current_frame_idx()

                    return image_frame

                else:
                    self._previous_speech_frame = frame
                    self.num_speech_frames_played += 1
                    self.fps_tracker.update(1)
                    if frame.pts % 1 == 0:
                        logger.debug(
                            f"Pushing speech frame: {frame.pts} ==? {self._current_frame_idx}"
                        )
                    self._num_frames_missed = 0

                return frame
            case _:
                return None


OJIN_PERSONA_SAMPLE_RATE = 16000
SPEECH_FILTER_AMOUNT = 1000.0
IDLE_FILTER_AMOUNT = 1000.0
IDLE_MOUTH_OPENING_SCALE = 0.0
SPEECH_MOUTH_OPENING_SCALE = 1.0

IDLE_ANIMATION_KEYFRAMES_SLOT = 0


@dataclass
class OjinPersonaInteraction:
    """Represents an interaction session between a user and the Ojin persona.

    This class maintains the state of an ongoing interaction, including audio queues,
    frame tracking for animations, and interaction lifecycle state. It handles the
    buffering of audio inputs and manages the interaction's state transitions.
    """

    interaction_id: str = ""
    persona_id: str = ""
    audio_input_queue: asyncio.Queue[OjinPersonaInteractionInputMessage] | None = None
    audio_output_queue: asyncio.Queue[OutputAudioRawFrame] | None = None
    pending_first_input: bool = True
    start_frame_idx: int | None = None
    frame_idx: int = 0
    filter_amount: float = 0.0
    state: InteractionState = InteractionState.INACTIVE
    ending_extra_time: float = 1.0
    ending_timestamp: float = 0.0
    mouth_opening_scale: float = 0.0
    source_keyframes_index: int = IDLE_ANIMATION_KEYFRAMES_SLOT
    destination_keyframes_index: int = -1
    expected_frames: float = 0

    def __post_init__(self):
        """Initialize queues after instance creation."""
        if self.audio_input_queue is None:
            self.audio_input_queue = asyncio.Queue()
        if self.audio_output_queue is None:
            self.audio_output_queue = asyncio.Queue()

    def next_frame(self):
        """Advance to the next frame in the animation sequence.

        Updates the frame index and applies mirroring for smooth looping animations.
        """
        self.frame_idx += 1

    def close(self):
        """Close the interaction."""
        if self.audio_input_queue is not None:
            while not self.audio_input_queue.empty():
                self.audio_input_queue.get_nowait()
                self.audio_input_queue.task_done()

        if self.audio_output_queue is not None:
            while not self.audio_output_queue.empty():
                self.audio_output_queue.get_nowait()
                self.audio_output_queue.task_done()

        self.state = InteractionState.INACTIVE

    def set_state(self, new_state: InteractionState):
        """Update the interaction state.

        Changes the interaction's state and logs the transition if the state
        actually changes.

        Args:
            new_state: The new state to transition to

        """
        if self.state == new_state:
            return

        logger.debug(f"Old Interaction state: {self.state}, New Interaction state: {new_state}")
        old_state = self.state
        self.state = new_state

    def update_expected_frames(self, audio_buffer_len: int, sample_rate: int, fps: int):
        bytes_per_sample = 2
        samples_count = audio_buffer_len // bytes_per_sample
        self.expected_frames += (samples_count / sample_rate) * fps
        logger.debug(
            f"pushing audio samples count: {samples_count}, next expected frames: {self.expected_frames}"
        )


class OjinPersonaService(FrameProcessor):
    """Ojin Persona integration for Pipecat.

    This class provides integration between Ojin personas and the Pipecat framework.
    """

    def __init__(
        self,
        settings: OjinPersonaSettings,
        client: IOjinPersonaClient | None = None,
    ) -> None:
        super().__init__()
        logger.debug(f"OjinPersonaService initialized with settings {settings}")
        # Use provided settings or create default settings
        self._settings = settings
        if client is None:
            self._client = OjinPersonaClient(
                ws_url=settings.ws_url,
                api_key=settings.api_key,
                config_id=settings.persona_config_id,
            )
        else:
            self._client = client

        self._fsm = OjinPersonaFSM(
            self,
            settings,
            on_state_changed_callback=self._on_state_changed,
        )

        # Generate a UUID if avatar_id is not provided
        assert self._settings.persona_config_id is not None

        self._audio_input_task: Optional[asyncio.Task] = None
        self._audio_output_task: Optional[asyncio.Task] = None

        self._interaction: Optional[OjinPersonaInteraction] = None
        self._pending_interaction: Optional[OjinPersonaInteraction] = None
        self._receive_task: Optional[asyncio.Task] = None
        self._resampler = create_default_resampler()
        self._server_fps_tracker = FPSTracker("OjinPersonaService")
        self._last_frame_timestamp: float | None = None
        self._stopping = False

    async def _generate_idle_sequence_frames(self):
        dummy_audio = b"\x00\x00"
        logger.debug(f"Generating idle sequence frames")
        assert self._interaction is not None and self._interaction.audio_input_queue is not None

        start_frame_idx = self._interaction.start_frame_idx or 0
        await self.push_ojin_message(
            OjinPersonaInteractionInputMessage(
                audio_int16_bytes=dummy_audio,
                interaction_id=self._interaction.interaction_id,
                params={
                    "start_frame_idx": start_frame_idx,
                    "filter_amount": self._interaction.filter_amount,
                    "mouth_opening_scale": self._interaction.mouth_opening_scale,
                    "source_keyframes_index": self._interaction.source_keyframes_index,
                    "destination_keyframes_index": self._interaction.destination_keyframes_index,                    
                    "stop_on_last_source_frame":True #Tells the server to stop sending frames when it reaches the last frame of the source
                },
            )
        )

    async def _on_state_changed(self, old_state: PersonaState, new_state: PersonaState) -> None:
        """Handle state transitions in the persona FSM.

        This method is called when the persona's state changes and performs
        state-specific initialization actions.

        Args:
            old_state: The previous state of the persona
            new_state: The new state that the persona has transitioned to

        """
        if new_state == PersonaState.INITIALIZING:
            self._server_fps_tracker.start()
            await self._start_interaction(
                is_speech=False,
                active_keyframes_slot=IDLE_ANIMATION_KEYFRAMES_SLOT,
                keyframe_slot_to_update=IDLE_ANIMATION_KEYFRAMES_SLOT,
            )
            assert self._interaction is not None
            await self._generate_idle_sequence_frames()
            await self._end_interaction()

        if new_state == PersonaState.IDLE_TO_SPEECH:
            self._server_fps_tracker.start()

        if old_state == PersonaState.INITIALIZING and new_state == PersonaState.IDLE:
            await self.push_frame(
                OjinPersonaInitializedFrame(), direction=FrameDirection.DOWNSTREAM
            )
            await self.push_frame(OjinPersonaInitializedFrame(), direction=FrameDirection.UPSTREAM)

        if new_state == PersonaState.SPEECH and self._audio_output_task is None:
            self._start_pushing_audio_output()

        if new_state == PersonaState.IDLE:
            logger.debug("PersonaState.IDLE reached - closing interaction")
            self._close_interaction()
            # self._server_fps_tracker.stop()
            if self._audio_output_task is not None:
                logger.debug("Stopping audio output")
                await self._stop_pushing_audio_output()
                if self._settings.push_bot_stopped_speaking_frames:
                    await self.push_frame(BotStoppedSpeakingFrame(), FrameDirection.UPSTREAM)
        if new_state == PersonaState.WAITING_INTERACTION_READY:
            # NOTE(mouad): nothing to do
            pass

    async def _start(self):
        """Initialize the persona service and start processing.

        Authenticates with the proxy and creates tasks for processing
        audio and receiving messages.
        """
        is_connected = await self.connect_with_retry()

        if not is_connected:
            return

        # Create tasks to process audio and video
        self._audio_input_task = self.create_task(self._process_queued_audio())
        self._receive_task = self.create_task(self._receive_messages())
        # TODO Jorge / Edgar : To handle edge cases with new messages for ending interation not cancelling, since the server still has audio to be processed and it's lost after cancelling
        # self._handle_incomming_frame_task = self.create_task(self._incomming_frame_task())

    async def connect_with_retry(self) -> bool:
        """Attempt to connect with configurable retry mechanism."""
        last_error: Optional[Exception] = None
        assert self._client is not None

        for attempt in range(self._settings.client_connect_max_retries):
            try:
                logger.info(
                    f"Connection attempt {attempt + 1}/{self._settings.client_connect_max_retries}"
                )
                await self._client.connect()
                logger.info("Successfully connected!")
                return True

            except ConnectionError as e:
                last_error = e
                logger.warning(f"Connection attempt {attempt + 1} failed: {e}")

                # If this was the last attempt, don't wait
                if attempt < self._settings.client_connect_max_retries - 1:
                    logger.info(f"Retrying in {self._settings.client_reconnect_delay} seconds...")
                    await asyncio.sleep(self._settings.client_reconnect_delay)

        # All retry attempts failed
        logger.error(
            f"Failed to connect after {self._settings.client_connect_max_retries} attempts. Last error: {last_error}"
        )
        raise Exception("Failed to connect to Ojin")

    # Disabled for now since it was causing issues with the server not processing all audio
    async def _incomming_frame_task(self):
        while True:
            if self._fsm is not None:
                time_since_transition = time.perf_counter() - self._fsm._transition_timestamp

                if (
                    self._fsm._state == PersonaState.SPEECH
                    and self._fsm._waiting_for_image_frames
                    and self._last_frame_timestamp is not None
                ):
                    last_received_frame_time = time.perf_counter() - self._last_frame_timestamp

                    if last_received_frame_time > 1.5:
                        logger.info("Ending interaction")
                        # We send the Cancel interaction message because we don't send the "last_audio" flag
                        # to the server, therefore the server won't be able to send the last frame and reset the model
                        # Cancelation message resets the model instead.
                        await self.push_ojin_message(
                            OjinPersonaCancelInteractionMessage(
                                interaction_id=self._interaction.interaction_id,
                            )
                        )
                        await self._fsm.on_conversation_signal(
                            ConversationSignal.NO_MORE_IMAGE_FRAMES_EXPECTED
                        )
                        self._last_frame_timestamp = None
                elif (
                    self._fsm._state == PersonaState.SPEECH
                    and self._fsm._waiting_for_image_frames
                    and time_since_transition > 2.5
                ):
                    logger.warning(
                        "No Frames received from the server, stopping interaction by timeout"
                    )
                    # We send the cancel Interaction message to reset the state even when we didn't receive any frame
                    await self.push_ojin_message(
                        OjinPersonaCancelInteractionMessage(
                            interaction_id=self._interaction.interaction_id,
                        )
                    )
                    await self._fsm.on_conversation_signal(
                        ConversationSignal.NO_MORE_IMAGE_FRAMES_EXPECTED
                    )

            await asyncio.sleep(0.01)

    async def _stop(self):
        """Stop the persona service and clean up resources.

        Cancels all running tasks, closes connections, and resets the state.
        """
        # Cancel queued audio processing task
        if self._audio_input_task is not None:
            await self.cancel_task(self._audio_input_task)
            self._audio_input_task = None

        if self._receive_task is not None:
            await self.cancel_task(self._receive_task)
            self._receive_task = None

        if self._client is not None:
            await self._client.close()
            self._client = None

        # Clear all buffers
        await self._interrupt()

        if self._fsm is not None:
            await self._fsm.close()
            self._fsm = None

        logger.debug(f"OjinPersonaService {self._settings.persona_config_id} stopped")

    @property
    def fsm_fps_tracker(self):
        return self._fsm.fps_tracker

    @property
    def server_fps_tracker(self):
        return self._server_fps_tracker

    def _start_pushing_audio_output(self):
        logger.warning("Start pushing audio output")
        self._audio_output_task = self.create_task(self._push_audio_output())

    async def _stop_pushing_audio_output(self):
        logger.warning("Stop pushing audio output")
        if self._audio_output_task:
            await self.cancel_task(self._audio_output_task)
            self._audio_output_task = None

    async def _push_audio_output(self):
        """Continuously push audio output to the proxy."""
        while True:
            assert (
                self._interaction is not None and self._interaction.audio_output_queue is not None
            )
            try:
                audio_frame = await self._interaction.audio_output_queue.get()
                await self.push_frame(audio_frame, direction=FrameDirection.DOWNSTREAM)
            except asyncio.QueueEmpty:
                await asyncio.sleep(0.05)

    async def _receive_messages(self):
        """Continuously receive and process messages from the proxy.

        This method runs as a background task and handles all incoming messages
        from the proxy.
        """
        while True:
            assert self._client is not None
            message = await self._client.receive_message()
            if message is not None:
                await self._handle_ojin_message(message)
            await asyncio.sleep(0.001)

    async def push_ojin_message(self, message: BaseModel):
        """Send a message to the proxy.

        Args:
            message: The message to send to the proxy

        """
        assert self._client is not None
        if hasattr(message, "interaction_id"):
            logger.info(
                f"Sending message type {type(message)} with interaction {message.interaction_id}"
            )

        await self._client.send_message(message)

    async def _handle_ojin_message(self, message: BaseModel):
        """Process incoming messages from the proxy.

        Handles different message types including authentication responses,
        interaction ready notifications, and interaction responses containing
        video frames.

        Args:
            message: The message received from the proxy

        """
        if isinstance(message, OjinPersonaInteractionResponseMessage):
            if self._interaction is None:
                logger.warning("No interaction in progress when receiving video frame")
                return

            self._server_fps_tracker.update(1)
            debug_frame(
                f"Received video frame fame_idx: {self._interaction.frame_idx}, interactionId: {message.interaction_id}, currentInteractionId: {self._interaction.interaction_id}",
                self._interaction.frame_idx,
                5,
            )
            # logger.info(f"Video frame received: {self._interaction.frame_idx} isFinal: {message.is_final_response}")
            # Create and push the image frame
            image_frame = OutputImageRawFrame(
                image=message.video_frame_bytes,
                size=self._settings.image_size,
                format="RGB",
            )
            image_frame.pts = self._interaction.frame_idx
            # Push the image frame to the FSM if it exists for advanced processing or directly to the output to outsource the processing to the client
            if self._fsm is not None:
                self._fsm.receive_image_frame(image_frame)
            else:
                debug_frame(
                    f"Video frame pushed (no fsm): {self._interaction.frame_idx}",
                    self._interaction.frame_idx,
                    5,
                )
                if self._audio_output_task is None:
                    self._start_pushing_audio_output()

                await self.push_frame(image_frame)

            self._interaction.next_frame()
            self._last_frame_timestamp = time.perf_counter()
            if message.is_final_response:
                logger.debug("No more video frames expected")
                if self._fsm is not None:
                    await self._fsm.on_conversation_signal(
                        ConversationSignal.NO_MORE_IMAGE_FRAMES_EXPECTED
                    )
                if self._pending_interaction is not None:
                    await self._start_interaction(self._pending_interaction, is_speech=True)
                    self._pending_interaction = None
                # TODO(mouad): should we stop the interaction here?

        elif isinstance(message, OjinPersonaSessionReadyMessage):
            if self._fsm is not None:
                await self._fsm.start(message.parameters)

        elif isinstance(message, OjinPersonaInteractionReadyMessage):
            logger.debug("Received interaction ready message")
            assert self._fsm is not None
            if (
                self._interaction is not None
                and self._interaction.state == InteractionState.WAITING_READY
            ):
                self._interaction.set_state(InteractionState.ACTIVE)
                await self._fsm.on_conversation_signal(
                    ConversationSignal.SPEECH_AUDIO_STARTED_PROCESSING
                )
                self._interaction.start_frame_idx = self._fsm.get_transition_frame_idx()
                self._interaction.frame_idx = self._fsm.get_transition_frame_idx()

        elif isinstance(message, ErrorResponseMessage):
            is_fatal = False
            if message.payload.code == "NO_BACKEND_SERVER_AVAILABLE":
                logger.error("No OJIN servers available. Please try again later.")
                is_fatal = True
            elif message.payload.code == "FRAME_SIZE_TOO_BIG":
                logger.error(
                    "Frame Size sent to Ojin server was higher than the allowed max limit."
                )
            elif message.payload.code == "INVALID_INTERACTION_ID":
                logger.error("Invalid interaction ID sent to Ojin server")
            elif message.payload.code == "FAILED_CREATE_MODEL":
                is_fatal = True
                logger.error("Ojin couldn't create a model from supplied persona ID.")
            elif message.payload.code == "INVALID_PERSONA_ID_CONFIGURATION":
                is_fatal = True
                logger.error("Ojin couldn't load the configuration from the supplied persona ID.")

            if is_fatal:
                await self.push_frame(EndFrame(), FrameDirection.UPSTREAM)
                await self.push_frame(EndFrame(), FrameDirection.DOWNSTREAM)

    def get_fsm_state(self) -> PersonaState:
        """Get the current state of the persona's finite state machine.

        Returns:
            The current state of the persona FSM or INVALID if no FSM exists

        """
        if self._fsm is not None:
            return self._fsm.get_state()
        return PersonaState.INVALID

    def is_pending_initialization(self) -> bool:
        """Check if the persona is ready to receive TTS input.

        Returns:
            True if the persona is in a state that can accept TTS input, False otherwise

        """
        return self.get_fsm_state() in [
            PersonaState.INITIALIZING,
            PersonaState.INVALID,
        ]

    def is_tts_input_allowed(self) -> bool:
        """Check if the persona is ready to receive TTS input.

        Returns:
            True if the persona is in a state that can accept TTS input, False otherwise

        """
        return self._interaction is None or self._interaction.state in [
            InteractionState.ACTIVE,
            InteractionState.WAITING_READY,
        ]

>>>>>>> 01336b51
    async def process_frame(self, frame: Frame, direction: FrameDirection):
        """Process incoming frames from the pipeline.

        This method handles different frame types and routes them to the appropriate
        handler methods. It manages service lifecycle events (Start/End/Cancel),
        audio processing, and interaction state transitions.

        Args:
            frame: The frame to process
            direction: The direction of the frame (input or output)

        """
        await super().process_frame(frame, direction)

        # logger.debug(f"Processing frame: {type(frame)}")
        if isinstance(frame, StartFrame):
            logger.debug("StartFrame")
            await self.push_frame(frame, direction)
            await self._start()

        elif isinstance(frame, TTSStoppedFrame):
            logger.debug("TTSStoppedFrame")
            await self.push_frame(frame, direction)

        elif isinstance(frame, TTSAudioRawFrame):
            logger.debug("TTSAudioRawFrame")
            # TODO(@JM): Check if speech interaction is already possible
            await self._handle_input_audio(frame)
            if self._settings.tts_audio_passthrough:
                await self.push_frame(frame, direction)

        elif isinstance(frame, (EndFrame, CancelFrame)):
            await self._stop()
            await self.push_frame(frame, direction)

        elif isinstance(frame, StartInterruptionFrame):
            logger.debug("StartInterruptionFrame")
            # only interrupt if we are allowed to send TTS input
            if not self.is_pending_initialization():
                await self._interrupt()

            await self.push_frame(frame, direction)

        else:
            # Pass through any other frames
            await self.push_frame(frame, direction)

    async def _handle_input_audio(self, frame: TTSAudioRawFrame):
        """Process incoming audio frames from the TTS service.

        Handles audio frames based on the current persona state. If the persona is not
        ready to receive input, the audio is queued for later processing. Otherwise,
        it starts or continues an active interaction.

        Resamples the audio to the target sample rate and either sends it directly
        to the backend if an interaction is running, or queues it for later processing.

        Args:
            frame: The audio frame to process

        """
        resampled_audio = await self._resampler.resample(
            frame.audio, frame.sample_rate, OJIN_PERSONA_SAMPLE_RATE
        )

<<<<<<< HEAD
        interaction_to_use: OjinPersonaInteraction
        if (
            self.is_pending_initialization() or 
            (self._interaction is not None
            and self._interaction.state == InteractionState.ALL_AUDIO_PROCESSED)
        ):
            self._pending_interaction = OjinPersonaInteraction()
            self._pending_interaction.set_state(InteractionState.INACTIVE)
            interaction_to_use = self._pending_interaction
        else:
            if self._interaction is None:
                await self._start_speech_interaction()

            assert self._interaction is not None
            interaction_to_use = self._interaction

        interaction_to_use.pending_audio.extend(
            resampled_audio
        )

        interaction_to_use.update_expected_frames(
            len(resampled_audio), OJIN_PERSONA_SAMPLE_RATE, self.fps
        )

    def is_pending_initialization(self) -> bool:
        """Check if the persona is ready to receive TTS input.

        Returns:
            True if the persona is in a state that can accept TTS input, False otherwise
=======
        logger.debug(f"Try interrupt interaction in state {self._interaction.state}")
        if self._interaction.state != InteractionState.INACTIVE:
            logger.warning("Sending CancelInteractionMessage")
            await self.push_ojin_message(
                OjinPersonaCancelInteractionMessage(
                    interaction_id=self._interaction.interaction_id,
                )
            )
            if self._fsm is not None:
                await self._fsm.on_conversation_signal(ConversationSignal.USER_INTERRUPTED_AI)
>>>>>>> 01336b51

        """
        return self.persona_state in [
            PersonaState.INITIALIZING,
            PersonaState.INVALID,
        ]

    async def _start_speech_interaction(
        self,
        new_interaction: Optional[OjinPersonaInteraction] = None,
        active_keyframes_slot: int = IDLE_ANIMATION_KEYFRAMES_SLOT,
        keyframe_slot_to_update: int = -1,
    ):
        """Start a new interaction with the persona.

        Creates a new interaction or uses the provided one, initializes it with
        the appropriate state and parameters, and sends a start message to the backend.

        Args:
            new_interaction: Optional existing interaction to use instead of creating a new one
            is_speech: Whether this interaction is speech-based (True) or idle (False)

        """
<<<<<<< HEAD
        self._interaction = new_interaction or OjinPersonaInteraction()
=======
        self._interaction = new_interaction or OjinPersonaInteraction(
            persona_id=self._settings.persona_config_id,
        )
>>>>>>> 01336b51
        self._interaction.set_state(InteractionState.STARTING)

        assert self._client is not None
        extra_frames_lat = 10 # TODO(mouad): compute the appropriate index
        logger.info(f"Starting interaction at frame index: {self.current_frame_index + extra_frames_lat}")
        interaction_id = await self._client.start_interaction(
            params={
                "client_frame_index": self.current_frame_index + extra_frames_lat, 
                "filter_amount": SPEECH_FILTER_AMOUNT,
                "mouth_opening_scale": SPEECH_MOUTH_OPENING_SCALE,
                "source_keyframes_index": active_keyframes_slot,
                "destination_keyframes_index": keyframe_slot_to_update,
            }
        )
        logger.debug(f"Started interaction with id: {interaction_id}")
        self._interaction.interaction_id = interaction_id

    async def _end_interaction(self):
        """End the current interaction.

        Sets received_all_interaction_inputs flag to True, which will trigger cleanup
        once all queued audio has been processed.
        """
        # TODO Handle possible race conditions i.e. when _interaction.state == STARTING
        if self._interaction is None:
            logger.error("_end_interaction but no interaction is set")
            return

        self._interaction.set_state(InteractionState.ALL_AUDIO_PROCESSED)
        await self._client.send_message(
            OjinPersonaEndInteractionMessage(
                interaction_id=self._interaction.interaction_id,
            )
        )

    async def _process_queued_audio(self):
        while True:
            if (
                self._client is None
                or self._interaction is None 
                or self._interaction.state == InteractionState.ALL_AUDIO_PROCESSED
            ):
                await asyncio.sleep(0.001)
                continue
            
            if len(self._interaction.pending_audio) == 0 and (
                self.num_speech_frames_played
                + self._settings.frame_count_threshold_for_end_interaction
                > self._interaction.expected_frames
            ):
                logger.debug(
                    f"Ending interaction because loop doesn't have enough frames queued: expected: {self._interaction.expected_frames}, played: {self.num_speech_frames_played}"
                )
                await self._end_interaction()

            # while there is more audio coming we wait for it if we don't have any to process atm
            if len(self._interaction.pending_audio) == 0:
                await asyncio.sleep(0.005)
                continue
            
            audio_bytes = self._interaction.pending_audio.copy()
            self._interaction.pending_audio.clear()
            logger.info(f"sending {len(audio_bytes)} audio bytes to server")
            await self._client.send_message(
                OjinPersonaInteractionInputMessage(
                    audio_int16_bytes=audio_bytes,
                    interaction_id=self._interaction.interaction_id
                )
            )
            self.pending_audio_to_play.extend(audio_bytes)

    def _get_idle_frame_for_index(self, index: int) -> AnimationKeyframe:
        mirror_frame_idx = mirror_index(
            index, len(self.idle_frames), 2 if self.is_mirrored_loop else 1
        )
        return self.idle_frames[mirror_frame_idx]

    def get_next_pending_frame_and_audio(self) -> (AnimationKeyframe, bytes):
        frame_duration = 1 / self.fps
        audio_bytes_length_for_one_frame = 2 * int(frame_duration * OJIN_PERSONA_SAMPLE_RATE)
        frame = self.pending_speech_frames.popleft()
        audio = self.pending_audio_to_play[:audio_bytes_length_for_one_frame ]
        self.pending_audio_to_play = self.pending_audio_to_play[audio_bytes_length_for_one_frame:]
        return frame, audio
        
    async def _run_loop(self):
        while self.persona_state == PersonaState.INITIALIZING:
            await asyncio.sleep(0.1)

        silence_duration = 1 / self.fps
        audio_bytes_length_for_one_frame = 2 * int(silence_duration * OJIN_PERSONA_SAMPLE_RATE)
        silence_audio_for_one_frame = b"\x00" * audio_bytes_length_for_one_frame

        start_ts = time.perf_counter()
        while True:
            logger.debug(f"current frame: {self.current_frame_index}")
            audio_to_play = silence_audio_for_one_frame
            animation_frame = self._get_idle_frame_for_index(self.current_frame_index)

            while len(self.pending_speech_frames) != 0 and self.pending_speech_frames[0].frame_idx < self.current_frame_index:
                self.num_speech_frames_played += 1
                missed_frame, missed_audio = self.get_next_pending_frame_and_audio()
                logger.debug(f"Missed frame: {missed_frame.frame_idx}")

            if len(self.pending_speech_frames) != 0 and self.pending_speech_frames[0].frame_idx == self.current_frame_index:
                self.num_speech_frames_played += 1
                animation_frame, audio_to_play = self.get_next_pending_frame_and_audio()
                logger.debug(f"plyaed frame: {animation_frame.frame_idx}")
            
            # Remove duplicate frames
            while len(self.pending_speech_frames) != 0 and self.pending_speech_frames[0].frame_idx == self.current_frame_index:
                dup_frame = self.pending_speech_frames.popleft()
                logger.debug(f"Duplicate frame: {dup_frame.frame_idx}")

            image_frame = OutputImageRawFrame(
                image=animation_frame.image,
                size=self._settings.image_size,
                format="RGB"
            )
            audio_frame = OutputAudioRawFrame(
                audio=audio_to_play,
                sample_rate=OJIN_PERSONA_SAMPLE_RATE,
                num_channels=1,
            )
            await self.push_frame(image_frame)
            await self.push_frame(audio_frame)
            self.current_frame_index += 1

<<<<<<< HEAD
            # FPS lock
            elapsed_time = time.perf_counter() - start_ts
            frame_target_time = 1 / self.fps
            wait_time = frame_target_time - elapsed_time
            await async_accurate_sleep(wait_time)
            start_ts = time.perf_counter()
=======
    mirror_frame_idx: int
    frame_idx: int
    image: bytes


class PersonaPlaybackLoop:
    """Manages a complete idle animation loop with synchronized audio and video."""

    id: int = 0
    frames: list[AnimationKeyframe] = []  # Keyframes of the idle animation
    playback_time: float = 0  # Total elapsed playback time in seconds
    is_mirrored_loop: bool = False  # whether to mirror the idle loop

    def __init__(
        self,
        fps: int = 25,
    ):
        """Initialize the persona idle loop animation.

        Args:
            duration (int): The total duration of the animation in seconds
            fps (int, optional): Frames per second for the animation. Defaults to 25.

        """
        self.fps = fps

    def num_frames(self) -> int:
        return len(self.frames)

    def add_frame(self, image: bytes, idx:int) -> AnimationKeyframe:
        """Get an existing keyframe or create a new one at the specified frame index.

        Args:
            image (bytes): The image data for the frame

        Returns:
            AnimationKeyframe: The existing or newly created keyframe

        """
        frame_idx = len(self.frames)
        keyframe = AnimationKeyframe(
            idx,
            frame_idx=frame_idx,
            image=image,
        )
        self.frames.append(keyframe)
        return keyframe

    def get_frame(self, frame_idx: int) -> AnimationKeyframe | None:
        """Get an existing keyframe or create a new one at the specified frame index.

        Args:
            frame_idx (int): The frame index to retrieve or create

        Returns:
            AnimationKeyframe: The existing or newly created keyframe

        """
        for keyframe in self.frames:
            if keyframe.frame_idx == frame_idx:
                return keyframe

        logger.error(f"Couldn't find idle frame frame_idx: {frame_idx}")
        return None

    def get_frame_at_time(self, playback_time: float) -> AnimationKeyframe:
        """Retrieve the animation keyframe at a specific playback time.

        Args:
            playback_time (float): The time in seconds to get the frame for

        Returns:
            AnimationKeyframe: The keyframe corresponding to the given playback time

        """
        # Get total frames passed
        current_frame_idx = math.floor(playback_time * self.fps)

        mirror_frame_idx = mirror_index(
            current_frame_idx, len(self.frames), 2 if self.is_mirrored_loop else 1
        )

        return self.frames[mirror_frame_idx]

    def get_current_idle_frame(self) -> AnimationKeyframe | None:
        """Get the keyframe at the current playback time.

        Returns:
            AnimationKeyframe | None: The current keyframe or None if no keyframes exist

        """
        return self.get_frame_at_time(self.playback_time)

    def get_current_frame_idx(self) -> int:
        """Get the absolute key frame idx at the current playback time

        Returns:
            int: The current keyframe idx

        """
        current_frame_idx = math.floor(self.playback_time * self.fps)
        return current_frame_idx

    def get_playback_time(self) -> float:
        return self.playback_time

    def seek(self, playback_time: float):
        """Set the playback time to a specific position.

        Args:
            playback_time (float): The time in seconds to set as the current playback position

        """
        self.playback_time = playback_time

    def seek_frame(self, frame_idx: int):
        """Set the playback position to a specific frame.
>>>>>>> 01336b51



def mirror_index(index: int, size: int, period: int = 2):
    """Calculate a mirrored index for creating a ping-pong animation effect.

        This method maps a continuously increasing index to a back-and-forth pattern
        within the given size, creating a ping-pong effect for smooth looping animations.

    Args:
            index (int): The original frame index
            size (int): The number of available frames
            period (int): Period of the mirrored indices

    Returns:
            int: The mirrored index that creates the ping-pong effect

    #
    """
    turn = index // size
    res = index % size
    if turn % period == 0:
        return res
    else:
        return size - res - 1<|MERGE_RESOLUTION|>--- conflicted
+++ resolved
@@ -137,6 +137,9 @@
         logger.debug(
             f"pushing audio samples count: {samples_count}, next expected frames: {self.expected_frames}"
         )
+        logger.debug(
+            f"pushing audio samples count: {samples_count}, next expected frames: {self.expected_frames}"
+        )
 
 
 @dataclass
@@ -147,16 +150,25 @@
     """
 
     api_key: str = field(default="")  # api key for Ojin platform
-    ws_url: str = field(default="wss://models.ojin.ai/realtime")  # websocket url for Ojin platform
+    ws_url: str = field(
+        default="wss://models.ojin.ai/realtime"
+    )  # websocket url for Ojin platform
     client_connect_max_retries: int = field(
         default=3
     )  # amount of times it will try to reconnect to the server
-    client_reconnect_delay: float = field(default=3.0)  # time between connecting retries
-    persona_config_id: str = field(default="")  # config id of the persona to use from Ojin platform
+    client_reconnect_delay: float = field(
+        default=3.0
+    )  # time between connecting retries
+    persona_config_id: str = field(
+        default=""
+    )  # config id of the persona to use from Ojin platform
     image_size: Tuple[int, int] = field(default=(1920, 1080))
     cache_idle_sequence: bool = field(
         default=False
     )  # whether to cache the idle sequence loop to avoid doing inference while persona is not speaking
+    idle_sequence_duration: int = field(
+        default=30
+    )  # length of the idle sequence loop in seconds.
     idle_to_speech_seconds: float = field(
         default=0.75
     )  # seconds to wait before starting speech, recommended not less than 0.75 to avoid missing frames. This ensures smooth transition between idle frames and speech frames
@@ -187,509 +199,6 @@
 
     frame_idx: int
     image: bytes
-
-class OjinPersonaService(FrameProcessor):
-    """Ojin Persona integration for Pipecat.
-
-    This class provides integration between Ojin personas and the Pipecat framework.
-    """
-
-    def __init__(
-        self,
-        settings: OjinPersonaSettings,
-<<<<<<< HEAD
-        client: IOjinPersonaClient | None = None,
-    ) -> None:
-        super().__init__()
-        logger.debug(f"OjinPersonaService initialized with settings {settings}")
-        # Use provided settings or create default settings
-        self._settings = settings
-        if client is None:
-            self._client = OjinPersonaClient(
-                ws_url=settings.ws_url,
-                api_key=settings.api_key,
-                config_id=settings.persona_config_id,
-            )
-        else:
-            self._client = client
-=======
-        on_state_changed_callback: Callable[[PersonaState, PersonaState], Awaitable[None]],
-    ):
-        self._settings = settings
-        self._frame_processor = frame_processor
-        self._state = PersonaState.INVALID
-        self._num_frames_missed = 0
-        self._playback_loop = PersonaPlaybackLoop(25)
-        self._speech_frames: asyncio.Queue[OutputImageRawFrame] = asyncio.Queue()
-        self._transition_time: float = -1
-        self._current_frame_idx: int = -1
-        self._playback_task: Optional[asyncio.Task] = None
-        self._receive_task: Optional[asyncio.Task] = None
-        self._waiting_for_image_frames = False
-        self._previous_speech_frame: Optional[OutputImageRawFrame] = None
-        self.on_state_changed_callback = on_state_changed_callback
-        self.last_update_time: float = -1.0
-        self.fps_tracker = FPSTracker("OjinPersonaFSM")
-        self._transition_timestamp: float = -1.0
-        self.num_speech_frames_played: int = 0
-
-    async def start(self, parameters: Dict[str, Any] | None):
-        await self.set_state(PersonaState.INITIALIZING)
-        if parameters is not None:
-            self._playback_loop.is_mirrored_loop = parameters.get("is_mirrored_loop", False)
->>>>>>> 01336b51
-
-        assert self._settings.persona_config_id is not None
-
-        self._processed_queued_audio_task: Optional[asyncio.Task] = None
-        self._run_loop_task: Optional[asyncio.Task] = None
-
-        self._resampler = create_default_resampler()
-        self._server_fps_tracker = FPSTracker("OjinPersonaService")
-        self._fsm_fps_tracker = FPSTracker("OjinPersonaService")
-
-        self._receive_msg_task: Optional[asyncio.Task] = None
-
-        self._interaction: Optional[OjinPersonaInteraction] = None
-        self._pending_interaction: Optional[OjinPersonaInteraction] = None
-        
-        self.persona_state = PersonaState.INVALID
-        self.idle_frames: list[AnimationKeyframe] = []  # Keyframes of the idle animation
-        self.pending_speech_frames : deque[AnimationKeyframe] = deque()
-
-        self.num_speech_frames_played: int = 0
-        self.is_mirrored_loop: bool = True
-        self.fps = 25
-        self.current_frame_index = 0
-
-        self.pending_audio_to_play = bytearray()
-
-    async def connect_with_retry(self) -> bool:
-        """Attempt to connect with configurable retry mechanism."""
-        last_error: Optional[Exception] = None
-        assert self._client is not None
-
-        for attempt in range(self._settings.client_connect_max_retries):
-            try:
-                logger.info(
-                    f"Connection attempt {attempt + 1}/{self._settings.client_connect_max_retries}"
-                )
-                await self._client.connect()
-                logger.info("Successfully connected!")
-                return True
-
-            except ConnectionError as e:
-                last_error = e
-                logger.warning(f"Connection attempt {attempt + 1} failed: {e}")
-
-<<<<<<< HEAD
-                # If this was the last attempt, don't wait
-                if attempt < self._settings.client_connect_max_retries - 1:
-                    logger.info(
-                        f"Retrying in {self._settings.client_reconnect_delay} seconds..."
-                    )
-                    await asyncio.sleep(self._settings.client_reconnect_delay)
-=======
-        """
-        # While initializing we consider frames as idle frames
-        if self._state == PersonaState.INITIALIZING:
-            self._playback_loop.add_frame(image_frame.image, image_frame.pts)
->>>>>>> 01336b51
-
-        # All retry attempts failed
-        logger.error(
-            f"Failed to connect after {self._settings.client_connect_max_retries} attempts. Last error: {last_error}"
-        )
-        await self.push_frame(EndFrame(), FrameDirection.UPSTREAM)
-        await self.push_frame(EndFrame(), FrameDirection.DOWNSTREAM)
-        return False
-
-    async def _handle_ojin_message(self, message: BaseModel):
-        """Process incoming messages from the proxy.
-
-        Handles different message types including authentication responses,
-        interaction ready notifications, and interaction responses containing
-        video frames.
-
-        Args:
-            message: The message received from the proxy
-
-        """
-        if isinstance(message, OjinPersonaSessionReadyMessage):
-            logger.info("Received Session Ready")
-
-            self.persona_state = PersonaState.INITIALIZING
-            assert self._client is not None
-            # TODO(mouad): persona fps tracker
-            self._server_fps_tracker.start()
-            if message.parameters is not None:
-                self.is_mirrored_loop = message.parameters.get(
-                    "is_mirrored_loop", True
-                )
-
-            logger.info("Sending silence to init idle frames")
-            # NOTE(mouad): IDLE frames generation
-            interaction_id = await self._client.start_interaction(
-                params={
-                    "filter_amount": IDLE_FILTER_AMOUNT,
-                    "mouth_opening_scale": IDLE_MOUTH_OPENING_SCALE,
-                    "source_keyframes_index": IDLE_ANIMATION_KEYFRAMES_SLOT,
-                    "destination_keyframes_index": IDLE_ANIMATION_KEYFRAMES_SLOT,
-                }
-            )
-            silence_duration = self._settings.idle_sequence_duration
-            silence_audio = b"\x00\x00" * int(silence_duration * OJIN_PERSONA_SAMPLE_RATE)
-            self.num_speech_frames_played = 0
-            await self._client.send_message(
-                OjinPersonaInteractionInputMessage(
-                    audio_int16_bytes=silence_audio,
-                    interaction_id=interaction_id,
-                )
-            )
-            await self._client.send_message(
-                OjinPersonaEndInteractionMessage(
-                    interaction_id=interaction_id,
-                )
-            )
-
-        elif isinstance(message, OjinPersonaInteractionResponseMessage):
-            frame_idx = message.index
-            animation_frame = AnimationKeyframe(
-                frame_idx=frame_idx,
-                image=message.video_frame_bytes,
-            )
-            if self.persona_state == PersonaState.INITIALIZING:
-                # IDLE frame
-                self.idle_frames.append(
-                    animation_frame
-                )
-            else:
-                self.pending_speech_frames.append(
-                    animation_frame
-                )
-            
-            if message.is_final_response:
-                self._interaction = None
-                if self._pending_interaction is not None:
-                    await self._start_speech_interaction(
-                        self._pending_interaction
-                    )
-                    self._pending_interaction = None
-                
-                if self.persona_state == PersonaState.INITIALIZING:
-                    self._run_loop_task = self.create_task(self._run_loop())
-                    self.persona_state = PersonaState.ACTIVE
-                    await self.push_frame(
-                        OjinPersonaInitializedFrame(), direction=FrameDirection.DOWNSTREAM
-                    )
-                    await self.push_frame(
-                        OjinPersonaInitializedFrame(), direction=FrameDirection.UPSTREAM
-                    )
-
-        elif isinstance(message, ErrorResponseMessage):
-            is_fatal = False
-            if message.payload.code == "NO_BACKEND_SERVER_AVAILABLE":
-                logger.error("No OJIN servers available. Please try again later.")
-                is_fatal = True
-            elif message.payload.code == "FRAME_SIZE_TOO_BIG":
-                logger.error(
-                    "Frame Size sent to Ojin server was higher than the allowed max limit."
-                )
-            elif message.payload.code == "INVALID_INTERACTION_ID":
-                logger.error("Invalid interaction ID sent to Ojin server")
-            elif message.payload.code == "FAILED_CREATE_MODEL":
-                is_fatal = True
-                logger.error("Ojin couldn't create a model from supplied persona ID.")
-            elif message.payload.code == "INVALID_PERSONA_ID_CONFIGURATION":
-                is_fatal = True
-                logger.error(
-                    "Ojin couldn't load the configuration from the supplied persona ID."
-                )
-
-            if is_fatal:
-                await self.push_frame(EndFrame(), FrameDirection.UPSTREAM)
-                await self.push_frame(EndFrame(), FrameDirection.DOWNSTREAM)
-
-    async def _receive_ojin_messages(self):
-        """Continuously receive and process messages from the proxy.
-
-        This method runs as a background task and handles all incoming messages
-        from the proxy.
-        """
-        while True:
-            assert self._client is not None
-            message = await self._client.receive_message()
-            if message is not None:
-                await self._handle_ojin_message(message)
-            await asyncio.sleep(0.001)
-
-    async def _start(self):
-        """Initialize the persona service and start processing.
-
-        Authenticates with the proxy and creates tasks for processing
-        audio and receiving messages.
-        """
-        is_connected = await self.connect_with_retry()
-
-        if not is_connected:
-            return
-
-        self._receive_msg_task            = self.create_task(self._receive_ojin_messages())
-        self._processed_queued_audio_task = self.create_task(self._process_queued_audio())
-
-    async def _stop(self):
-        """Stop the persona service and clean up resources.
-
-        Cancels all running tasks, closes connections, and resets the state.
-        """
-        # Cancel queued audio processing task
-        if self._processed_queued_audio_task:
-            await self.cancel_task(self._processed_queued_audio_task)
-            self._processed_queued_audio_task = None
-
-        if self._receive_msg_task:
-            await self.cancel_task(self._receive_msg_task)
-            self._receive_msg_task = None
-
-        if self._client:
-            await self._client.close()
-            self._client = None
-
-        # Clear all buffers
-        await self._interrupt()
-
-        if self._run_loop_task:
-            await self.cancel_task(self._run_loop_task)
-
-        logger.debug(f"OjinPersonaService {self._settings.persona_config_id} stopped")
-
-    
-    async def _interrupt(self):
-        """Interrupt the current interaction.
-
-        Sends a cancel message to the backend, updates the FSM state, and
-        cleans up the current interaction.
-        """
-        if self._interaction is None or self._interaction.interaction_id is None:
-            logger.debug("Trying to interrupt an interaction but none is active")
-            return
-
-<<<<<<< HEAD
-        logger.debug(f"Try interrupt interaction in state {self._interaction.state}")
-        if self._interaction.state != InteractionState.INACTIVE:
-            logger.warning("Sending CancelInteractionMessage")
-            assert self._client is not None
-            await self._client.send_message(
-                OjinPersonaCancelInteractionMessage(
-                    interaction_id=self._interaction.interaction_id,
-=======
-        """
-        match new_state:
-            case PersonaState.INITIALIZING:
-                self.fps_tracker.start()
-                self._waiting_for_image_frames = True
-
-            case PersonaState.IDLE | PersonaState.WAITING_INTERACTION_READY:
-                # abort transition
-                # self.fps_tracker.stop()
-                self._transition_time = -1
-                # If we have a previous speech frame we seek to it to syncrhonize perfectly the following idle frame
-                if self._previous_speech_frame is not None:
-                    self._playback_loop.seek_frame(self._previous_speech_frame.pts + 1)
-                    self._previous_speech_frame = None
-
-                if old_state == PersonaState.INITIALIZING:
-                    self._start_playback()
-
-            case PersonaState.SPEECH:
-                self.fps_tracker.start()
-                self._transition_time = -1
-
-            case PersonaState.IDLE_TO_SPEECH:
-                self._waiting_for_image_frames = True
-                self._transition_timestamp = time.perf_counter()
-                self._transition_time = (
-                    self._playback_loop.get_playback_time() + self._settings.idle_to_speech_seconds
->>>>>>> 01336b51
-                )
-            )
-            # TODO(mouad): interpolate towards silence instead of hard stop?
-            self.pending_audio_to_play.clear()
-            self.pending_speech_frames.clear()
-
-            self._interaction.set_state(InteractionState.INACTIVE)
-
-<<<<<<< HEAD
-=======
-    async def get_next_persona_frame(self) -> OutputImageRawFrame | None:
-        """Get the next frame to display based on the current persona state.
-
-        Retrieves either an idle animation frame or a speech animation frame
-        depending on the current state. If a speech frame is expected but not
-        available, falls back to an idle frame and tracks missed frames.
-
-        Returns:
-            The next image frame to display, or None if no new frame is available
-
-        """
-        # Wait until current frame idx is different than the last one (frame steps of 25 fps)
-        if self._current_frame_idx == self._playback_loop.get_current_frame_idx():
-            return None
-
-        self._current_frame_idx = self._playback_loop.get_current_frame_idx()
-
-        # Transition to speech as soon as we reach the transition frame
-        if self._current_frame_idx == self.get_transition_frame_idx():
-            await self.set_state(PersonaState.SPEECH)
-
-        match self._state:
-            case (
-                PersonaState.IDLE
-                | PersonaState.IDLE_TO_SPEECH
-                | PersonaState.WAITING_INTERACTION_READY
-            ):
-                debug_frame(
-                    f"Pushing idle frame: {self._current_frame_idx}",
-                    self._current_frame_idx,
-                    50,
-                )
-
-                idle_frame = self._playback_loop.get_current_idle_frame()
-                assert idle_frame is not None
-                image_frame = OutputImageRawFrame(
-                    image=idle_frame.image,
-                    size=self._settings.image_size,
-                    format="RGB",
-                )
-                image_frame.pts = self._playback_loop.get_current_frame_idx()
-                return image_frame
-            case PersonaState.SPEECH:
-                try:
-                    frame = self._speech_frames.get_nowait()
-                except asyncio.QueueEmpty:
-                    frame = None
-
-                if frame is None:
-                    self._num_frames_missed += 1
-                    logger.debug(f"Frames missed {self._num_frames_missed}")
-
-                    if self._previous_speech_frame is not None:
-                        return self._previous_speech_frame
-
-                    # If we don't have a previous speech frame we push an idle frame instead
-                    idle_frame = self._playback_loop.get_current_idle_frame()
-                    assert idle_frame is not None
-                    image_frame = OutputImageRawFrame(
-                        image=idle_frame.image,
-                        size=self._settings.image_size,
-                        format="RGB",
-                    )
-                    image_frame.pts = self._playback_loop.get_current_frame_idx()
-
-                    return image_frame
-
-                else:
-                    self._previous_speech_frame = frame
-                    self.num_speech_frames_played += 1
-                    self.fps_tracker.update(1)
-                    if frame.pts % 1 == 0:
-                        logger.debug(
-                            f"Pushing speech frame: {frame.pts} ==? {self._current_frame_idx}"
-                        )
-                    self._num_frames_missed = 0
-
-                return frame
-            case _:
-                return None
-
-
-OJIN_PERSONA_SAMPLE_RATE = 16000
-SPEECH_FILTER_AMOUNT = 1000.0
-IDLE_FILTER_AMOUNT = 1000.0
-IDLE_MOUTH_OPENING_SCALE = 0.0
-SPEECH_MOUTH_OPENING_SCALE = 1.0
-
-IDLE_ANIMATION_KEYFRAMES_SLOT = 0
-
-
-@dataclass
-class OjinPersonaInteraction:
-    """Represents an interaction session between a user and the Ojin persona.
-
-    This class maintains the state of an ongoing interaction, including audio queues,
-    frame tracking for animations, and interaction lifecycle state. It handles the
-    buffering of audio inputs and manages the interaction's state transitions.
-    """
-
-    interaction_id: str = ""
-    persona_id: str = ""
-    audio_input_queue: asyncio.Queue[OjinPersonaInteractionInputMessage] | None = None
-    audio_output_queue: asyncio.Queue[OutputAudioRawFrame] | None = None
-    pending_first_input: bool = True
-    start_frame_idx: int | None = None
-    frame_idx: int = 0
-    filter_amount: float = 0.0
-    state: InteractionState = InteractionState.INACTIVE
-    ending_extra_time: float = 1.0
-    ending_timestamp: float = 0.0
-    mouth_opening_scale: float = 0.0
-    source_keyframes_index: int = IDLE_ANIMATION_KEYFRAMES_SLOT
-    destination_keyframes_index: int = -1
-    expected_frames: float = 0
-
-    def __post_init__(self):
-        """Initialize queues after instance creation."""
-        if self.audio_input_queue is None:
-            self.audio_input_queue = asyncio.Queue()
-        if self.audio_output_queue is None:
-            self.audio_output_queue = asyncio.Queue()
-
-    def next_frame(self):
-        """Advance to the next frame in the animation sequence.
-
-        Updates the frame index and applies mirroring for smooth looping animations.
-        """
-        self.frame_idx += 1
-
-    def close(self):
-        """Close the interaction."""
-        if self.audio_input_queue is not None:
-            while not self.audio_input_queue.empty():
-                self.audio_input_queue.get_nowait()
-                self.audio_input_queue.task_done()
-
-        if self.audio_output_queue is not None:
-            while not self.audio_output_queue.empty():
-                self.audio_output_queue.get_nowait()
-                self.audio_output_queue.task_done()
-
-        self.state = InteractionState.INACTIVE
-
-    def set_state(self, new_state: InteractionState):
-        """Update the interaction state.
-
-        Changes the interaction's state and logs the transition if the state
-        actually changes.
-
-        Args:
-            new_state: The new state to transition to
-
-        """
-        if self.state == new_state:
-            return
-
-        logger.debug(f"Old Interaction state: {self.state}, New Interaction state: {new_state}")
-        old_state = self.state
-        self.state = new_state
-
-    def update_expected_frames(self, audio_buffer_len: int, sample_rate: int, fps: int):
-        bytes_per_sample = 2
-        samples_count = audio_buffer_len // bytes_per_sample
-        self.expected_frames += (samples_count / sample_rate) * fps
-        logger.debug(
-            f"pushing audio samples count: {samples_count}, next expected frames: {self.expected_frames}"
-        )
-
 
 class OjinPersonaService(FrameProcessor):
     """Ojin Persona integration for Pipecat.
@@ -715,110 +224,30 @@
         else:
             self._client = client
 
-        self._fsm = OjinPersonaFSM(
-            self,
-            settings,
-            on_state_changed_callback=self._on_state_changed,
-        )
-
-        # Generate a UUID if avatar_id is not provided
         assert self._settings.persona_config_id is not None
 
-        self._audio_input_task: Optional[asyncio.Task] = None
-        self._audio_output_task: Optional[asyncio.Task] = None
+        self._processed_queued_audio_task: Optional[asyncio.Task] = None
+        self._run_loop_task: Optional[asyncio.Task] = None
+
+        self._resampler = create_default_resampler()
+        self._server_fps_tracker = FPSTracker("OjinPersonaService")
+        self._fsm_fps_tracker = FPSTracker("OjinPersonaService")
+
+        self._receive_msg_task: Optional[asyncio.Task] = None
 
         self._interaction: Optional[OjinPersonaInteraction] = None
         self._pending_interaction: Optional[OjinPersonaInteraction] = None
-        self._receive_task: Optional[asyncio.Task] = None
-        self._resampler = create_default_resampler()
-        self._server_fps_tracker = FPSTracker("OjinPersonaService")
-        self._last_frame_timestamp: float | None = None
-        self._stopping = False
-
-    async def _generate_idle_sequence_frames(self):
-        dummy_audio = b"\x00\x00"
-        logger.debug(f"Generating idle sequence frames")
-        assert self._interaction is not None and self._interaction.audio_input_queue is not None
-
-        start_frame_idx = self._interaction.start_frame_idx or 0
-        await self.push_ojin_message(
-            OjinPersonaInteractionInputMessage(
-                audio_int16_bytes=dummy_audio,
-                interaction_id=self._interaction.interaction_id,
-                params={
-                    "start_frame_idx": start_frame_idx,
-                    "filter_amount": self._interaction.filter_amount,
-                    "mouth_opening_scale": self._interaction.mouth_opening_scale,
-                    "source_keyframes_index": self._interaction.source_keyframes_index,
-                    "destination_keyframes_index": self._interaction.destination_keyframes_index,                    
-                    "stop_on_last_source_frame":True #Tells the server to stop sending frames when it reaches the last frame of the source
-                },
-            )
-        )
-
-    async def _on_state_changed(self, old_state: PersonaState, new_state: PersonaState) -> None:
-        """Handle state transitions in the persona FSM.
-
-        This method is called when the persona's state changes and performs
-        state-specific initialization actions.
-
-        Args:
-            old_state: The previous state of the persona
-            new_state: The new state that the persona has transitioned to
-
-        """
-        if new_state == PersonaState.INITIALIZING:
-            self._server_fps_tracker.start()
-            await self._start_interaction(
-                is_speech=False,
-                active_keyframes_slot=IDLE_ANIMATION_KEYFRAMES_SLOT,
-                keyframe_slot_to_update=IDLE_ANIMATION_KEYFRAMES_SLOT,
-            )
-            assert self._interaction is not None
-            await self._generate_idle_sequence_frames()
-            await self._end_interaction()
-
-        if new_state == PersonaState.IDLE_TO_SPEECH:
-            self._server_fps_tracker.start()
-
-        if old_state == PersonaState.INITIALIZING and new_state == PersonaState.IDLE:
-            await self.push_frame(
-                OjinPersonaInitializedFrame(), direction=FrameDirection.DOWNSTREAM
-            )
-            await self.push_frame(OjinPersonaInitializedFrame(), direction=FrameDirection.UPSTREAM)
-
-        if new_state == PersonaState.SPEECH and self._audio_output_task is None:
-            self._start_pushing_audio_output()
-
-        if new_state == PersonaState.IDLE:
-            logger.debug("PersonaState.IDLE reached - closing interaction")
-            self._close_interaction()
-            # self._server_fps_tracker.stop()
-            if self._audio_output_task is not None:
-                logger.debug("Stopping audio output")
-                await self._stop_pushing_audio_output()
-                if self._settings.push_bot_stopped_speaking_frames:
-                    await self.push_frame(BotStoppedSpeakingFrame(), FrameDirection.UPSTREAM)
-        if new_state == PersonaState.WAITING_INTERACTION_READY:
-            # NOTE(mouad): nothing to do
-            pass
-
-    async def _start(self):
-        """Initialize the persona service and start processing.
-
-        Authenticates with the proxy and creates tasks for processing
-        audio and receiving messages.
-        """
-        is_connected = await self.connect_with_retry()
-
-        if not is_connected:
-            return
-
-        # Create tasks to process audio and video
-        self._audio_input_task = self.create_task(self._process_queued_audio())
-        self._receive_task = self.create_task(self._receive_messages())
-        # TODO Jorge / Edgar : To handle edge cases with new messages for ending interation not cancelling, since the server still has audio to be processed and it's lost after cancelling
-        # self._handle_incomming_frame_task = self.create_task(self._incomming_frame_task())
+        
+        self.persona_state = PersonaState.INVALID
+        self.idle_frames: list[AnimationKeyframe] = []  # Keyframes of the idle animation
+        self.pending_speech_frames : deque[AnimationKeyframe] = deque()
+
+        self.num_speech_frames_played: int = 0
+        self.is_mirrored_loop: bool = True
+        self.fps = 25
+        self.current_frame_index = 0
+
+        self.pending_audio_to_play = bytearray()
 
     async def connect_with_retry(self) -> bool:
         """Attempt to connect with configurable retry mechanism."""
@@ -853,14 +282,18 @@
     async def _incomming_frame_task(self):
         while True:
             if self._fsm is not None:
-                time_since_transition = time.perf_counter() - self._fsm._transition_timestamp
+                time_since_transition = (
+                    time.perf_counter() - self._fsm._transition_timestamp
+                )
 
                 if (
                     self._fsm._state == PersonaState.SPEECH
                     and self._fsm._waiting_for_image_frames
                     and self._last_frame_timestamp is not None
                 ):
-                    last_received_frame_time = time.perf_counter() - self._last_frame_timestamp
+                    last_received_frame_time = (
+                        time.perf_counter() - self._last_frame_timestamp
+                    )
 
                     if last_received_frame_time > 1.5:
                         logger.info("Ending interaction")
@@ -902,22 +335,22 @@
         Cancels all running tasks, closes connections, and resets the state.
         """
         # Cancel queued audio processing task
-        if self._audio_input_task is not None:
+        if self._audio_input_task:
             await self.cancel_task(self._audio_input_task)
             self._audio_input_task = None
 
-        if self._receive_task is not None:
+        if self._receive_task:
             await self.cancel_task(self._receive_task)
             self._receive_task = None
 
-        if self._client is not None:
+        if self._client:
             await self._client.close()
             self._client = None
 
         # Clear all buffers
         await self._interrupt()
 
-        if self._fsm is not None:
+        if self._fsm:
             await self._fsm.close()
             self._fsm = None
 
@@ -945,7 +378,8 @@
         """Continuously push audio output to the proxy."""
         while True:
             assert (
-                self._interaction is not None and self._interaction.audio_output_queue is not None
+                self._interaction is not None
+                and self._interaction.audio_output_queue is not None
             )
             try:
                 audio_frame = await self._interaction.audio_output_queue.get()
@@ -992,69 +426,76 @@
             message: The message received from the proxy
 
         """
-        if isinstance(message, OjinPersonaInteractionResponseMessage):
-            if self._interaction is None:
-                logger.warning("No interaction in progress when receiving video frame")
-                return
-
-            self._server_fps_tracker.update(1)
-            debug_frame(
-                f"Received video frame fame_idx: {self._interaction.frame_idx}, interactionId: {message.interaction_id}, currentInteractionId: {self._interaction.interaction_id}",
-                self._interaction.frame_idx,
-                5,
-            )
-            # logger.info(f"Video frame received: {self._interaction.frame_idx} isFinal: {message.is_final_response}")
-            # Create and push the image frame
-            image_frame = OutputImageRawFrame(
+        if isinstance(message, OjinPersonaSessionReadyMessage):
+            logger.info("Received Session Ready")
+
+            self.persona_state = PersonaState.INITIALIZING
+            assert self._client is not None
+            # TODO(mouad): persona fps tracker
+            self._server_fps_tracker.start()
+            if message.parameters is not None:
+                self.is_mirrored_loop = message.parameters.get(
+                    "is_mirrored_loop", True
+                )
+
+            logger.info("Sending silence to init idle frames")
+            # NOTE(mouad): IDLE frames generation
+            interaction_id = await self._client.start_interaction(
+                params={
+                    "filter_amount": IDLE_FILTER_AMOUNT,
+                    "mouth_opening_scale": IDLE_MOUTH_OPENING_SCALE,
+                    "source_keyframes_index": IDLE_ANIMATION_KEYFRAMES_SLOT,
+                    "destination_keyframes_index": IDLE_ANIMATION_KEYFRAMES_SLOT,
+                }
+            )
+            silence_duration = self._settings.idle_sequence_duration
+            silence_audio = b"\x00\x00" * int(silence_duration * OJIN_PERSONA_SAMPLE_RATE)
+            self.num_speech_frames_played = 0
+            await self._client.send_message(
+                OjinPersonaInteractionInputMessage(
+                    audio_int16_bytes=silence_audio,
+                    interaction_id=interaction_id,
+                )
+            )
+            await self._client.send_message(
+                OjinPersonaEndInteractionMessage(
+                    interaction_id=interaction_id,
+                )
+            )
+
+        elif isinstance(message, OjinPersonaInteractionResponseMessage):
+            frame_idx = message.index
+            animation_frame = AnimationKeyframe(
+                frame_idx=frame_idx,
                 image=message.video_frame_bytes,
-                size=self._settings.image_size,
-                format="RGB",
-            )
-            image_frame.pts = self._interaction.frame_idx
-            # Push the image frame to the FSM if it exists for advanced processing or directly to the output to outsource the processing to the client
-            if self._fsm is not None:
-                self._fsm.receive_image_frame(image_frame)
+            )
+            if self.persona_state == PersonaState.INITIALIZING:
+                # IDLE frame
+                self.idle_frames.append(
+                    animation_frame
+                )
             else:
-                debug_frame(
-                    f"Video frame pushed (no fsm): {self._interaction.frame_idx}",
-                    self._interaction.frame_idx,
-                    5,
-                )
-                if self._audio_output_task is None:
-                    self._start_pushing_audio_output()
-
-                await self.push_frame(image_frame)
-
-            self._interaction.next_frame()
-            self._last_frame_timestamp = time.perf_counter()
+                self.pending_speech_frames.append(
+                    animation_frame
+                )
+            
             if message.is_final_response:
-                logger.debug("No more video frames expected")
-                if self._fsm is not None:
-                    await self._fsm.on_conversation_signal(
-                        ConversationSignal.NO_MORE_IMAGE_FRAMES_EXPECTED
+                self._interaction = None
+                if self._pending_interaction is not None:
+                    await self._start_speech_interaction(
+                        self._pending_interaction
                     )
-                if self._pending_interaction is not None:
-                    await self._start_interaction(self._pending_interaction, is_speech=True)
                     self._pending_interaction = None
-                # TODO(mouad): should we stop the interaction here?
-
-        elif isinstance(message, OjinPersonaSessionReadyMessage):
-            if self._fsm is not None:
-                await self._fsm.start(message.parameters)
-
-        elif isinstance(message, OjinPersonaInteractionReadyMessage):
-            logger.debug("Received interaction ready message")
-            assert self._fsm is not None
-            if (
-                self._interaction is not None
-                and self._interaction.state == InteractionState.WAITING_READY
-            ):
-                self._interaction.set_state(InteractionState.ACTIVE)
-                await self._fsm.on_conversation_signal(
-                    ConversationSignal.SPEECH_AUDIO_STARTED_PROCESSING
-                )
-                self._interaction.start_frame_idx = self._fsm.get_transition_frame_idx()
-                self._interaction.frame_idx = self._fsm.get_transition_frame_idx()
+                
+                if self.persona_state == PersonaState.INITIALIZING:
+                    self._run_loop_task = self.create_task(self._run_loop())
+                    self.persona_state = PersonaState.ACTIVE
+                    await self.push_frame(
+                        OjinPersonaInitializedFrame(), direction=FrameDirection.DOWNSTREAM
+                    )
+                    await self.push_frame(
+                        OjinPersonaInitializedFrame(), direction=FrameDirection.UPSTREAM
+                    )
 
         elif isinstance(message, ErrorResponseMessage):
             is_fatal = False
@@ -1078,42 +519,85 @@
                 await self.push_frame(EndFrame(), FrameDirection.UPSTREAM)
                 await self.push_frame(EndFrame(), FrameDirection.DOWNSTREAM)
 
-    def get_fsm_state(self) -> PersonaState:
-        """Get the current state of the persona's finite state machine.
-
-        Returns:
-            The current state of the persona FSM or INVALID if no FSM exists
-
-        """
-        if self._fsm is not None:
-            return self._fsm.get_state()
-        return PersonaState.INVALID
-
-    def is_pending_initialization(self) -> bool:
-        """Check if the persona is ready to receive TTS input.
-
-        Returns:
-            True if the persona is in a state that can accept TTS input, False otherwise
-
-        """
-        return self.get_fsm_state() in [
-            PersonaState.INITIALIZING,
-            PersonaState.INVALID,
-        ]
-
-    def is_tts_input_allowed(self) -> bool:
-        """Check if the persona is ready to receive TTS input.
-
-        Returns:
-            True if the persona is in a state that can accept TTS input, False otherwise
-
-        """
-        return self._interaction is None or self._interaction.state in [
-            InteractionState.ACTIVE,
-            InteractionState.WAITING_READY,
-        ]
-
->>>>>>> 01336b51
+    async def _receive_ojin_messages(self):
+        """Continuously receive and process messages from the proxy.
+
+        This method runs as a background task and handles all incoming messages
+        from the proxy.
+        """
+        while True:
+            assert self._client is not None
+            message = await self._client.receive_message()
+            if message is not None:
+                await self._handle_ojin_message(message)
+            await asyncio.sleep(0.001)
+
+    async def _start(self):
+        """Initialize the persona service and start processing.
+
+        Authenticates with the proxy and creates tasks for processing
+        audio and receiving messages.
+        """
+        is_connected = await self.connect_with_retry()
+
+        if not is_connected:
+            return
+
+        self._receive_msg_task            = self.create_task(self._receive_ojin_messages())
+        self._processed_queued_audio_task = self.create_task(self._process_queued_audio())
+
+    async def _stop(self):
+        """Stop the persona service and clean up resources.
+
+        Cancels all running tasks, closes connections, and resets the state.
+        """
+        # Cancel queued audio processing task
+        if self._processed_queued_audio_task:
+            await self.cancel_task(self._processed_queued_audio_task)
+            self._processed_queued_audio_task = None
+
+        if self._receive_msg_task:
+            await self.cancel_task(self._receive_msg_task)
+            self._receive_msg_task = None
+
+        if self._client:
+            await self._client.close()
+            self._client = None
+
+        # Clear all buffers
+        await self._interrupt()
+
+        if self._run_loop_task:
+            await self.cancel_task(self._run_loop_task)
+
+        logger.debug(f"OjinPersonaService {self._settings.persona_config_id} stopped")
+
+    
+    async def _interrupt(self):
+        """Interrupt the current interaction.
+
+        Sends a cancel message to the backend, updates the FSM state, and
+        cleans up the current interaction.
+        """
+        if self._interaction is None or self._interaction.interaction_id is None:
+            logger.debug("Trying to interrupt an interaction but none is active")
+            return
+
+        logger.debug(f"Try interrupt interaction in state {self._interaction.state}")
+        if self._interaction.state != InteractionState.INACTIVE:
+            logger.warning("Sending CancelInteractionMessage")
+            assert self._client is not None
+            await self._client.send_message(
+                OjinPersonaCancelInteractionMessage(
+                    interaction_id=self._interaction.interaction_id,
+                )
+            )
+            # TODO(mouad): interpolate towards silence instead of hard stop?
+            self.pending_audio_to_play.clear()
+            self.pending_speech_frames.clear()
+
+            self._interaction.set_state(InteractionState.INACTIVE)
+
     async def process_frame(self, frame: Frame, direction: FrameDirection):
         """Process incoming frames from the pipeline.
 
@@ -1161,55 +645,16 @@
             # Pass through any other frames
             await self.push_frame(frame, direction)
 
-    async def _handle_input_audio(self, frame: TTSAudioRawFrame):
-        """Process incoming audio frames from the TTS service.
-
-        Handles audio frames based on the current persona state. If the persona is not
-        ready to receive input, the audio is queued for later processing. Otherwise,
-        it starts or continues an active interaction.
-
-        Resamples the audio to the target sample rate and either sends it directly
-        to the backend if an interaction is running, or queues it for later processing.
-
-        Args:
-            frame: The audio frame to process
-
-        """
-        resampled_audio = await self._resampler.resample(
-            frame.audio, frame.sample_rate, OJIN_PERSONA_SAMPLE_RATE
-        )
-
-<<<<<<< HEAD
-        interaction_to_use: OjinPersonaInteraction
-        if (
-            self.is_pending_initialization() or 
-            (self._interaction is not None
-            and self._interaction.state == InteractionState.ALL_AUDIO_PROCESSED)
-        ):
-            self._pending_interaction = OjinPersonaInteraction()
-            self._pending_interaction.set_state(InteractionState.INACTIVE)
-            interaction_to_use = self._pending_interaction
-        else:
-            if self._interaction is None:
-                await self._start_speech_interaction()
-
-            assert self._interaction is not None
-            interaction_to_use = self._interaction
-
-        interaction_to_use.pending_audio.extend(
-            resampled_audio
-        )
-
-        interaction_to_use.update_expected_frames(
-            len(resampled_audio), OJIN_PERSONA_SAMPLE_RATE, self.fps
-        )
-
-    def is_pending_initialization(self) -> bool:
-        """Check if the persona is ready to receive TTS input.
-
-        Returns:
-            True if the persona is in a state that can accept TTS input, False otherwise
-=======
+    async def _interrupt(self):
+        """Interrupt the current interaction.
+
+        Sends a cancel message to the backend, updates the FSM state, and
+        cleans up the current interaction.
+        """
+        if self._interaction is None or self._interaction.interaction_id is None:
+            logger.debug("Trying to interrupt an interaction but none is active")
+            return
+
         logger.debug(f"Try interrupt interaction in state {self._interaction.state}")
         if self._interaction.state != InteractionState.INACTIVE:
             logger.warning("Sending CancelInteractionMessage")
@@ -1219,16 +664,13 @@
                 )
             )
             if self._fsm is not None:
-                await self._fsm.on_conversation_signal(ConversationSignal.USER_INTERRUPTED_AI)
->>>>>>> 01336b51
-
-        """
-        return self.persona_state in [
-            PersonaState.INITIALIZING,
-            PersonaState.INVALID,
-        ]
-
-    async def _start_speech_interaction(
+                await self._fsm.on_conversation_signal(
+                    ConversationSignal.USER_INTERRUPTED_AI
+                )
+
+            self._close_interaction()
+
+    async def _start_interaction(
         self,
         new_interaction: Optional[OjinPersonaInteraction] = None,
         active_keyframes_slot: int = IDLE_ANIMATION_KEYFRAMES_SLOT,
@@ -1244,13 +686,12 @@
             is_speech: Whether this interaction is speech-based (True) or idle (False)
 
         """
-<<<<<<< HEAD
-        self._interaction = new_interaction or OjinPersonaInteraction()
-=======
         self._interaction = new_interaction or OjinPersonaInteraction(
             persona_id=self._settings.persona_config_id,
         )
->>>>>>> 01336b51
+        self._interaction.num_loop_frames = (
+            self._settings.idle_sequence_duration * 25
+        )  # 25 fps
         self._interaction.set_state(InteractionState.STARTING)
 
         assert self._client is not None
@@ -1310,83 +751,68 @@
             if len(self._interaction.pending_audio) == 0:
                 await asyncio.sleep(0.005)
                 continue
-            
-            audio_bytes = self._interaction.pending_audio.copy()
-            self._interaction.pending_audio.clear()
-            logger.info(f"sending {len(audio_bytes)} audio bytes to server")
-            await self._client.send_message(
-                OjinPersonaInteractionInputMessage(
-                    audio_int16_bytes=audio_bytes,
-                    interaction_id=self._interaction.interaction_id
-                )
-            )
-            self.pending_audio_to_play.extend(audio_bytes)
-
-    def _get_idle_frame_for_index(self, index: int) -> AnimationKeyframe:
-        mirror_frame_idx = mirror_index(
-            index, len(self.idle_frames), 2 if self.is_mirrored_loop else 1
-        )
-        return self.idle_frames[mirror_frame_idx]
-
-    def get_next_pending_frame_and_audio(self) -> (AnimationKeyframe, bytes):
-        frame_duration = 1 / self.fps
-        audio_bytes_length_for_one_frame = 2 * int(frame_duration * OJIN_PERSONA_SAMPLE_RATE)
-        frame = self.pending_speech_frames.popleft()
-        audio = self.pending_audio_to_play[:audio_bytes_length_for_one_frame ]
-        self.pending_audio_to_play = self.pending_audio_to_play[audio_bytes_length_for_one_frame:]
-        return frame, audio
-        
-    async def _run_loop(self):
-        while self.persona_state == PersonaState.INITIALIZING:
-            await asyncio.sleep(0.1)
-
-        silence_duration = 1 / self.fps
-        audio_bytes_length_for_one_frame = 2 * int(silence_duration * OJIN_PERSONA_SAMPLE_RATE)
-        silence_audio_for_one_frame = b"\x00" * audio_bytes_length_for_one_frame
-
-        start_ts = time.perf_counter()
-        while True:
-            logger.debug(f"current frame: {self.current_frame_index}")
-            audio_to_play = silence_audio_for_one_frame
-            animation_frame = self._get_idle_frame_for_index(self.current_frame_index)
-
-            while len(self.pending_speech_frames) != 0 and self.pending_speech_frames[0].frame_idx < self.current_frame_index:
-                self.num_speech_frames_played += 1
-                missed_frame, missed_audio = self.get_next_pending_frame_and_audio()
-                logger.debug(f"Missed frame: {missed_frame.frame_idx}")
-
-            if len(self.pending_speech_frames) != 0 and self.pending_speech_frames[0].frame_idx == self.current_frame_index:
-                self.num_speech_frames_played += 1
-                animation_frame, audio_to_play = self.get_next_pending_frame_and_audio()
-                logger.debug(f"plyaed frame: {animation_frame.frame_idx}")
-            
-            # Remove duplicate frames
-            while len(self.pending_speech_frames) != 0 and self.pending_speech_frames[0].frame_idx == self.current_frame_index:
-                dup_frame = self.pending_speech_frames.popleft()
-                logger.debug(f"Duplicate frame: {dup_frame.frame_idx}")
-
-            image_frame = OutputImageRawFrame(
-                image=animation_frame.image,
-                size=self._settings.image_size,
-                format="RGB"
-            )
-            audio_frame = OutputAudioRawFrame(
-                audio=audio_to_play,
+
+            # Get audio from the queue
+            should_finish_task = False
+            try:
+                message: OjinPersonaInteractionInputMessage = (
+                    self._interaction.audio_input_queue.get_nowait()
+                )
+                message.interaction_id = self._interaction.interaction_id
+                should_finish_task = True
+            except asyncio.QueueEmpty:
+                should_finish_task = False
+                assert False, "the queue should never be empty here"
+
+            message.params = {
+                "start_frame_idx": self._interaction.start_frame_idx,
+                "filter_amount": self._interaction.filter_amount,
+                "mouth_opening_scale": self._interaction.mouth_opening_scale,
+                "source_keyframes_index": self._interaction.source_keyframes_index,
+                "destination_keyframes_index": self._interaction.destination_keyframes_index,
+            }
+            logger.debug(f"Sending audio int16: {len(message.audio_int16_bytes)}")
+
+            await self.push_ojin_message(message)
+            await self.enqueue_audio_output(message.audio_int16_bytes)
+
+            if should_finish_task:
+                self._interaction.audio_input_queue.task_done()
+
+    async def enqueue_audio_output(self, audio: bytes):
+        """Enqueue audio data to be sent as output frames.
+
+        This method creates an OutputAudioRawFrame from the raw audio bytes
+        and adds it to the current interaction's audio output queue.
+
+        Args:
+            audio: Raw audio bytes to be sent as output
+
+        """
+        assert self._interaction and self._interaction.audio_output_queue is not None
+        await self._interaction.audio_output_queue.put(
+            OutputAudioRawFrame(
+                audio=audio,
                 sample_rate=OJIN_PERSONA_SAMPLE_RATE,
                 num_channels=1,
             )
-            await self.push_frame(image_frame)
-            await self.push_frame(audio_frame)
-            self.current_frame_index += 1
-
-<<<<<<< HEAD
-            # FPS lock
-            elapsed_time = time.perf_counter() - start_ts
-            frame_target_time = 1 / self.fps
-            wait_time = frame_target_time - elapsed_time
-            await async_accurate_sleep(wait_time)
-            start_ts = time.perf_counter()
-=======
+        )
+
+
+@dataclass
+class AnimationKeyframe:
+    """Represents a single frame in an animation sequence.
+
+    This class stores information about a specific keyframe in an animation,
+    including its position in the sequence and the image data.
+
+    Attributes:
+        mirror_frame_idx (int): Index used for mirrored animation playback
+        frame_idx (int): The sequential index of this frame in the animation
+        image (bytes): The binary image data for this keyframe
+
+    """
+
     mirror_frame_idx: int
     frame_idx: int
     image: bytes
@@ -1396,12 +822,14 @@
     """Manages a complete idle animation loop with synchronized audio and video."""
 
     id: int = 0
+    duration: int = 0  # seconds
     frames: list[AnimationKeyframe] = []  # Keyframes of the idle animation
     playback_time: float = 0  # Total elapsed playback time in seconds
     is_mirrored_loop: bool = False  # whether to mirror the idle loop
 
     def __init__(
         self,
+        duration: int,
         fps: int = 25,
     ):
         """Initialize the persona idle loop animation.
@@ -1411,12 +839,13 @@
             fps (int, optional): Frames per second for the animation. Defaults to 25.
 
         """
+        self.duration = duration
         self.fps = fps
 
     def num_frames(self) -> int:
         return len(self.frames)
 
-    def add_frame(self, image: bytes, idx:int) -> AnimationKeyframe:
+    def add_frame(self, image: bytes) -> AnimationKeyframe:
         """Get an existing keyframe or create a new one at the specified frame index.
 
         Args:
@@ -1427,8 +856,9 @@
 
         """
         frame_idx = len(self.frames)
+        expected_frames = self.duration * self.fps
         keyframe = AnimationKeyframe(
-            idx,
+            mirror_frame_idx=mirror_index(frame_idx, expected_frames, 2 if self.is_mirrored_loop else 1),
             frame_idx=frame_idx,
             image=image,
         )
@@ -1465,9 +895,7 @@
         # Get total frames passed
         current_frame_idx = math.floor(playback_time * self.fps)
 
-        mirror_frame_idx = mirror_index(
-            current_frame_idx, len(self.frames), 2 if self.is_mirrored_loop else 1
-        )
+        mirror_frame_idx = mirror_index(current_frame_idx, len(self.frames), 2 if self.is_mirrored_loop else 1)
 
         return self.frames[mirror_frame_idx]
 
@@ -1504,8 +932,21 @@
 
     def seek_frame(self, frame_idx: int):
         """Set the playback position to a specific frame.
->>>>>>> 01336b51
-
+
+        Args:
+            frame_idx (int): The frame index to seek to
+
+        """
+        self.playback_time = frame_idx / self.fps
+
+    def step(self, delta_time: float):
+        """Advance the animation by the specified time delta.
+
+        Args:
+            delta_time (float): The time in seconds to advance the animation
+
+        """
+        self.playback_time += delta_time
 
 
 def mirror_index(index: int, size: int, period: int = 2):
