#
# Copyright (c) 2024–2025, Daily
#
# SPDX-License-Identifier: BSD 2-Clause License
#

import asyncio
import base64
import json
import time
from dataclasses import dataclass

import websockets
from loguru import logger

from pipecat.frames.frames import (
    BotStoppedSpeakingFrame,
    CancelFrame,
    EndFrame,
    ErrorFrame,
    Frame,
    InputAudioRawFrame,
    LLMFullResponseEndFrame,
    LLMFullResponseStartFrame,
    LLMMessagesAppendFrame,
    LLMSetToolsFrame,
    LLMTextFrame,
    LLMUpdateSettingsFrame,
    StartFrame,
    StartInterruptionFrame,
    StopInterruptionFrame,
    TranscriptionFrame,
    TTSAudioRawFrame,
    TTSStartedFrame,
    TTSStoppedFrame,
    UserStartedSpeakingFrame,
    UserStoppedSpeakingFrame,
)
from pipecat.metrics.metrics import LLMTokenUsage
from pipecat.processors.aggregators.openai_llm_context import (
    OpenAILLMContext,
    OpenAILLMContextFrame,
)
from pipecat.processors.frame_processor import FrameDirection
from pipecat.services.ai_services import LLMService
from pipecat.services.openai import OpenAIContextAggregatorPair
from pipecat.utils.time import time_now_iso8601

from . import events
from .context import (
    OpenAIRealtimeAssistantContextAggregator,
    OpenAIRealtimeLLMContext,
    OpenAIRealtimeUserContextAggregator,
)
from .frames import RealtimeFunctionCallResultFrame, RealtimeMessagesUpdateFrame


@dataclass
class CurrentAudioResponse:
    item_id: str
    content_index: int
    start_time_ms: int
    total_size: int = 0


class OpenAIUnhandledFunctionException(Exception):
    pass


class OpenAIRealtimeBetaLLMService(LLMService):
    def __init__(
        self,
        *,
        api_key: str,
        model: str = "gpt-4o-realtime-preview-2024-12-17",
        base_url: str = "wss://api.openai.com/v1/realtime",
        session_properties: events.SessionProperties = events.SessionProperties(),
        start_audio_paused: bool = False,
        send_transcription_frames: bool = True,
        **kwargs,
    ):
        full_url = f"{base_url}?model={model}"
        super().__init__(base_url=full_url, **kwargs)
        self.api_key = api_key
        self.base_url = full_url

        self._session_properties: events.SessionProperties = session_properties
        self._audio_input_paused = start_audio_paused
        self._send_transcription_frames = send_transcription_frames
        self._websocket = None
        self._receive_task = None
        self._context = None

        self._disconnecting = False
        self._api_session_ready = False
        self._run_llm_when_api_session_ready = False

        self._current_assistant_response = None
        self._current_audio_response = None

        self._messages_added_manually = {}
        self._user_and_response_message_tuple = None

    def can_generate_metrics(self) -> bool:
        return True

    def set_audio_input_paused(self, paused: bool):
        self._audio_input_paused = paused

    #
    # standard AIService frame handling
    #

    async def start(self, frame: StartFrame):
        await super().start(frame)
        await self._connect()

    async def stop(self, frame: EndFrame):
        await super().stop(frame)
        await self._disconnect()

    async def cancel(self, frame: CancelFrame):
        await super().cancel(frame)
        await self._disconnect()

    #
    # speech and interruption handling
    #

    async def _handle_interruption(self):
        # None and False are different. Check for False. None means we're using OpenAI's
        # built-in turn detection defaults.
        if self._session_properties.turn_detection is False:
            await self.send_client_event(events.InputAudioBufferClearEvent())
            await self.send_client_event(events.ResponseCancelEvent())
        await self._truncate_current_audio_response()
        await self.stop_all_metrics()
        if self._current_assistant_response:
            await self.push_frame(LLMFullResponseEndFrame())
            await self.push_frame(TTSStoppedFrame())

    async def _handle_user_started_speaking(self, frame):
        pass

    async def _handle_user_stopped_speaking(self, frame):
        # None and False are different. Check for False. None means we're using OpenAI's
        # built-in turn detection defaults.
        if self._session_properties.turn_detection is False:
            await self.send_client_event(events.InputAudioBufferCommitEvent())
            await self.send_client_event(events.ResponseCreateEvent())

    async def _handle_bot_stopped_speaking(self):
        self._current_audio_response = None

    def _calculate_audio_duration_ms(
        self, total_bytes: int, sample_rate: int = 24000, bytes_per_sample: int = 2
    ) -> int:
        """Calculate audio duration in milliseconds based on PCM audio parameters."""
        samples = total_bytes / bytes_per_sample
        duration_seconds = samples / sample_rate
        return int(duration_seconds * 1000)

    async def _truncate_current_audio_response(self):
        """Truncates the current audio response at the appropriate duration.

        Calculates the actual duration of the audio content and truncates at the shorter of
        either the wall clock time or the actual audio duration to prevent invalid truncation
        requests.
        """
        if not self._current_audio_response:
            return

        # if the bot is still speaking, truncate the last message
        try:
            current = self._current_audio_response
            self._current_audio_response = None

            # Calculate actual audio duration instead of using wall clock time
            audio_duration_ms = self._calculate_audio_duration_ms(current.total_size)

            # Use the shorter of wall clock time or actual audio duration
            elapsed_ms = int(time.time() * 1000 - current.start_time_ms)
            truncate_ms = min(elapsed_ms, audio_duration_ms)

            logger.trace(
                f"Truncating audio: duration={audio_duration_ms}ms, "
                f"elapsed={elapsed_ms}ms, truncate={truncate_ms}ms"
            )

            await self.send_client_event(
                events.ConversationItemTruncateEvent(
                    item_id=current.item_id,
                    content_index=current.content_index,
                    audio_end_ms=truncate_ms,
                )
            )
        except Exception as e:
            # Log warning and don't re-raise - allow session to continue
            logger.warning(f"Audio truncation failed (non-fatal): {e}")

    #
    # frame processing
    #
    # StartFrame, StopFrame, CancelFrame implemented in base class
    #

    async def process_frame(self, frame: Frame, direction: FrameDirection):
        await super().process_frame(frame, direction)

        if isinstance(frame, TranscriptionFrame):
            pass
        elif isinstance(frame, OpenAILLMContextFrame):
            context: OpenAIRealtimeLLMContext = OpenAIRealtimeLLMContext.upgrade_to_realtime(
                frame.context
            )
            if not self._context:
                self._context = context
            elif frame.context is not self._context:
                # If the context has changed, reset the conversation
                self._context = context
                await self.reset_conversation()
            # Run the LLM at next opportunity
            await self._create_response()
        elif isinstance(frame, InputAudioRawFrame):
            if not self._audio_input_paused:
                await self._send_user_audio(frame)
        elif isinstance(frame, StartInterruptionFrame):
            await self._handle_interruption()
        elif isinstance(frame, UserStartedSpeakingFrame):
            await self._handle_user_started_speaking(frame)
        elif isinstance(frame, UserStoppedSpeakingFrame):
            await self._handle_user_stopped_speaking(frame)
        elif isinstance(frame, BotStoppedSpeakingFrame):
            await self._handle_bot_stopped_speaking()
        elif isinstance(frame, LLMMessagesAppendFrame):
            await self._handle_messages_append(frame)
        elif isinstance(frame, RealtimeMessagesUpdateFrame):
            self._context = frame.context
        elif isinstance(frame, LLMUpdateSettingsFrame):
            self._session_properties = events.SessionProperties(**frame.settings)
            await self._update_settings()
        elif isinstance(frame, LLMSetToolsFrame):
            await self._update_settings()
        elif isinstance(frame, RealtimeFunctionCallResultFrame):
            await self._handle_function_call_result(frame.result_frame)

        await self.push_frame(frame, direction)

    async def _handle_messages_append(self, frame):
        logger.error("!!! NEED TO IMPLEMENT MESSAGES APPEND")

    async def _handle_function_call_result(self, frame):
        item = events.ConversationItem(
            type="function_call_output",
            call_id=frame.tool_call_id,
            output=json.dumps(frame.result),
        )
        await self.send_client_event(events.ConversationItemCreateEvent(item=item))

    #
    # websocket communication
    #

    async def send_client_event(self, event: events.ClientEvent):
        await self._ws_send(event.model_dump(exclude_none=True))

    async def _connect(self):
        try:
            if self._websocket:
                # Here we assume that if we have a websocket, we are connected. We
                # handle disconnections in the send/recv code paths.
                return
            self._websocket = await websockets.connect(
                uri=self.base_url,
                extra_headers={
                    "Authorization": f"Bearer {self.api_key}",
                    "OpenAI-Beta": "realtime=v1",
                },
            )
            self._receive_task = self.create_task(self._receive_task_handler())
        except Exception as e:
            logger.error(f"{self} initialization error: {e}")
            self._websocket = None

    async def _disconnect(self):
        try:
            self._disconnecting = True
            self._api_session_ready = False
            await self.stop_all_metrics()
            if self._websocket:
                await self._websocket.close()
                self._websocket = None
            if self._receive_task:
                await self.cancel_task(self._receive_task, timeout=1.0)
                self._receive_task = None
            self._disconnecting = False
        except Exception as e:
            logger.error(f"{self} error disconnecting: {e}")

    async def _ws_send(self, realtime_message):
        try:
            if self._websocket:
                await self._websocket.send(json.dumps(realtime_message))
        except Exception as e:
            if self._disconnecting:
                return
            logger.error(f"Error sending message to websocket: {e}")
            # In server-to-server contexts, a WebSocket error should be quite rare. Given how hard
            # it is to recover from a send-side error with proper state management, and that exponential
            # backoff for retries can have cost/stability implications for a service cluster, let's just
            # treat a send-side error as fatal.
            await self.push_error(ErrorFrame(error=f"Error sending client event: {e}", fatal=True))

    async def _update_settings(self):
        settings = self._session_properties
        # tools given in the context override the tools in the session properties
        if self._context and self._context.tools:
            settings.tools = self._context.tools
        # instructions in the context come from an initial "system" message in the
        # messages list, and override instructions in the session properties
        if self._context and self._context._session_instructions:
            settings.instructions = self._context._session_instructions
        await self.send_client_event(events.SessionUpdateEvent(session=settings))

    #
    # inbound server event handling
    # https://platform.openai.com/docs/api-reference/realtime-server-events
    #

    async def _receive_task_handler(self):
        async for message in self._websocket:
            evt = events.parse_server_event(message)
            if evt.type == "session.created":
                await self._handle_evt_session_created(evt)
            elif evt.type == "session.updated":
                await self._handle_evt_session_updated(evt)
            elif evt.type == "response.audio.delta":
                await self._handle_evt_audio_delta(evt)
            elif evt.type == "response.audio.done":
                await self._handle_evt_audio_done(evt)
<<<<<<< HEAD
            elif evt.type == "response.text.delta":
                await self._handle_evt_text_delta(evt)
=======
>>>>>>> 2e87a019
            elif evt.type == "conversation.item.created":
                await self._handle_evt_conversation_item_created(evt)
            elif evt.type == "conversation.item.input_audio_transcription.completed":
                await self.handle_evt_input_audio_transcription_completed(evt)
            elif evt.type == "response.done":
                await self._handle_evt_response_done(evt)
            elif evt.type == "input_audio_buffer.speech_started":
                await self._handle_evt_speech_started(evt)
            elif evt.type == "input_audio_buffer.speech_stopped":
                await self._handle_evt_speech_stopped(evt)
            elif evt.type == "response.audio_transcript.delta":
                await self._handle_evt_audio_transcript_delta(evt)
            elif evt.type == "error":
                await self._handle_evt_error(evt)
                # errors are fatal, so exit the receive loop
                return

    async def _handle_evt_session_created(self, evt):
        # session.created is received right after connecting. Send a message
        # to configure the session properties.
        await self._update_settings()

    async def _handle_evt_session_updated(self, evt):
        # If this is our first context frame, run the LLM
        self._api_session_ready = True
        # Now that we've configured the session, we can run the LLM if we need to.
        if self._run_llm_when_api_session_ready:
            self._run_llm_when_api_session_ready = False
            await self._create_response()

    async def _handle_evt_audio_delta(self, evt):
        # note: ttfb is faster by 1/2 RTT than ttfb as measured for other services, since we're getting
        # this event from the server
        await self.stop_ttfb_metrics()
        if not self._current_audio_response:
            self._current_audio_response = CurrentAudioResponse(
                item_id=evt.item_id,
                content_index=evt.content_index,
                start_time_ms=int(time.time() * 1000),
            )
            await self.push_frame(TTSStartedFrame())
        audio = base64.b64decode(evt.delta)
        self._current_audio_response.total_size += len(audio)
        frame = TTSAudioRawFrame(
            audio=audio,
            sample_rate=24000,
            num_channels=1,
        )
        await self.push_frame(frame)

    async def _handle_evt_audio_done(self, evt):
        if self._current_audio_response:
            await self.push_frame(TTSStoppedFrame())
            # Don't clear the self._current_audio_response here. We need to wait until we
            # receive a BotStoppedSpeakingFrame from the output transport.

    async def _handle_evt_text_delta(self, evt):
        await self.stop_ttfb_metrics()
        await self.push_frame(TextFrame(evt.delta))

    async def _handle_evt_conversation_item_created(self, evt):
        # This will get sent from the server every time a new "message" is added
        # to the server's conversation state, whether we create it via the API
        # or the server creates it from LLM output.
        if self._messages_added_manually.get(evt.item.id):
            del self._messages_added_manually[evt.item.id]
            return

        if evt.item.role == "user":
            # We need to wait for completion of both user message and response message. Then we'll
            # add both to the context. User message is complete when we have a "transcript" field
            # that is not None. Response message is complete when we get a "response.done" event.
            self._user_and_response_message_tuple = (evt.item, {"done": False, "output": []})
        elif evt.item.role == "assistant":
            self._current_assistant_response = evt.item
            await self.push_frame(LLMFullResponseStartFrame())

    async def handle_evt_input_audio_transcription_completed(self, evt):
        if self._send_transcription_frames:
            await self.push_frame(
                # no way to get a language code?
                TranscriptionFrame(evt.transcript, "", time_now_iso8601())
            )
        pair = self._user_and_response_message_tuple
        if pair:
            user, assistant = pair
            user.content[0].transcript = evt.transcript
            if assistant["done"]:
                self._user_and_response_message_tuple = None
                self._context.add_user_content_item_as_message(user)
                await self._handle_assistant_output(assistant["output"])
        else:
            # User message without preceding conversation.item.created. Bug?
            logger.warning(f"Transcript for unknown user message: {evt}")

    async def _handle_evt_response_done(self, evt):
        # todo: figure out whether there's anything we need to do for "cancelled" events
        # usage metrics
        tokens = LLMTokenUsage(
            prompt_tokens=evt.response.usage.input_tokens,
            completion_tokens=evt.response.usage.output_tokens,
            total_tokens=evt.response.usage.total_tokens,
        )
        await self.start_llm_usage_metrics(tokens)
        await self.stop_processing_metrics()
        await self.push_frame(LLMFullResponseEndFrame())
        self._current_assistant_response = None
        # response content
        pair = self._user_and_response_message_tuple
        if pair:
            user, assistant = pair
            assistant["done"] = True
            assistant["output"] = evt.response.output
            if user.content[0].transcript is not None:
                self._user_and_response_message_tuple = None
                self._context.add_user_content_item_as_message(user)
                await self._handle_assistant_output(assistant["output"])
        else:
            # Response message without preceding user message. Add it to the context.
            await self._handle_assistant_output(evt.response.output)

    async def _handle_evt_audio_transcript_delta(self, evt):
        if evt.delta:
            await self.push_frame(LLMTextFrame(evt.delta))

    async def _handle_evt_speech_started(self, evt):
        await self._truncate_current_audio_response()
        await self._start_interruption()  # cancels this processor task
        await self.push_frame(StartInterruptionFrame())  # cancels downstream tasks
        await self.push_frame(UserStartedSpeakingFrame())

    async def _handle_evt_speech_stopped(self, evt):
        await self.start_ttfb_metrics()
        await self.start_processing_metrics()
        await self._stop_interruption()
        await self.push_frame(StopInterruptionFrame())
        await self.push_frame(UserStoppedSpeakingFrame())

    async def _handle_evt_error(self, evt):
        # Errors are fatal to this connection. Send an ErrorFrame.
        await self.push_error(ErrorFrame(error=f"Error: {evt}", fatal=True))

    async def _handle_assistant_output(self, output):
        # logger.debug(f"!!! HANDLE Assistant output: {output}")
        # We haven't seen intermixed audio and function_call items in the same response. But let's
        # try to write logic that handles that, if it does happen.
        messages = [item for item in output if item.type == "message"]
        function_calls = [item for item in output if item.type == "function_call"]
        for item in messages:
            self._context.add_assistant_content_item_as_message(item)
        await self._handle_function_call_items(function_calls)

    async def _handle_function_call_items(self, items):
        total_items = len(items)
        for index, item in enumerate(items):
            function_name = item.name
            tool_id = item.call_id
            arguments = json.loads(item.arguments)
            if self.has_function(function_name):
                run_llm = index == total_items - 1
                if function_name in self._callbacks.keys():
                    await self.call_function(
                        context=self._context,
                        tool_call_id=tool_id,
                        function_name=function_name,
                        arguments=arguments,
                        run_llm=run_llm,
                    )
                elif None in self._callbacks.keys():
                    await self.call_function(
                        context=self._context,
                        tool_call_id=tool_id,
                        function_name=function_name,
                        arguments=arguments,
                        run_llm=run_llm,
                    )
            else:
                raise OpenAIUnhandledFunctionException(
                    f"The LLM tried to call a function named '{function_name}', but there isn't a callback registered for that function."
                )

    #
    # state and client events for the current conversation
    # https://platform.openai.com/docs/api-reference/realtime-client-events
    #

    async def reset_conversation(self):
        # Disconnect/reconnect is the safest way to start a new conversation.
        # Note that this will fail if called from the receive task.
        logger.debug("Resetting conversation")
        await self._disconnect()
        if self._context:
            self._context.llm_needs_settings_update = True
            self._context.llm_needs_initial_messages = True
        await self._connect()

    async def _create_response(self):
        if not self._api_session_ready:
            self._run_llm_when_api_session_ready = True
            return

        if self._context.llm_needs_initial_messages:
            messages = self._context.get_messages_for_initializing_history()
            for item in messages:
                evt = events.ConversationItemCreateEvent(item=item)
                self._messages_added_manually[evt.item.id] = True
                await self.send_client_event(evt)
            self._context.llm_needs_initial_messages = False

        if self._context.llm_needs_settings_update:
            await self._update_settings()
            self._context.llm_needs_settings_update = False

        logger.debug(f"Creating response: {self._context.get_messages_for_logging()}")

        await self.push_frame(LLMFullResponseStartFrame())
        await self.start_processing_metrics()
        await self.start_ttfb_metrics()
        await self.send_client_event(
            events.ResponseCreateEvent(
                response=events.ResponseProperties(modalities=["audio", "text"])
            )
        )

    async def _send_user_audio(self, frame):
        payload = base64.b64encode(frame.audio).decode("utf-8")
        await self.send_client_event(events.InputAudioBufferAppendEvent(audio=payload))

    def create_context_aggregator(
        self, context: OpenAILLMContext, *, assistant_expect_stripped_words: bool = False
    ) -> OpenAIContextAggregatorPair:
        OpenAIRealtimeLLMContext.upgrade_to_realtime(context)
        user = OpenAIRealtimeUserContextAggregator(context)
        assistant = OpenAIRealtimeAssistantContextAggregator(
            user, expect_stripped_words=assistant_expect_stripped_words
        )
        return OpenAIContextAggregatorPair(_user=user, _assistant=assistant)<|MERGE_RESOLUTION|>--- conflicted
+++ resolved
@@ -338,11 +338,8 @@
                 await self._handle_evt_audio_delta(evt)
             elif evt.type == "response.audio.done":
                 await self._handle_evt_audio_done(evt)
-<<<<<<< HEAD
             elif evt.type == "response.text.delta":
                 await self._handle_evt_text_delta(evt)
-=======
->>>>>>> 2e87a019
             elif evt.type == "conversation.item.created":
                 await self._handle_evt_conversation_item_created(evt)
             elif evt.type == "conversation.item.input_audio_transcription.completed":
