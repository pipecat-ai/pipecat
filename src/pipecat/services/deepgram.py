#
# Copyright (c) 2024–2025, Daily
#
# SPDX-License-Identifier: BSD 2-Clause License
#

import asyncio
from typing import AsyncGenerator, Dict, Optional

from loguru import logger

from pipecat.frames.frames import (
    CancelFrame,
    EndFrame,
    ErrorFrame,
    Frame,
    InterimTranscriptionFrame,
    StartFrame,
    TranscriptionFrame,
    TTSAudioRawFrame,
    TTSStartedFrame,
    TTSStoppedFrame,
    UserStartedSpeakingFrame,
    UserStoppedSpeakingFrame,
)
from pipecat.processors.frame_processor import FrameDirection
from pipecat.services.ai_services import STTService, TTSService
from pipecat.transcriptions.language import Language
from pipecat.utils.time import time_now_iso8601

# See .env.example for Deepgram configuration needed
try:
    from deepgram import (
        AsyncListenWebSocketClient,
        DeepgramClient,
        DeepgramClientOptions,
        ErrorResponse,
        LiveOptions,
        LiveResultResponse,
        LiveTranscriptionEvents,
        SpeakOptions,
    )
except ModuleNotFoundError as e:
    logger.error(f"Exception: {e}")
    logger.error(
        "In order to use Deepgram, you need to `pip install pipecat-ai[deepgram]`. Also, set `DEEPGRAM_API_KEY` environment variable."
    )
    raise Exception(f"Missing module: {e}")


class DeepgramTTSService(TTSService):
    def __init__(
        self,
        *,
        api_key: str,
        voice: str = "aura-helios-en",
        sample_rate: Optional[int] = None,
        encoding: str = "linear16",
        **kwargs,
    ):
        super().__init__(sample_rate=sample_rate, **kwargs)

        self._settings = {
            "encoding": encoding,
        }
        self.set_voice(voice)
        self._deepgram_client = DeepgramClient(api_key=api_key)

    def can_generate_metrics(self) -> bool:
        return True

    async def run_tts(self, text: str) -> AsyncGenerator[Frame, None]:
        logger.debug(f"Generating TTS: [{text}]")

        options = SpeakOptions(
            model=self._voice_id,
            encoding=self._settings["encoding"],
            sample_rate=self.sample_rate,
            container="none",
        )

        try:
            await self.start_ttfb_metrics()

            response = await asyncio.to_thread(
                self._deepgram_client.speak.v("1").stream, {"text": text}, options
            )

            await self.start_tts_usage_metrics(text)
            yield TTSStartedFrame()

            # The response.stream_memory is already a BytesIO object
            audio_buffer = response.stream_memory

            if audio_buffer is None:
                raise ValueError("No audio data received from Deepgram")

            # Read and yield the audio data in chunks
            audio_buffer.seek(0)  # Ensure we're at the start of the buffer
            chunk_size = 8192  # Use a fixed buffer size
            while True:
                await self.stop_ttfb_metrics()
                chunk = audio_buffer.read(chunk_size)
                if not chunk:
                    break
                frame = TTSAudioRawFrame(audio=chunk, sample_rate=self.sample_rate, num_channels=1)
                yield frame

                yield TTSStoppedFrame()

        except Exception as e:
            logger.exception(f"{self} exception: {e}")
            yield ErrorFrame(f"Error getting audio: {str(e)}")


class DeepgramSTTService(STTService):
    def __init__(
        self,
        *,
        api_key: str,
        url: str = "",
        sample_rate: Optional[int] = None,
        live_options: Optional[LiveOptions] = None,
        addons: Optional[Dict] = None,
        **kwargs,
    ):
        sample_rate = sample_rate or (live_options.sample_rate if live_options else None)
        super().__init__(sample_rate=sample_rate, **kwargs)

        default_options = LiveOptions(
            encoding="linear16",
            language=Language.EN,
            model="nova-3-general",
            channels=1,
            interim_results=True,
            smart_format=True,
            punctuate=True,
            profanity_filter=True,
            vad_events=False,
        )

        merged_options = default_options
        if live_options:
            merged_options = LiveOptions(**{**default_options.to_dict(), **live_options.to_dict()})

        # deepgram connection requires language to be a string
        if isinstance(merged_options.language, Language) and hasattr(
            merged_options.language, "value"
        ):
            merged_options.language = merged_options.language.value

        self._settings = merged_options.to_dict()
        self._addons = addons

        self._client = DeepgramClient(
            api_key,
            config=DeepgramClientOptions(
                url=url,
                options={"keepalive": "true"},  # verbose=logging.DEBUG
            ),
        )

        if self.vad_enabled:
            self._register_event_handler("on_speech_started")
            self._register_event_handler("on_utterance_end")

    @property
    def vad_enabled(self):
        return self._settings["vad_events"]

    def can_generate_metrics(self) -> bool:
        return True

    async def set_model(self, model: str):
        await super().set_model(model)
        logger.info(f"Switching STT model to: [{model}]")
        self._settings["model"] = model
        await self._disconnect()
        await self._connect()

    async def set_language(self, language: Language):
        logger.info(f"Switching STT language to: [{language}]")
        self._settings["language"] = language
        await self._disconnect()
        await self._connect()

    async def start(self, frame: StartFrame):
        await super().start(frame)
        self._settings["sample_rate"] = self.sample_rate
        await self._connect()

    async def stop(self, frame: EndFrame):
        await super().stop(frame)
        await self._disconnect()

    async def cancel(self, frame: CancelFrame):
        await super().cancel(frame)
        await self._disconnect()

    async def run_stt(self, audio: bytes) -> AsyncGenerator[Frame, None]:
        await self._connection.send(audio)
        yield None

    async def _connect(self):
        logger.debug("Connecting to Deepgram")

        self._connection: AsyncListenWebSocketClient = self._client.listen.asyncwebsocket.v("1")

        self._connection.on(
            LiveTranscriptionEvents(LiveTranscriptionEvents.Transcript), self._on_message
        )
        self._connection.on(LiveTranscriptionEvents(LiveTranscriptionEvents.Error), self._on_error)

        if self.vad_enabled:
            self._connection.on(
                LiveTranscriptionEvents(LiveTranscriptionEvents.SpeechStarted),
                self._on_speech_started,
            )
            self._connection.on(
                LiveTranscriptionEvents(LiveTranscriptionEvents.UtteranceEnd),
                self._on_utterance_end,
            )

        if not await self._connection.start(options=self._settings, addons=self._addons):
            logger.error(f"{self}: unable to connect to Deepgram")

    async def _disconnect(self):
        if self._connection.is_connected:
            logger.debug("Disconnecting from Deepgram")
            await self._connection.finish()

    async def start_metrics(self):
        await self.start_ttfb_metrics()
        await self.start_processing_metrics()

    async def _on_error(self, *args, **kwargs):
        error: ErrorResponse = kwargs["error"]
        logger.warning(f"{self} connection error, will retry: {error}")
        await self.stop_all_metrics()
        # NOTE(aleix): we don't disconnect (i.e. call finish on the connection)
        # because this triggers more errors internally in the Deepgram SDK. So,
        # we just forget about the previous connection and create a new one.
        await self._connect()

    async def _on_speech_started(self, *args, **kwargs):
        if self.vad_enabled:
            logger.debug("=========== Deepgram =========== Speech started")
            await self.push_frame(UserStartedSpeakingFrame())
        await self.start_metrics()
        await self._call_event_handler("on_speech_started", *args, **kwargs)

    async def _on_utterance_end(self, *args, **kwargs):
        await self._call_event_handler("on_utterance_end", *args, **kwargs)

    async def _on_message(self, *args, **kwargs):
        result: LiveResultResponse = kwargs["result"]
        if len(result.channel.alternatives) == 0:
            return
        is_final = result.is_final
        transcript = result.channel.alternatives[0].transcript
        language = None
        if result.channel.alternatives[0].languages:
            language = result.channel.alternatives[0].languages[0]
            language = Language(language)
        if len(transcript) > 0:
            await self.stop_ttfb_metrics()
            if is_final:
                if self.vad_enabled:
                    await self.push_frame(UserStartedSpeakingFrame())
                await self.push_frame(
                    TranscriptionFrame(transcript, "", time_now_iso8601(), language)
                )
                logger.debug(f">> Deepgram: {transcript}")
                if self.vad_enabled:
<<<<<<< HEAD
                    await self.push_frame(UserStoppedSpeakingFrame())
=======
                    logger.debug("~~~~~~~~~~~ Deepgram ~~~~~~~~~~~ Speech stopped")
                    await self.push_frame(UserStoppedSpeakingFrame())
                    # Below line is really important; do not remove this as this is necessary to keep the conversation flow
                    # while using deepgram as a vad we need to make sure that we correctly trigger UserStartedSpeakingFrame
                    # as it's necessary for user response aggregators; if this frame is not pushed from here and deepgram also
                    # doesn't trigger the on_speech_started event we will lose the transcribed text as the flow of frames would be
                    # Previous UserStoppedSpeakingFrame
                    # Current Transcription/InterimTranscription Frames
                    # Another UserStoppedSpeakingFrame
                    # However the flow should be: Prev Stop; Curr Start -> Curr Transcription -> Curr Stop; Next Start and so on...
                    # logger.debug("=========== Deepgram =========== Forced Speech started")
                    # await self.push_frame(UserStartedSpeakingFrame())
>>>>>>> 40ca0241
                await self.stop_processing_metrics()
            else:
                await self.push_frame(
                    InterimTranscriptionFrame(transcript, "", time_now_iso8601(), language)
                )

    async def process_frame(self, frame: Frame, direction: FrameDirection):
        await super().process_frame(frame, direction)

        if isinstance(frame, UserStartedSpeakingFrame) and not self.vad_enabled:
            # Start metrics if Deepgram VAD is disabled & pipeline VAD has detected speech
            await self.start_metrics()
        elif isinstance(frame, UserStoppedSpeakingFrame):
            # https://developers.deepgram.com/docs/finalize
            if not self.vad_enabled:
                await self._connection.finalize()
                logger.trace(f"Triggered finalize event on: {frame.name=}, {direction=}")<|MERGE_RESOLUTION|>--- conflicted
+++ resolved
@@ -243,9 +243,6 @@
         await self._connect()
 
     async def _on_speech_started(self, *args, **kwargs):
-        if self.vad_enabled:
-            logger.debug("=========== Deepgram =========== Speech started")
-            await self.push_frame(UserStartedSpeakingFrame())
         await self.start_metrics()
         await self._call_event_handler("on_speech_started", *args, **kwargs)
 
@@ -272,22 +269,7 @@
                 )
                 logger.debug(f">> Deepgram: {transcript}")
                 if self.vad_enabled:
-<<<<<<< HEAD
                     await self.push_frame(UserStoppedSpeakingFrame())
-=======
-                    logger.debug("~~~~~~~~~~~ Deepgram ~~~~~~~~~~~ Speech stopped")
-                    await self.push_frame(UserStoppedSpeakingFrame())
-                    # Below line is really important; do not remove this as this is necessary to keep the conversation flow
-                    # while using deepgram as a vad we need to make sure that we correctly trigger UserStartedSpeakingFrame
-                    # as it's necessary for user response aggregators; if this frame is not pushed from here and deepgram also
-                    # doesn't trigger the on_speech_started event we will lose the transcribed text as the flow of frames would be
-                    # Previous UserStoppedSpeakingFrame
-                    # Current Transcription/InterimTranscription Frames
-                    # Another UserStoppedSpeakingFrame
-                    # However the flow should be: Prev Stop; Curr Start -> Curr Transcription -> Curr Stop; Next Start and so on...
-                    # logger.debug("=========== Deepgram =========== Forced Speech started")
-                    # await self.push_frame(UserStartedSpeakingFrame())
->>>>>>> 40ca0241
                 await self.stop_processing_metrics()
             else:
                 await self.push_frame(
