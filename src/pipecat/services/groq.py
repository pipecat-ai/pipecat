#
# Copyright (c) 2024–2025, Daily
#
# SPDX-License-Identifier: BSD 2-Clause License
#


from typing import Optional

from loguru import logger

from pipecat.services.base_whisper import BaseWhisperSTTService, Transcription
from pipecat.services.openai import OpenAILLMService


class GroqLLMService(OpenAILLMService):
    """A service for interacting with Groq's API using the OpenAI-compatible interface.

    This service extends OpenAILLMService to connect to Groq's API endpoint while
    maintaining full compatibility with OpenAI's interface and functionality.

    Args:
        api_key (str): The API key for accessing Groq's API
        base_url (str, optional): The base URL for Groq API. Defaults to "https://api.groq.com/openai/v1"
        model (str, optional): The model identifier to use. Defaults to "llama-3.3-70b-versatile"
        **kwargs: Additional keyword arguments passed to OpenAILLMService
    """

    def __init__(
        self,
        *,
        api_key: str,
        base_url: str = "https://api.groq.com/openai/v1",
        model: str = "llama-3.3-70b-versatile",
        **kwargs,
    ):
        super().__init__(api_key=api_key, base_url=base_url, model=model, **kwargs)
        self._api_key = api_key

    def create_client(self, api_key=None, base_url=None, **kwargs):
        """Create OpenAI-compatible client for Groq API endpoint."""
        logger.debug(f"Creating Groq client with api {base_url}")
<<<<<<< HEAD
        return super().create_client(api_key or self._api_key, base_url, **kwargs)
=======
        return super().create_client(api_key, base_url, **kwargs)


class GroqSTTService(BaseWhisperSTTService):
    """Groq Whisper speech-to-text service.

    Uses Groq's Whisper API to convert audio to text. Requires a Groq API key
    set via the api_key parameter or GROQ_API_KEY environment variable.

    Args:
        model: Whisper model to use. Defaults to "whisper-large-v3-turbo".
        api_key: Groq API key. Defaults to None.
        base_url: API base URL. Defaults to "https://api.groq.com/openai/v1".
        **kwargs: Additional arguments passed to BaseWhisperSTTService.

    """

    def __init__(
        self,
        *,
        model: str = "whisper-large-v3-turbo",
        api_key: Optional[str] = None,
        base_url: str = "https://api.groq.com/openai/v1",
        **kwargs,
    ):
        super().__init__(model=model, api_key=api_key, base_url=base_url, **kwargs)

    async def _transcribe(self, audio: bytes) -> Transcription:
        return await self._client.audio.transcriptions.create(
            file=("audio.wav", audio, "audio/wav"), model=self.model_name, response_format="json"
        )
>>>>>>> ad4cbdb1
<|MERGE_RESOLUTION|>--- conflicted
+++ resolved
@@ -40,10 +40,7 @@
     def create_client(self, api_key=None, base_url=None, **kwargs):
         """Create OpenAI-compatible client for Groq API endpoint."""
         logger.debug(f"Creating Groq client with api {base_url}")
-<<<<<<< HEAD
         return super().create_client(api_key or self._api_key, base_url, **kwargs)
-=======
-        return super().create_client(api_key, base_url, **kwargs)
 
 
 class GroqSTTService(BaseWhisperSTTService):
@@ -73,5 +70,4 @@
     async def _transcribe(self, audio: bytes) -> Transcription:
         return await self._client.audio.transcriptions.create(
             file=("audio.wav", audio, "audio/wav"), model=self.model_name, response_format="json"
-        )
->>>>>>> ad4cbdb1
+        )