--- conflicted
+++ resolved
@@ -1744,12 +1744,7 @@
         # state management, and that exponential backoff for retries can have
         # cost/stability implications for a service cluster, let's just treat a
         # send-side error as fatal.
-<<<<<<< HEAD
-        if not self._disconnecting:
-            await self.push_error(ErrorFrame(error=f"{self} Send error: {error}"))
-=======
         await self.push_error(ErrorFrame(error=f"{self} Send error: {error}", fatal=True))
->>>>>>> 74a0e8c8
 
     def create_context_aggregator(
         self,
