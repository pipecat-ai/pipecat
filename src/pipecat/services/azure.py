#
# Copyright (c) 2024, Daily
#
# SPDX-License-Identifier: BSD 2-Clause License
#

import asyncio
import io
from typing import AsyncGenerator, Optional

import aiohttp
from loguru import logger
from PIL import Image
from pydantic import BaseModel

from pipecat.frames.frames import (
    CancelFrame,
    EndFrame,
    ErrorFrame,
    Frame,
    StartFrame,
    TranscriptionFrame,
    TTSAudioRawFrame,
    TTSStartedFrame,
    TTSStoppedFrame,
    URLImageRawFrame,
)
from pipecat.services.ai_services import ImageGenService, STTService, TTSService
from pipecat.services.openai import BaseOpenAILLMService
from pipecat.transcriptions.language import Language
from pipecat.utils.time import time_now_iso8601

# See .env.example for Azure configuration needed
try:
    from azure.cognitiveservices.speech import (
        CancellationReason,
        ResultReason,
        SpeechConfig,
        SpeechRecognizer,
        SpeechSynthesizer,
    )
    from azure.cognitiveservices.speech.audio import (
        AudioStreamFormat,
        PushAudioInputStream,
    )
    from azure.cognitiveservices.speech.dialog import AudioConfig
    from openai import AsyncAzureOpenAI
except ModuleNotFoundError as e:
    logger.error(f"Exception: {e}")
    logger.error(
        "In order to use Azure, you need to `pip install pipecat-ai[azure]`. Also, set `AZURE_SPEECH_API_KEY` and `AZURE_SPEECH_REGION` environment variables."
    )
    raise Exception(f"Missing module: {e}")


class AzureLLMService(BaseOpenAILLMService):
    def __init__(
        self,
        *,
        api_key: str,
        endpoint: str,
        model: str,
        api_version: str = "2023-12-01-preview",
    ):
        # Initialize variables before calling parent __init__() because that
        # will call create_client() and we need those values there.
        self._endpoint = endpoint
        self._api_version = api_version
        super().__init__(api_key=api_key, model=model)

    def create_client(self, api_key=None, base_url=None, **kwargs):
        return AsyncAzureOpenAI(
            api_key=api_key,
            azure_endpoint=self._endpoint,
            api_version=self._api_version,
        )


class AzureTTSService(TTSService):
    class InputParams(BaseModel):
        emphasis: Optional[str] = None
        language: Optional[Language] = Language.EN_US
        pitch: Optional[str] = None
        rate: Optional[str] = "1.05"
        role: Optional[str] = None
        style: Optional[str] = None
        style_degree: Optional[str] = None
        volume: Optional[str] = None

    def __init__(
        self,
        *,
        api_key: str,
        region: str,
        voice="en-US-SaraNeural",
        sample_rate: int = 16000,
        params: InputParams = InputParams(),
        **kwargs,
    ):
        super().__init__(sample_rate=sample_rate, **kwargs)

        speech_config = SpeechConfig(subscription=api_key, region=region)
        self._speech_synthesizer = SpeechSynthesizer(
            speech_config=speech_config, audio_config=None
        )

        self._settings = {
            "sample_rate": sample_rate,
            "emphasis": params.emphasis,
            "language": self.language_to_service_language(params.language)
            if params.language
            else Language.EN_US,
            "pitch": params.pitch,
            "rate": params.rate,
            "role": params.role,
            "style": params.style,
            "style_degree": params.style_degree,
            "volume": params.volume,
        }

        self.set_voice(voice)

    def can_generate_metrics(self) -> bool:
        return True

    def language_to_service_language(self, language: Language) -> str | None:
        match language:
            case Language.BG:
                return "bg-BG"
            case Language.CA:
                return "ca-ES"
            case Language.ZH:
                return "zh-CN"
            case Language.ZH_TW:
                return "zh-TW"
            case Language.CS:
                return "cs-CZ"
            case Language.DA:
                return "da-DK"
            case Language.NL:
                return "nl-NL"
            case Language.EN | Language.EN_US:
                return "en-US"
            case Language.EN_AU:
                return "en-AU"
            case Language.EN_GB:
                return "en-GB"
            case Language.EN_NZ:
                return "en-NZ"
            case Language.EN_IN:
                return "en-IN"
            case Language.ET:
                return "et-EE"
            case Language.FI:
                return "fi-FI"
            case Language.NL_BE:
                return "nl-BE"
            case Language.FR:
                return "fr-FR"
            case Language.FR_CA:
                return "fr-CA"
            case Language.DE:
                return "de-DE"
            case Language.DE_CH:
                return "de-CH"
            case Language.EL:
                return "el-GR"
            case Language.HI:
                return "hi-IN"
            case Language.HU:
                return "hu-HU"
            case Language.ID:
                return "id-ID"
            case Language.IT:
                return "it-IT"
            case Language.JA:
                return "ja-JP"
            case Language.KO:
                return "ko-KR"
            case Language.LV:
                return "lv-LV"
            case Language.LT:
                return "lt-LT"
            case Language.MS:
                return "ms-MY"
            case Language.NO:
                return "nb-NO"
            case Language.PL:
                return "pl-PL"
            case Language.PT:
                return "pt-PT"
            case Language.PT_BR:
                return "pt-BR"
            case Language.RO:
                return "ro-RO"
            case Language.RU:
                return "ru-RU"
            case Language.SK:
                return "sk-SK"
            case Language.ES:
                return "es-ES"
            case Language.SV:
                return "sv-SE"
            case Language.TH:
                return "th-TH"
            case Language.TR:
                return "tr-TR"
            case Language.UK:
                return "uk-UA"
            case Language.VI:
                return "vi-VN"
        return None

    def _construct_ssml(self, text: str) -> str:
        language = self._settings["language"]
        ssml = (
            f"<speak version='1.0' xml:lang='{language}' "
            "xmlns='http://www.w3.org/2001/10/synthesis' "
            "xmlns:mstts='http://www.w3.org/2001/mstts'>"
            f"<voice name='{self._voice_id}'>"
            "<mstts:silence type='Sentenceboundary' value='20ms' />"
        )

        if self._settings["style"]:
            ssml += f"<mstts:express-as style='{self._settings['style']}'"
            if self._settings["style_degree"]:
                ssml += f" styledegree='{self._settings['style_degree']}'"
            if self._settings["role"]:
                ssml += f" role='{self._settings['role']}'"
            ssml += ">"

        prosody_attrs = []
        if self._settings["rate"]:
            prosody_attrs.append(f"rate='{self._settings['rate']}'")
        if self._settings["pitch"]:
            prosody_attrs.append(f"pitch='{self._settings['pitch']}'")
        if self._settings["volume"]:
            prosody_attrs.append(f"volume='{self._settings['volume']}'")

        ssml += f"<prosody {' '.join(prosody_attrs)}>"

        if self._settings["emphasis"]:
            ssml += f"<emphasis level='{self._settings['emphasis']}'>"

        ssml += text

        if self._settings["emphasis"]:
            ssml += "</emphasis>"

        ssml += "</prosody>"

        if self._settings["style"]:
            ssml += "</mstts:express-as>"

        ssml += "</voice></speak>"

        return ssml

    async def run_tts(self, text: str) -> AsyncGenerator[Frame, None]:
        logger.debug(f"Generating TTS: [{text}]")

        await self.start_ttfb_metrics()

        ssml = self._construct_ssml(text)

        result = await asyncio.to_thread(self._speech_synthesizer.speak_ssml, (ssml))

        if result.reason == ResultReason.SynthesizingAudioCompleted:
            await self.start_tts_usage_metrics(text)
            await self.stop_ttfb_metrics()
            yield TTSStartedFrame()
            # Azure always sends a 44-byte header. Strip it off.
            yield TTSAudioRawFrame(
                audio=result.audio_data[44:],
<<<<<<< HEAD
                sample_rate=self._sample_rate,
=======
                sample_rate=self._settings["sample_rate"],
>>>>>>> ea2a05a0
                num_channels=1,
            )
            yield TTSStoppedFrame()
        elif result.reason == ResultReason.Canceled:
            cancellation_details = result.cancellation_details
            logger.warning(f"Speech synthesis canceled: {cancellation_details.reason}")
            if cancellation_details.reason == CancellationReason.Error:
                logger.error(f"{self} error: {cancellation_details.error_details}")


class AzureSTTService(STTService):
    def __init__(
        self,
        *,
        api_key: str,
        region: str,
        language=Language.EN_US,
        sample_rate=16000,
        channels=1,
        **kwargs,
    ):
        super().__init__(**kwargs)

        speech_config = SpeechConfig(subscription=api_key, region=region)
        speech_config.speech_recognition_language = language

        stream_format = AudioStreamFormat(
            samples_per_second=sample_rate, channels=channels
        )
        self._audio_stream = PushAudioInputStream(stream_format)

        audio_config = AudioConfig(stream=self._audio_stream)
        self._speech_recognizer = SpeechRecognizer(
            speech_config=speech_config, audio_config=audio_config
        )
        self._speech_recognizer.recognized.connect(self._on_handle_recognized)

    async def run_stt(self, audio: bytes) -> AsyncGenerator[Frame, None]:
        await self.start_processing_metrics()
        self._audio_stream.write(audio)
        await self.stop_processing_metrics()
        yield None

    async def start(self, frame: StartFrame):
        await super().start(frame)
        self._speech_recognizer.start_continuous_recognition_async()

    async def stop(self, frame: EndFrame):
        await super().stop(frame)
        self._speech_recognizer.stop_continuous_recognition_async()
        self._audio_stream.close()

    async def cancel(self, frame: CancelFrame):
        await super().cancel(frame)
        self._speech_recognizer.stop_continuous_recognition_async()
        self._audio_stream.close()

    def _on_handle_recognized(self, event):
        if (
            event.result.reason == ResultReason.RecognizedSpeech
            and len(event.result.text) > 0
        ):
            frame = TranscriptionFrame(event.result.text, "", time_now_iso8601())
            asyncio.run_coroutine_threadsafe(
                self.push_frame(frame), self.get_event_loop()
            )


class AzureImageGenServiceREST(ImageGenService):
    def __init__(
        self,
        *,
        image_size: str,
        api_key: str,
        endpoint: str,
        model: str,
        aiohttp_session: aiohttp.ClientSession,
        api_version="2023-06-01-preview",
    ):
        super().__init__()

        self._api_key = api_key
        self._azure_endpoint = endpoint
        self._api_version = api_version
        self.set_model_name(model)
        self._image_size = image_size
        self._aiohttp_session = aiohttp_session

    async def run_image_gen(self, prompt: str) -> AsyncGenerator[Frame, None]:
        url = f"{self._azure_endpoint}openai/images/generations:submit?api-version={self._api_version}"

        headers = {"api-key": self._api_key, "Content-Type": "application/json"}

        body = {
            # Enter your prompt text here
            "prompt": prompt,
            "size": self._image_size,
            "n": 1,
        }

        async with self._aiohttp_session.post(
            url, headers=headers, json=body
        ) as submission:
            # We never get past this line, because this header isn't
            # defined on a 429 response, but something is eating our
            # exceptions!
            operation_location = submission.headers["operation-location"]
            status = ""
            attempts_left = 120
            json_response = None
            while status != "succeeded":
                attempts_left -= 1
                if attempts_left == 0:
                    logger.error(f"{self} error: image generation timed out")
                    yield ErrorFrame("Image generation timed out")
                    return

                await asyncio.sleep(1)

                response = await self._aiohttp_session.get(
                    operation_location, headers=headers
                )

                json_response = await response.json()
                status = json_response["status"]

            image_url = (
                json_response["result"]["data"][0]["url"] if json_response else None
            )
            if not image_url:
                logger.error(f"{self} error: image generation failed")
                yield ErrorFrame("Image generation failed")
                return

            # Load the image from the url
            async with self._aiohttp_session.get(image_url) as response:
                image_stream = io.BytesIO(await response.content.read())
                image = Image.open(image_stream)
                frame = URLImageRawFrame(
                    url=image_url,
                    image=image.tobytes(),
                    size=image.size,
                    format=image.format,
                )
                yield frame<|MERGE_RESOLUTION|>--- conflicted
+++ resolved
@@ -107,9 +107,11 @@
         self._settings = {
             "sample_rate": sample_rate,
             "emphasis": params.emphasis,
-            "language": self.language_to_service_language(params.language)
-            if params.language
-            else Language.EN_US,
+            "language": (
+                self.language_to_service_language(params.language)
+                if params.language
+                else Language.EN_US
+            ),
             "pitch": params.pitch,
             "rate": params.rate,
             "role": params.role,
@@ -272,11 +274,7 @@
             # Azure always sends a 44-byte header. Strip it off.
             yield TTSAudioRawFrame(
                 audio=result.audio_data[44:],
-<<<<<<< HEAD
-                sample_rate=self._sample_rate,
-=======
                 sample_rate=self._settings["sample_rate"],
->>>>>>> ea2a05a0
                 num_channels=1,
             )
             yield TTSStoppedFrame()
