#
# Copyright (c) 2024–2025, Daily
#
# SPDX-License-Identifier: BSD 2-Clause License
#

"""Deepgram text-to-speech service implementation.

This module provides integration with Deepgram's text-to-speech API
for generating speech from text using various voice models.
"""

from typing import AsyncGenerator, Optional

import aiohttp
from loguru import logger

from pipecat.frames.frames import (
    ErrorFrame,
    Frame,
    TTSAudioRawFrame,
    TTSStartedFrame,
    TTSStoppedFrame,
)
from pipecat.services.tts_service import TTSService
from pipecat.utils.tracing.service_decorators import traced_tts

try:
    from deepgram import DeepgramClient, DeepgramClientOptions, SpeakOptions
except ModuleNotFoundError as e:
    logger.error(f"Exception: {e}")
    logger.error("In order to use Deepgram, you need to `pip install pipecat-ai[deepgram]`.")
    raise Exception(f"Missing module: {e}")


class DeepgramTTSService(TTSService):
    """Deepgram text-to-speech service.

    Provides text-to-speech synthesis using Deepgram's streaming API.
    Supports various voice models and audio encoding formats with
    configurable sample rates and quality settings.
    """

    def __init__(
        self,
        *,
        api_key: str,
        voice: str = "aura-2-helena-en",
        base_url: str = "",
        sample_rate: Optional[int] = None,
        encoding: str = "linear16",
        **kwargs,
    ):
        """Initialize the Deepgram TTS service.

        Args:
            api_key: Deepgram API key for authentication.
            voice: Voice model to use for synthesis. Defaults to "aura-2-helena-en".
            base_url: Custom base URL for Deepgram API. Uses default if empty.
            sample_rate: Audio sample rate in Hz. If None, uses service default.
            encoding: Audio encoding format. Defaults to "linear16".
            **kwargs: Additional arguments passed to parent TTSService class.
        """
        super().__init__(sample_rate=sample_rate, **kwargs)

        self._settings = {
            "encoding": encoding,
        }
        self.set_voice(voice)

        client_options = DeepgramClientOptions(url=base_url)
        self._deepgram_client = DeepgramClient(api_key, config=client_options)

    def can_generate_metrics(self) -> bool:
        """Check if the service can generate metrics.

        Returns:
            True, as Deepgram TTS service supports metrics generation.
        """
        return True

    @property
    def includes_inter_frame_spaces(self) -> bool:
        """Indicates that Deepgram TTSTextFrames include necessary inter-frame spaces.

        Returns:
            True, indicating that Deepgram's text frames include necessary inter-frame spaces.
        """
        return True

    @traced_tts
    async def run_tts(self, text: str) -> AsyncGenerator[Frame, None]:
        """Generate speech from text using Deepgram's TTS API.

        Args:
            text: The text to synthesize into speech.

        Yields:
            Frame: Audio frames containing the synthesized speech, plus start/stop frames.
        """
        logger.debug(f"{self}: Generating TTS [{text}]")

        options = SpeakOptions(
            model=self._voice_id,
            encoding=self._settings["encoding"],
            sample_rate=self.sample_rate,
            container="none",
        )

        try:
            await self.start_ttfb_metrics()

            response = await self._deepgram_client.speak.asyncrest.v("1").stream_raw(
                {"text": text}, options
            )

            await self.start_tts_usage_metrics(text)
            yield TTSStartedFrame()

            async for data in response.aiter_bytes():
                await self.stop_ttfb_metrics()
                if data:
                    yield TTSAudioRawFrame(audio=data, sample_rate=self.sample_rate, num_channels=1)

            yield TTSStoppedFrame()

        except Exception as e:
<<<<<<< HEAD
            logger.error(f"{self} exception: {e}")
            await self.push_error(ErrorFrame(error=f"{self} error: {e}"))
=======
            logger.exception(f"{self} exception: {e}")
            yield ErrorFrame(f"Error getting audio: {str(e)}")


class DeepgramHttpTTSService(TTSService):
    """Deepgram HTTP text-to-speech service.

    Provides text-to-speech synthesis using Deepgram's HTTP TTS API.
    Supports various voice models and audio encoding formats with
    configurable sample rates and quality settings.
    """

    def __init__(
        self,
        *,
        api_key: str,
        voice: str = "aura-2-helena-en",
        aiohttp_session: aiohttp.ClientSession,
        base_url: str = "https://api.deepgram.com",
        sample_rate: Optional[int] = None,
        encoding: str = "linear16",
        **kwargs,
    ):
        """Initialize the Deepgram TTS service.

        Args:
            api_key: Deepgram API key for authentication.
            voice: Voice model to use for synthesis. Defaults to "aura-2-helena-en".
            aiohttp_session: Shared aiohttp session for HTTP requests with connection pooling.
            base_url: Custom base URL for Deepgram API. Defaults to "https://api.deepgram.com".
            sample_rate: Audio sample rate in Hz. If None, uses service default.
            encoding: Audio encoding format. Defaults to "linear16".
            **kwargs: Additional arguments passed to parent TTSService class.
        """
        super().__init__(sample_rate=sample_rate, **kwargs)

        self._api_key = api_key
        self._session = aiohttp_session
        self._base_url = base_url
        self._settings = {
            "encoding": encoding,
        }
        self.set_voice(voice)

    def can_generate_metrics(self) -> bool:
        """Check if the service can generate metrics.

        Returns:
            True, as Deepgram TTS service supports metrics generation.
        """
        return True

    @property
    def includes_inter_frame_spaces(self) -> bool:
        """Indicates that Deepgram TTSTextFrames include necessary inter-frame spaces.

        Returns:
            True, indicating that Deepgram's text frames include necessary inter-frame spaces.
        """
        return True

    @traced_tts
    async def run_tts(self, text: str) -> AsyncGenerator[Frame, None]:
        """Generate speech from text using Deepgram's TTS API.

        Args:
            text: The text to synthesize into speech.

        Yields:
            Frame: Audio frames containing the synthesized speech, plus start/stop frames.
        """
        logger.debug(f"{self}: Generating TTS [{text}]")

        # Build URL with parameters
        url = f"{self._base_url}/v1/speak"

        headers = {"Authorization": f"Token {self._api_key}", "Content-Type": "application/json"}

        params = {
            "model": self._voice_id,
            "encoding": self._settings["encoding"],
            "sample_rate": self.sample_rate,
            "container": "none",
        }

        payload = {
            "text": text,
        }

        try:
            await self.start_ttfb_metrics()

            async with self._session.post(
                url, headers=headers, json=payload, params=params
            ) as response:
                if response.status != 200:
                    error_text = await response.text()
                    raise Exception(f"HTTP {response.status}: {error_text}")

                await self.start_tts_usage_metrics(text)
                yield TTSStartedFrame()

                CHUNK_SIZE = self.chunk_size

                first_chunk = True
                async for chunk in response.content.iter_chunked(CHUNK_SIZE):
                    if first_chunk:
                        await self.stop_ttfb_metrics()
                        first_chunk = False

                    if chunk:
                        yield TTSAudioRawFrame(
                            audio=chunk,
                            sample_rate=self.sample_rate,
                            num_channels=1,
                        )

            yield TTSStoppedFrame()

        except Exception as e:
            logger.exception(f"{self} exception: {e}")
            yield ErrorFrame(f"Error getting audio: {str(e)}")
>>>>>>> 74a0e8c8
<|MERGE_RESOLUTION|>--- conflicted
+++ resolved
@@ -125,12 +125,8 @@
             yield TTSStoppedFrame()
 
         except Exception as e:
-<<<<<<< HEAD
             logger.error(f"{self} exception: {e}")
             await self.push_error(ErrorFrame(error=f"{self} error: {e}"))
-=======
-            logger.exception(f"{self} exception: {e}")
-            yield ErrorFrame(f"Error getting audio: {str(e)}")
 
 
 class DeepgramHttpTTSService(TTSService):
@@ -250,5 +246,4 @@
 
         except Exception as e:
             logger.exception(f"{self} exception: {e}")
-            yield ErrorFrame(f"Error getting audio: {str(e)}")
->>>>>>> 74a0e8c8
+            yield ErrorFrame(f"Error getting audio: {str(e)}")