--- conflicted
+++ resolved
@@ -213,13 +213,10 @@
                 await self.push_frame(
                     TranscriptionFrame(transcript, "", time_now_iso8601(), language)
                 )
-<<<<<<< HEAD
                 logger.debug(f">> Deepgram: {transcript}")
                 if self.vad_enabled:
                     await self.push_frame(UserStoppedSpeakingFrame())
-=======
                 await self._handle_transcription(transcript, is_final, language)
->>>>>>> 04c02c9a
                 await self.stop_processing_metrics()
             else:
                 # For interim transcriptions, just push the frame without tracing
