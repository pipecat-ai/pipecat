--- conflicted
+++ resolved
@@ -351,12 +351,8 @@
                 )
 
         except Exception as e:
-<<<<<<< HEAD
             logger.error(f"{self} exception: {e}")
             yield ErrorFrame(error=f"{self} error: {e}")
-=======
-            logger.error(f"ElevenLabs STT error: {e}")
-            yield ErrorFrame(f"ElevenLabs STT error: {str(e)}")
 
 
 def audio_format_from_sample_rate(sample_rate: int) -> str:
@@ -808,5 +804,4 @@
 
         # This is sent after the committed_transcript, so we don't need to
         # push another TranscriptionFrame, but we could use the timestamps
-        # for additional processing if needed in the future
->>>>>>> 74a0e8c8
+        # for additional processing if needed in the future