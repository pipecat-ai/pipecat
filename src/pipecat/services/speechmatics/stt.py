#
# Copyright (c) 2024–2025, Daily
#
# SPDX-License-Identifier: BSD 2-Clause License
#

"""Speechmatics STT service integration."""

import asyncio
import datetime
import os
import re
import warnings
from dataclasses import dataclass, field
from enum import Enum
from typing import Any, AsyncGenerator, List, Optional
from urllib.parse import urlencode

from loguru import logger

from pipecat.frames.frames import (
    BotInterruptionFrame,
    CancelFrame,
    EndFrame,
    Frame,
    InterimTranscriptionFrame,
    StartFrame,
    TranscriptionFrame,
    UserStartedSpeakingFrame,
    UserStoppedSpeakingFrame,
)
from pipecat.processors.frame_processor import FrameDirection
from pipecat.services.stt_service import STTService
from pipecat.transcriptions.language import Language
from pipecat.utils.tracing.service_decorators import traced_stt

try:
    from speechmatics.rt import (
        AsyncClient,
        AudioEncoding,
        AudioFormat,
        ClientMessageType,
        ConversationConfig,
        OperatingPoint,
        ServerMessageType,
        TranscriptionConfig,
        __version__,
    )
except ModuleNotFoundError as e:
    logger.error(f"Exception: {e}")
    logger.error(
        "In order to use Speechmatics, you need to `pip install pipecat-ai[speechmatics]`."
    )
    raise Exception(f"Missing module: {e}")


class EndOfUtteranceMode(str, Enum):
    """End of turn delay options for transcription."""

    FIXED = "fixed"
    ADAPTIVE = "adaptive"


class DiarizationFocusMode(str, Enum):
    """Speaker focus mode for diarization."""

    RETAIN = "retain"
    IGNORE = "ignore"


@dataclass
class AdditionalVocabEntry:
    """Additional vocabulary entry.

    Attributes:
        content: The word to add to the dictionary.
        sounds_like: Similar words to the word.
    """

    content: str
    sounds_like: List[str] = field(default_factory=list)


@dataclass
class DiarizationKnownSpeaker:
    """Known speakers for speaker diarization.

    Attributes:
        label: The label of the speaker.
        speaker_identifiers: One or more data strings for the speaker.
    """

    label: str
    speaker_identifiers: List[str]


@dataclass
class SpeechFragment:
    """Fragment of an utterance.

    Parameters:
        start_time: Start time of the fragment in seconds (from session start).
        end_time: End time of the fragment in seconds (from session start).
        language: Language of the fragment. Defaults to `Language.EN`.
        is_eos: Whether the fragment is the end of a sentence. Defaults to `False`.
        is_final: Whether the fragment is the final fragment. Defaults to `False`.
        is_disfluency: Whether the fragment is a disfluency. Defaults to `False`.
        is_punctuation: Whether the fragment is a punctuation. Defaults to `False`.
        attaches_to: Whether the fragment attaches to the previous or next fragment (punctuation). Defaults to empty string.
        content: Content of the fragment. Defaults to empty string.
        speaker: Speaker of the fragment (if diarization is enabled). Defaults to `None`.
        confidence: Confidence of the fragment (0.0 to 1.0). Defaults to `1.0`.
        result: Raw result of the fragment from the TTS.
    """

    start_time: float
    end_time: float
    language: Language = Language.EN
    is_eos: bool = False
    is_final: bool = False
    is_disfluency: bool = False
    is_punctuation: bool = False
    attaches_to: str = ""
    content: str = ""
    speaker: Optional[str] = None
    confidence: float = 1.0
    result: Optional[Any] = None


@dataclass
class SpeakerFragments:
    """SpeechFragment items grouped by speaker_id.

    Parameters:
        speaker_id: The ID of the speaker.
        is_active: Whether the speaker is active (emits frame).
        timestamp: The timestamp of the frame.
        language: The language of the frame.
        fragments: The list of SpeechFragment items.
    """

    speaker_id: Optional[str] = None
    is_active: bool = False
    timestamp: Optional[str] = None
    language: Optional[Language] = None
    fragments: List[SpeechFragment] = field(default_factory=list)

    def __str__(self):
        """Return a string representation of the object."""
        return f"SpeakerFragments(speaker_id: {self.speaker_id}, timestamp: {self.timestamp}, language: {self.language}, text: {self._format_text()})"

    def _format_text(self, format: Optional[str] = None) -> str:
        """Wrap text with speaker ID in an optional f-string format.

        Args:
            format: Format to wrap the text with.

        Returns:
            str: The wrapped text.
        """
        # Cumulative contents
        content = ""

        # Assemble the text
        for frag in self.fragments:
            if content == "" or frag.attaches_to == "previous":
                content += frag.content
            else:
                content += " " + frag.content

        # Format the text, if format is provided
        if format is None or self.speaker_id is None:
            return content
        return format.format(**{"speaker_id": self.speaker_id, "text": content})

    def _as_frame_attributes(
        self, active_format: Optional[str] = None, passive_format: Optional[str] = None
    ) -> dict[str, Any]:
        """Return a dictionary of attributes for a TranscriptionFrame.

        Args:
            active_format: Format to wrap the text with.
            passive_format: Format to wrap the text with. Defaults to `active_format`.

        Returns:
            dict[str, Any]: The dictionary of attributes.
        """
        if not passive_format:
            passive_format = active_format
        return {
            "text": self._format_text(active_format if self.is_active else passive_format),
            "user_id": self.speaker_id,
            "timestamp": self.timestamp,
            "language": self.language,
            "result": [frag.result for frag in self.fragments],
        }


class SpeechmaticsSTTService(STTService):
    """Speechmatics STT service implementation.

    This service provides real-time speech-to-text transcription using the Speechmatics API.
    It supports partial and final transcriptions, multiple languages, various audio formats,
    and speaker diarization.
    """

    def __init__(
        self,
        *,
        api_key: Optional[str] = None,
<<<<<<< HEAD
        operating_point: OperatingPoint = OperatingPoint.ENHANCED,
        base_url: Optional[str] = None,
        language: Optional[Language] = None,
        language_code: Optional[str] = None,
=======
        base_url: Optional[str] = None,
        operating_point: OperatingPoint = OperatingPoint.ENHANCED,
>>>>>>> a2ca4d10
        domain: Optional[str] = None,
        language: Language | str = Language.EN,
        output_locale: Optional[Language | str] = None,
        enable_vad: bool = False,
        enable_partials: bool = True,
        enable_diarization: bool = False,
        max_delay: float = 1.0,
        end_of_utterance_silence_trigger: float = 0.5,
        end_of_utterance_mode: EndOfUtteranceMode = EndOfUtteranceMode.FIXED,
        additional_vocab: List[AdditionalVocabEntry] = [],
        diarization_sensitivity: float = 0.5,
        speaker_active_format: str = "{text}",
        speaker_passive_format: str = "{text}",
        prefer_current_speaker: bool = False,
        focus_speakers: List[str] = [],
        ignore_speakers: List[str] = [],
        focus_mode: DiarizationFocusMode = DiarizationFocusMode.RETAIN,
        known_speakers: List[DiarizationKnownSpeaker] = [],
        sample_rate: int = 16000,
        chunk_size: int = 160,
        audio_encoding: AudioEncoding = AudioEncoding.PCM_S16LE,
        language_code: Optional[str] = None,  # DEPRECATED
        output_locale_code: Optional[str] = None,  # DEPRECATED
        enable_speaker_diarization: Optional[bool] = None,  # DEPRECATED
        text_format: Optional[str] = None,  # DEPRECATED
        max_speakers: Optional[int] = None,  # DEPRECATED
        transcription_config: Optional[TranscriptionConfig] = None,  # DEPRECATED
        **kwargs,
    ):
        """Initialize the Speechmatics STT service.

        Args:
<<<<<<< HEAD
            api_key: Speechmatics API key for authentication (or environment variable `SPEECHMATICS_API_KEY`).
            operating_point: Operating point for transcription accuracy vs. latency tradeoff. Defaults to `enhanced`.
            base_url: Base URL for Speechmatics API (or environment variable `SPEECHMATICS_RT_URL`). Defaults to `wss://eu2.rt.speechmatics.com/v2`.
            language: Language code for transcription. Defaults to `None`.
            language_code: Language code string for transcription. Defaults to `None`.
            domain: Domain for Speechmatics API. Defaults to `None`.
            output_locale: Output locale for transcription, e.g. `Language.EN_GB`. Defaults to `None`.
            output_locale_code: Output locale code for transcription. Defaults to `None`.
            max_delay: Maximum delay for transcription in seconds. Defaults to `2.0`.
            enable_partials: Enable partial transcriptions. Defaults to `True`.
            sample_rate: Audio sample rate in Hz. Defaults to `16000`.
            chunk_size: Audio chunk size for streaming. Defaults to `256`.
            audio_encoding: Audio encoding format. Defaults to `pcm_s16le`.
            enable_vad: Enable VAD to trigger end of utterance detection. Defaults to `False`.
            end_of_utterance_silence_trigger: Silence duration in seconds to trigger end of utterance detection. Defaults to `None`.
            diarization_config: Configuration for speaker diarization. Defaults to `None`.
            speaker_active_format: Formatter for active speaker ID. Defaults to transcription output.
            speaker_passive_format: Formatter for passive speaker ID. Defaults to transcription output.
            transcription_config: Custom transcription configuration (other set parameters are merged). Defaults to `None`.
            enable_speaker_diarization: Enable speaker diarization to identify different speakers. Defaults to `False`.

                .. deprecated:: 0.0.77
                    Parameter `enable_speaker_diarization` is deprecated, use `diarization_config` instead.

            text_format: Wrapper for speaker ID. Defaults to `<{speaker_id}>{text}</{speaker_id}>`.

                .. deprecated:: 0.0.77
                    Parameter `text_format` is deprecated, use `speaker_active_format` and `speaker_passive_format` instead.

            max_speakers: Maximum number of speakers to detect. Defaults to `None` (auto-detect).

                .. deprecated:: 0.0.77
                    Parameter `max_speakers` is deprecated, use `diarization_config` instead.
=======
            api_key: Speechmatics API key for authentication. Uses environment variable
                `SPEECHMATICS_API_KEY` if not provided.

            base_url: Base URL for Speechmatics API. Uses environment variable `SPEECHMATICS_RT_URL`
                or defaults to `wss://eu2.rt.speechmatics.com/v2`.

            operating_point: Operating point for transcription accuracy vs. latency tradeoff. It is
                recommended to use OperatingPoint.ENHANCED for most use cases. Defaults to
                OperatingPoint.ENHANCED.

            domain: Domain for Speechmatics API. Defaults to None.

            language: Language code for transcription. Defaults to `Language.EN`.

            output_locale: Output locale for transcription, e.g. `Language.EN_GB`.
                Defaults to None.

            enable_vad: Enable VAD to trigger end of utterance detection. This should be used
                without any other VAD enabled in the agent and will emit the speaker started
                and stopped frames. Defaults to False.

            enable_partials: Enable partial transcriptions. When enabled, the STT engine will
                emit partial word frames - useful for the visualisation of real-time transcription.
                Defaults to True.

            enable_diarization: Enable speaker diarization. When enabled, the STT engine will
                determine and attribute words to unique speakers. The diarization_sensitivity
                parameter can be used to adjust the sensitivity of diarization.
                Defaults to False.

            max_delay: Maximum delay in seconds for transcription. This forces the STT engine to
                speed up the processing of transcribed words and reduces the interval between partial
                and final results. Lower values can have an impact on accuracy. Defaults to 1.0.

            end_of_utterance_silence_trigger: Maximum delay in seconds for end of utterance trigger.
                The delay is used to wait for any further transcribed words before emitting the final
                word frames. The value must be lower than max_delay.
                Defaults to 0.5.

            end_of_utterance_mode: End of utterance delay mode. When adaptive is used, the delay
                can be adjusted on the content of what the most recent speaker has said, such as
                rate of speech and whether they have any pauses or disfluencies. When fixed
                is used, the delay is fixed to the value of `end_of_utterance_delay`.
                Defaults to `EndOfUtteranceMode.FIXED`.

            additional_vocab: List of additional vocabulary entries. If you supply a list of
                additional vocabulary entries, the this will increase the weight of the words in the
                vocabulary and help the STT engine to better transcribe the words.
                Defaults to [].

            diarization_sensitivity: Diarization sensitivity. A higher value increases the sensitivity
                of diarization and helps when two or more speakers have similar voices.
                Defaults to 0.5.

            speaker_active_format: Formatter for active speaker ID. This formatter is used to format
                the text output for individual speakers and ensures that the context is clear for
                language models further down the pipeline. The attributes `text` and `speaker_id` are
                available. The system instructions for the language model may need to include any
                necessary instructions to handle the formatting.
                Example: `<{speaker_id}>{text}</{speaker_id}>`.
                Defaults to transcription output.

            speaker_passive_format: Formatter for passive speaker ID. As with the
                speaker_active_format, the attributes `text` and `speaker_id` are available.
                Example: `<PASSIVE><{speaker_id}>{text}</{speaker_id}></PASSIVE>`.
                Defaults to transcription output.

            prefer_current_speaker: Prefer current speaker ID. When set to true, groups of words close
                together are given extra weight to be identified as the same speaker.
                Defaults to False.

            focus_speakers: List of speaker IDs to focus on. When enabled, only these speakers are
                emitted as finalized frames and other speakers are considered passive. Words from
                other speakers are still processed, but only emitted when a focussed speaker has
                also said new words. A list of labels (e.g. `S1`, `S2`) or identifiers of known
                speakers (e.g. `speaker_1`, `speaker_2`) can be used.
                Defaults to [].

            ignore_speakers: List of speaker IDs to ignore. When enabled, these speakers are
                excluded from the transcription and their words are not processed. Their speech
                will not trigger any VAD or end of utterance detection. By default, any speaker
                with a label starting and ending with double underscores will be excluded (e.g.
                `__ASSISTANT__`).
                Defaults to [].

            focus_mode: Speaker focus mode for diarization. When set to `DiarizationFocusMode.RETAIN`,
                the STT engine will retain words spoken by other speakers (not listed in `ignore_speakers`)
                and process them as passive speaker frames. When set to `DiarizationFocusMode.IGNORE`,
                the STT engine will ignore words spoken by other speakers and they will not be processed.
                Defaults to `DiarizationFocusMode.RETAIN`.

            known_speakers: List of known speaker labels and identifiers. If you supply a list of
                labels and identifiers for speakers, then the STT engine will use them to attribute
                any spoken words to that speaker. This is useful when you want to attribute words
                to a specific speaker, such as the assistant or a specific user. Labels and identifiers
                can be obtained from a running STT session and then used in subsequent sessions.
                Identifiers are unique to each Speechmatics account and cannot be used across accounts.
                Refer to our examples on the format of the known_speakers parameter.
                Defaults to [].


            sample_rate: Audio sample rate in Hz. Defaults to 16000.
            chunk_size: Audio chunk size for streaming. Defaults to 160.
            audio_encoding: Audio encoding format. Defaults to AudioEncoding.PCM_S16LE.

            language_code: Legacy language code for transcription. Defaults to None.

                .. deprecated:: 0.0.77
                    The language_code parameter is deprecated and will be removed in a future version.
                    Use language instead.

            output_locale_code: Legacy output language code for transcription. Defaults to None.

                .. deprecated:: 0.0.77
                    The output_locale_code parameter is deprecated and will be removed in a future version.
                    Use output_language instead.

            enable_speaker_diarization: Legacy enable speaker diarization. Defaults to None.

                .. deprecated:: 0.0.77
                    The enable_speaker_diarization parameter is deprecated and will be removed in a future version.
                    Use enable_diarization instead.

            text_format: Legacy text format for transcription. Defaults to None.

                .. deprecated:: 0.0.77
                    The text_format parameter is deprecated and will be removed in a future version.
                    Use speaker_active_format and speaker_passive_format instead.

            max_speakers: Legacy maximum number of speakers for diarization. Defaults to None.

                .. deprecated:: 0.0.77
                    The max_speakers parameter is deprecated and will be removed in a future version.
                    This parameter is no longer required.

            transcription_config: Legacy custom transcription configuration (other set parameters are merged).
                Defaults to None.

                .. deprecated:: 0.0.77
                    The transcription_config parameter is deprecated and will be removed in a future version.
                    Use individual parameters instead.
>>>>>>> a2ca4d10

            **kwargs: Additional arguments passed to STTService.
        """
        super().__init__(sample_rate=sample_rate, **kwargs)

<<<<<<< HEAD
        # Client configuration
        self._api_key: Optional[str] = api_key
        self._language: Optional[Language] = language
        self._language_code: Optional[str] = language_code
        self._base_url: Optional[str] = base_url
=======
        # Service parameters
        self._api_key: str = api_key or os.getenv("SPEECHMATICS_API_KEY")
        self._base_url: str = (
            base_url or os.getenv("SPEECHMATICS_RT_URL") or "wss://eu2.rt.speechmatics.com/v2"
        )
        self._operating_point: OperatingPoint = operating_point
>>>>>>> a2ca4d10
        self._domain: Optional[str] = domain

        # Language
        self._language: Optional[Language | str] = language
        self._output_locale: Optional[Language | str] = output_locale

        # Features
        self._enable_vad: bool = enable_vad
        self._enable_partials: bool = enable_partials
        self._enable_diarization: bool = enable_diarization

        # STT parameters
        self._max_delay: float = max_delay
        self._end_of_utterance_silence_trigger: float = end_of_utterance_silence_trigger
        self._end_of_utterance_mode: EndOfUtteranceMode = end_of_utterance_mode
        self._additional_vocab: List[AdditionalVocabEntry] = additional_vocab

        # Diarization
        self._diarization_sensitivity: float = diarization_sensitivity
        self._speaker_active_format: str = speaker_active_format
        self._speaker_passive_format: str = speaker_passive_format
        self._prefer_current_speaker: bool = prefer_current_speaker
        self._focus_speakers: List[str] = focus_speakers
        self._ignore_speakers: List[str] = ignore_speakers
        self._focus_mode: DiarizationFocusMode = focus_mode
        self._known_speakers: List[DiarizationKnownSpeaker] = known_speakers

        # Audio settings
        self._sample_rate: int = sample_rate
        self._chunk_size: int = chunk_size
        self._audio_encoding: AudioEncoding = audio_encoding

        # Environment variables
        if not self._api_key:
            self._api_key = os.getenv("SPEECHMATICS_API_KEY")
        if not self._base_url:
            self._base_url = os.getenv("SPEECHMATICS_RT_URL", "wss://eu2.rt.speechmatics.com/v2")

        # Check we have required attributes
        if not self._api_key:
            raise ValueError("Missing Speechmatics API key")
        if not self._base_url:
            raise ValueError("Missing Speechmatics base URL")

        # Show deprecation warnings
        def _deprecation_warning(old: str, new: Optional[str] = None):
            import warnings

            with warnings.catch_warnings():
                warnings.simplefilter("always")
                if new:
                    message = f"`{old}` is deprecated and will be removed in a future version, use `{new}` instead"
                else:
                    message = f"`{old}` is deprecated and will be removed in a future version"
                warnings.warn(message, DeprecationWarning)

        # Deprecation warnings
        if language_code is not None:
            _deprecation_warning("language_code", "language")
            self._language = language_code
        if output_locale_code is not None:
            _deprecation_warning("output_locale_code", "output_locale")
            self._output_locale = output_locale_code
        if enable_speaker_diarization is not None:
<<<<<<< HEAD
            warnings.warn(
                "enable_speaker_diarization is deprecated, use diarization_config instead"
            )
            self._diarization_config.enable = enable_speaker_diarization
        if max_speakers is not None:
            warnings.warn("max_speakers is deprecated, use diarization_config instead")
            self._diarization_config.max_speakers = max_speakers
        if text_format is not None:
            warnings.warn("text_format is deprecated, use speaker_active_format instead")
            self._diarization_config.speaker_active_format = text_format
=======
            _deprecation_warning("enable_speaker_diarization", "enable_diarization")
            self._enable_diarization = enable_speaker_diarization
        if text_format is not None:
            _deprecation_warning("text_format", "speaker_active_format")
            self._speaker_active_format = text_format
        if max_speakers is not None:
            _deprecation_warning("max_speakers")
        if transcription_config is not None:
            _deprecation_warning("transcription_config")

        # Input language
        if isinstance(self._language, Language):
            self._language = _language_to_speechmatics_language(self._language)

        # Output language
        if self._output_locale and isinstance(self._output_locale, Language):
            self._output_locale = _locale_to_speechmatics_locale(
                self._language, self._output_locale
            )
>>>>>>> a2ca4d10

        # Complete configuration objects
        self._transcription_config: TranscriptionConfig = None
        self._process_config()

        # STT client
        self._client: Optional[AsyncClient] = None

        # Current utterance speech data
        self._speech_fragments: List[SpeechFragment] = []

        # Speaking states
        self._is_speaking: bool = False

        # Timing info
        self._start_time: Optional[datetime.datetime] = None
        self._total_time: Optional[datetime.timedelta] = None

        # Event handlers
        if self._enable_diarization:
            self._register_event_handler("on_speakers_result")

    async def start(self, frame: StartFrame):
        """Called when the new session starts."""
        await super().start(frame)
        await self._connect()

    async def stop(self, frame: EndFrame):
        """Called when the session ends."""
        await super().stop(frame)
        await self._disconnect()

    async def cancel(self, frame: CancelFrame):
        """Called when the session is cancelled."""
        await super().cancel(frame)
        await self._disconnect()

    async def run_stt(self, audio: bytes) -> AsyncGenerator[Frame, None]:
        """Adds audio to the audio buffer and yields None."""
        # TODO - calculate bytes sent

        # Send audio to client
        await self._client.send_audio(audio)
        yield None

    def update_speakers(
        self,
        focus_speakers: Optional[List[str]] = None,
        ignore_speakers: Optional[List[str]] = None,
        focus_mode: Optional[DiarizationFocusMode] = None,
    ) -> None:
        """Updates the speaker configuration.

        This can update the speakers to listen to or ignore during an in-flight
        transcription. Only available if diarization is enabled.

        Args:
            focus_speakers: List of speakers to focus on.
            ignore_speakers: List of speakers to ignore.
            focus_mode: Focus mode to use.
        """
<<<<<<< HEAD
        # Show warnings if the diarization configuration cannot be changed
        if diarization_config.enable != self._diarization_config.enable:
            warnings.warn("Diarization enabled state cannot be changed during the session.")
        if diarization_config.max_speakers != self._diarization_config.max_speakers:
            warnings.warn("Max diarization speakers cannot be changed during the session.")
        if diarization_config.speaker_sensitivity is not None:
            warnings.warn("Diarization speaker sensitivity cannot be changed during the session.")
        if diarization_config.prefer_current_speaker is not None:
            warnings.warn(
                "Diarization prefer current speaker preference cannot be changed during the session."
            )
        if diarization_config.known_speakers is not None:
            warnings.warn("Known speakers cannot be updated during the session.")
=======
        # Check possible
        if not self._enable_diarization:
            raise ValueError("Diarization is not enabled")
>>>>>>> a2ca4d10

        # Update the diarization configuration
        if focus_speakers is not None:
            self._focus_speakers = focus_speakers
        if ignore_speakers is not None:
            self._ignore_speakers = ignore_speakers
        if focus_mode is not None:
            self._focus_mode = focus_mode

    async def send_message(self, message: ClientMessageType | str, **kwargs: Any) -> None:
        """Send a message to the STT service.

        This sends a message to the STT service via the underlying transport. If the session
        is not running, this will raise an exception. Messages in the wrong format will also
        cause an error.

        Args:
            message: Message to send to the STT service.
            **kwargs: Additional arguments passed to the underlying transport.
        """
        try:
            payload = {"message": message}
            payload.update(kwargs)
            logger.debug(f"Sending message to STT: {payload}")
            asyncio.run_coroutine_threadsafe(
                self._client.send_message(payload), self.get_event_loop()
            )
        except Exception as e:
            raise RuntimeError(f"error sending message to STT: {e}")

    async def _connect(self) -> None:
        """Connect to the STT service."""
        # Create new STT RT client
        self._client = AsyncClient(
            api_key=self._api_key,
            url=_get_endpoint_url(self._base_url),
        )

        # Log the event
        logger.debug("Connected to Speechmatics STT service")

        # Recognition started event
        @self._client.on(ServerMessageType.RECOGNITION_STARTED)
        def _evt_on_recognition_started(message: dict[str, Any]):
            logger.debug(f"Recognition started (session: {message.get('id')})")
            self._start_time = datetime.datetime.now(datetime.timezone.utc)

        # Partial transcript event
        if self._enable_partials:

            @self._client.on(ServerMessageType.ADD_PARTIAL_TRANSCRIPT)
            def _evt_on_partial_transcript(message: dict[str, Any]):
                self._handle_transcript(message, is_final=False)

        # Final transcript event
        @self._client.on(ServerMessageType.ADD_TRANSCRIPT)
        def _evt_on_final_transcript(message: dict[str, Any]):
            self._handle_transcript(message, is_final=True)

        # End of Utterance
        if self._end_of_utterance_mode == EndOfUtteranceMode.FIXED:

            @self._client.on(ServerMessageType.END_OF_UTTERANCE)
            def _evt_on_end_of_utterance(message: dict[str, Any]):
                logger.debug("End of utterance received from STT")
                asyncio.run_coroutine_threadsafe(
                    self._send_frames(finalized=True), self.get_event_loop()
                )

        # Speaker Result
        if self._enable_diarization:

            @self._client.on(ServerMessageType.SPEAKERS_RESULT)
            def _evt_on_speakers_result(message: dict[str, Any]):
                logger.debug("Speakers result received from STT")
                asyncio.run_coroutine_threadsafe(
                    self._call_event_handler("on_speakers_result", message),
                    self.get_event_loop(),
                )

        # Start session
        await self._client.start_session(
            transcription_config=self._transcription_config,
            audio_format=AudioFormat(
                encoding=self._audio_encoding,
                sample_rate=self.sample_rate,
                chunk_size=self._chunk_size,
            ),
        )

    async def _disconnect(self) -> None:
        """Disconnect from the STT service."""
        # Disconnect the client
        try:
            if self._client:
                await asyncio.wait_for(self._client.close(), timeout=1.0)
        except asyncio.TimeoutError:
            logger.warning("Timeout while closing Speechmatics client connection")
        except Exception as e:
            logger.error(f"Error closing Speechmatics client: {e}")
        finally:
            self._client = None

        # Log the event
        logger.debug("Disconnected from Speechmatics STT service")

    def _process_config(self) -> None:
        """Create a formatted STT transcription config.

        Creates a transcription config object based on the service parameters. Aligns
        with the Speechmatics RT API transcription config.
        """
        # Transcription config
        transcription_config = TranscriptionConfig(
            language=self._language,
            domain=self._domain,
            output_locale=self._output_locale,
            operating_point=self._operating_point,
            diarization="speaker" if self._enable_diarization else None,
            enable_partials=self._enable_partials,
            max_delay=self._max_delay,
        )

        # Additional vocab
        if self._additional_vocab:
            transcription_config.additional_vocab = [
                {
                    "content": e.content,
                    "sounds_like": e.sounds_like,
                }
                for e in self._additional_vocab
            ]

        # Diarization
        if self._enable_diarization:
            dz_cfg = {}
            if self._diarization_sensitivity is not None:
                dz_cfg["speaker_sensitivity"] = self._diarization_sensitivity
            if self._prefer_current_speaker is not None:
                dz_cfg["prefer_current_speaker"] = self._prefer_current_speaker
            if self._known_speakers:
                dz_cfg["speakers"] = {s.label: s.speaker_identifiers for s in self._known_speakers}
            if dz_cfg:
                transcription_config.speaker_diarization_config = dz_cfg

        # End of Utterance (for fixed)
        if (
            self._end_of_utterance_silence_trigger
            and self._end_of_utterance_mode == EndOfUtteranceMode.FIXED
        ):
            transcription_config.conversation_config = ConversationConfig(
                end_of_utterance_silence_trigger=self._end_of_utterance_silence_trigger,
            )

        # Set config
        self._transcription_config = transcription_config

    def _handle_transcript(self, message: dict[str, Any], is_final: bool) -> None:
        """Handle the partial and final transcript events.

        Args:
            message: The new Partial or Final from the STT engine.
            is_final: Whether the data is final or partial.
        """
        # Add the speech fragments
        has_changed = self._add_speech_fragments(
            message=message,
            is_final=is_final,
        )

        # Skip if unchanged
        if not has_changed:
            return

        # Send frames
        asyncio.run_coroutine_threadsafe(self._send_frames(), self.get_event_loop())

    @traced_stt
    async def _handle_transcription(
        self, transcript: str, is_final: bool, language: Optional[Language] = None
    ):
        """Handle a transcription result with tracing."""
        pass

    async def _send_frames(self, finalized: bool = False) -> None:
        """Send frames to the pipeline.

        Send speech frames to the pipeline. If VAD is enabled, then this will
        also send an interruption and user started speaking frames. When the
        final transcript is received, then this will send a user stopped speaking
        and stop interruption frames.

        Args:
            finalized: Whether the data is final or partial.
        """
        # Get speech frames (InterimTranscriptionFrame)
        speech_frames = self._get_frames_from_fragments()

        # Skip if no frames
        if not speech_frames:
            return

        # Check at least one frame is active
        if not any(frame.is_active for frame in speech_frames):
            return

        # Frames to send
        upstream_frames: List[Frame] = []
        downstream_frames: List[Frame] = []

        # If VAD is enabled, then send a speaking frame
        if self._enable_vad and not self._is_speaking:
            self._is_speaking = True
            upstream_frames += [BotInterruptionFrame()]
            downstream_frames += [UserStartedSpeakingFrame()]

        # If final, then re-parse into TranscriptionFrame
        if finalized:
            # Reset the speech fragments
            self._speech_fragments.clear()

            # Transform frames
            downstream_frames += [
                TranscriptionFrame(
                    **frame._as_frame_attributes(
                        self._speaker_active_format, self._speaker_passive_format
                    )
                )
                for frame in speech_frames
            ]

            # Log transcript(s)
            logger.debug(f"Finalized transcript: {[f.text for f in downstream_frames]}")

        # Return as interim results (unformatted)
        else:
            downstream_frames += [
                InterimTranscriptionFrame(**frame._as_frame_attributes()) for frame in speech_frames
            ]

        # If VAD is enabled, then send a speaking frame
        if self._enable_vad and self._is_speaking and finalized:
            self._is_speaking = False
            downstream_frames += [UserStoppedSpeakingFrame()]

        # Send UPSTREAM frames
        for frame in upstream_frames:
            await self.push_frame(frame, FrameDirection.UPSTREAM)

        # Send the DOWNSTREAM frames
        for frame in downstream_frames:
            await self.push_frame(frame, FrameDirection.DOWNSTREAM)

    def _add_speech_fragments(self, message: dict[str, Any], is_final: bool = False) -> bool:
        """Takes a new Partial or Final from the STT engine.

        Accumulates it into the _speech_data list. As new final data is added, all
        partials are removed from the list.

        Note: If a known speaker is `__[A-Z0-9_]{2,}__`, then the words are skipped,
        as this is used to protect against self-interruption by the assistant or to
        block out specific known voices.

        Args:
            message: The new Partial or Final from the STT engine.
            is_final: Whether the data is final or partial.

        Returns:
            bool: True if the speech data was updated, False otherwise.
        """
        # Parsed new speech data from the STT engine
        fragments: List[SpeechFragment] = []

        # Current length of the speech data
        current_length = len(self._speech_fragments)

        # Iterate over the results in the payload
        for result in message.get("results", []):
            alt = result.get("alternatives", [{}])[0]
            if alt.get("content", None):
                # Create the new fragment
                fragment = SpeechFragment(
                    start_time=result.get("start_time", 0),
                    end_time=result.get("end_time", 0),
                    language=alt.get("language", Language.EN),
                    is_eos=alt.get("is_eos", False),
                    is_final=is_final,
                    attaches_to=result.get("attaches_to", ""),
                    content=alt.get("content", ""),
                    speaker=alt.get("speaker", None),
                    confidence=alt.get("confidence", 1.0),
                    result=result,
                )

                # Speaker filtering
                if fragment.speaker:
                    # Drop `__XX__` speakers
                    if re.match(r"^__[A-Z0-9_]{2,}__$", fragment.speaker):
                        continue

                    # Drop ignored speakers
                    if self._ignore_speakers and fragment.speaker in self._ignore_speakers:
                        continue

                # Add the fragment
                fragments.append(fragment)

        # Remove existing partials, as new partials and finals are provided
        self._speech_fragments = [frag for frag in self._speech_fragments if frag.is_final]

        # Return if no new fragments and length of the existing data is unchanged
        if not fragments and len(self._speech_fragments) == current_length:
            return False

        # Add the fragments to the speech data
        self._speech_fragments.extend(fragments)

        # Data was updated
        return True

    def _get_frames_from_fragments(self) -> List[SpeakerFragments]:
        """Get speech data objects for the current fragment list.

        Each speech fragments is grouped by contiguous speaker and then
        returned as internal SpeakerFragments objects with the `speaker_id` field
        set to the current speaker (string). An utterance may contain speech from
        more than one speaker (e.g. S1, S2, S1, S3, ...), so they are kept
        in strict order for the context of the conversation.

        Returns:
            List[SpeakerFragments]: The list of objects.
        """
        # Speaker groups
        current_speaker: str | None = None
        speaker_groups: List[List[SpeechFragment]] = [[]]

        # Group by speakers
        for frag in self._speech_fragments:
            if frag.speaker != current_speaker:
                current_speaker = frag.speaker
                if speaker_groups[-1]:
                    speaker_groups.append([])
            speaker_groups[-1].append(frag)

        # Create SpeakerFragments objects
        speaker_fragments: List[SpeakerFragments] = []
        for group in speaker_groups:
            sd = self._get_speaker_fragments_from_fragment_group(group)
            if sd:
                speaker_fragments.append(sd)

        # Return the grouped SpeakerFragments objects
        return speaker_fragments

    def _get_speaker_fragments_from_fragment_group(
        self,
        group: List[SpeechFragment],
    ) -> SpeakerFragments | None:
        """Take a group of fragments and piece together into SpeakerFragments.

        Each fragment for a given speaker is assembled into a string,
        taking into consideration whether words are attached to the
        previous or next word (notably punctuation). This ensures that
        the text does not have extra spaces. This will also check for
        any straggling punctuation from earlier utterances that should
        be removed.

        Args:
            group: List of SpeechFragment objects.

        Returns:
            SpeakerFragments: The object for the group.
        """
        # Check for starting fragments that are attached to previous
        if group and group[0].attaches_to == "previous":
            group = group[1:]

        # Check for trailing fragments that are attached to next
        if group and group[-1].attaches_to == "next":
            group = group[:-1]

        # Check there are results
        if not group:
            return None

        # Get the timing extremes
        start_time = min(frag.start_time for frag in group)

        # Timestamp
        ts = (self._start_time + datetime.timedelta(seconds=start_time)).isoformat(
            timespec="milliseconds"
        )

        # Determine if the speaker is considered active
        is_active = True
        if self._enable_diarization and self._focus_speakers:
            is_active = group[0].speaker in self._focus_speakers

        # Return the SpeakerFragments object
        return SpeakerFragments(
            speaker_id=group[0].speaker,
            timestamp=ts,
            language=group[0].language,
            fragments=group,
            is_active=is_active,
        )


def _get_endpoint_url(url: str) -> str:
    """Format the endpoint URL with the SDK and app versions.

    Args:
        url: The base URL for the endpoint.

    Returns:
        str: The formatted endpoint URL.
    """
    query_params = dict()
    query_params["sm-app"] = f"pipecat/{__version__}"
    query = urlencode(query_params)

    return f"{url}?{query}"


def _language_to_speechmatics_language(language: Language) -> str:
    """Convert a Language enum to a Speechmatics language code.

    Args:
        language: The Language enum to convert.

    Returns:
        str: The Speechmatics language code, if found.
    """
    # List of supported input languages
    BASE_LANGUAGES = {
        Language.AR: "ar",
        Language.BA: "ba",
        Language.EU: "eu",
        Language.BE: "be",
        Language.BG: "bg",
        Language.BN: "bn",
        Language.YUE: "yue",
        Language.CA: "ca",
        Language.HR: "hr",
        Language.CS: "cs",
        Language.DA: "da",
        Language.NL: "nl",
        Language.EN: "en",
        Language.EO: "eo",
        Language.ET: "et",
        Language.FA: "fa",
        Language.FI: "fi",
        Language.FR: "fr",
        Language.GL: "gl",
        Language.DE: "de",
        Language.EL: "el",
        Language.HE: "he",
        Language.HI: "hi",
        Language.HU: "hu",
        Language.IT: "it",
        Language.ID: "id",
        Language.GA: "ga",
        Language.JA: "ja",
        Language.KO: "ko",
        Language.LV: "lv",
        Language.LT: "lt",
        Language.MS: "ms",
        Language.MT: "mt",
        Language.CMN: "cmn",
        Language.MR: "mr",
        Language.MN: "mn",
        Language.NO: "no",
        Language.PL: "pl",
        Language.PT: "pt",
        Language.RO: "ro",
        Language.RU: "ru",
        Language.SK: "sk",
        Language.SL: "sl",
        Language.ES: "es",
        Language.SV: "sv",
        Language.SW: "sw",
        Language.TA: "ta",
        Language.TH: "th",
        Language.TR: "tr",
        Language.UG: "ug",
        Language.UK: "uk",
        Language.UR: "ur",
        Language.VI: "vi",
        Language.CY: "cy",
    }

    # Get the language code
    result = BASE_LANGUAGES.get(language)

    # Fail if language is not supported
    if not result:
        raise ValueError(f"Unsupported language: {language}")

    # Return the language code
    return result


def _locale_to_speechmatics_locale(language_code: str, locale: Language) -> Optional[str]:
    """Convert a Language enum to a Speechmatics language code.

    Args:
        language_code: The language code.
        locale: The Language enum to convert.

    Returns:
        str: The Speechmatics language code, if found.
    """
    # Languages and output locales
    LOCALES = {
        "en": {
            Language.EN_GB: "en-GB",
            Language.EN_US: "en-US",
            Language.EN_AU: "en-AU",
        },
    }

    # Get the locale code
    result = LOCALES.get(language_code, {}).get(locale)

    # Fail if locale is not supported
    if not result:
        logger.warning(f"Unsupported output locale: {locale}, defaulting to {language_code}")

    # Return the locale code
    return result<|MERGE_RESOLUTION|>--- conflicted
+++ resolved
@@ -10,7 +10,6 @@
 import datetime
 import os
 import re
-import warnings
 from dataclasses import dataclass, field
 from enum import Enum
 from typing import Any, AsyncGenerator, List, Optional
@@ -208,15 +207,8 @@
         self,
         *,
         api_key: Optional[str] = None,
-<<<<<<< HEAD
-        operating_point: OperatingPoint = OperatingPoint.ENHANCED,
-        base_url: Optional[str] = None,
-        language: Optional[Language] = None,
-        language_code: Optional[str] = None,
-=======
         base_url: Optional[str] = None,
         operating_point: OperatingPoint = OperatingPoint.ENHANCED,
->>>>>>> a2ca4d10
         domain: Optional[str] = None,
         language: Language | str = Language.EN,
         output_locale: Optional[Language | str] = None,
@@ -249,41 +241,6 @@
         """Initialize the Speechmatics STT service.
 
         Args:
-<<<<<<< HEAD
-            api_key: Speechmatics API key for authentication (or environment variable `SPEECHMATICS_API_KEY`).
-            operating_point: Operating point for transcription accuracy vs. latency tradeoff. Defaults to `enhanced`.
-            base_url: Base URL for Speechmatics API (or environment variable `SPEECHMATICS_RT_URL`). Defaults to `wss://eu2.rt.speechmatics.com/v2`.
-            language: Language code for transcription. Defaults to `None`.
-            language_code: Language code string for transcription. Defaults to `None`.
-            domain: Domain for Speechmatics API. Defaults to `None`.
-            output_locale: Output locale for transcription, e.g. `Language.EN_GB`. Defaults to `None`.
-            output_locale_code: Output locale code for transcription. Defaults to `None`.
-            max_delay: Maximum delay for transcription in seconds. Defaults to `2.0`.
-            enable_partials: Enable partial transcriptions. Defaults to `True`.
-            sample_rate: Audio sample rate in Hz. Defaults to `16000`.
-            chunk_size: Audio chunk size for streaming. Defaults to `256`.
-            audio_encoding: Audio encoding format. Defaults to `pcm_s16le`.
-            enable_vad: Enable VAD to trigger end of utterance detection. Defaults to `False`.
-            end_of_utterance_silence_trigger: Silence duration in seconds to trigger end of utterance detection. Defaults to `None`.
-            diarization_config: Configuration for speaker diarization. Defaults to `None`.
-            speaker_active_format: Formatter for active speaker ID. Defaults to transcription output.
-            speaker_passive_format: Formatter for passive speaker ID. Defaults to transcription output.
-            transcription_config: Custom transcription configuration (other set parameters are merged). Defaults to `None`.
-            enable_speaker_diarization: Enable speaker diarization to identify different speakers. Defaults to `False`.
-
-                .. deprecated:: 0.0.77
-                    Parameter `enable_speaker_diarization` is deprecated, use `diarization_config` instead.
-
-            text_format: Wrapper for speaker ID. Defaults to `<{speaker_id}>{text}</{speaker_id}>`.
-
-                .. deprecated:: 0.0.77
-                    Parameter `text_format` is deprecated, use `speaker_active_format` and `speaker_passive_format` instead.
-
-            max_speakers: Maximum number of speakers to detect. Defaults to `None` (auto-detect).
-
-                .. deprecated:: 0.0.77
-                    Parameter `max_speakers` is deprecated, use `diarization_config` instead.
-=======
             api_key: Speechmatics API key for authentication. Uses environment variable
                 `SPEECHMATICS_API_KEY` if not provided.
 
@@ -425,26 +382,17 @@
                 .. deprecated:: 0.0.77
                     The transcription_config parameter is deprecated and will be removed in a future version.
                     Use individual parameters instead.
->>>>>>> a2ca4d10
 
             **kwargs: Additional arguments passed to STTService.
         """
         super().__init__(sample_rate=sample_rate, **kwargs)
 
-<<<<<<< HEAD
-        # Client configuration
-        self._api_key: Optional[str] = api_key
-        self._language: Optional[Language] = language
-        self._language_code: Optional[str] = language_code
-        self._base_url: Optional[str] = base_url
-=======
         # Service parameters
         self._api_key: str = api_key or os.getenv("SPEECHMATICS_API_KEY")
         self._base_url: str = (
             base_url or os.getenv("SPEECHMATICS_RT_URL") or "wss://eu2.rt.speechmatics.com/v2"
         )
         self._operating_point: OperatingPoint = operating_point
->>>>>>> a2ca4d10
         self._domain: Optional[str] = domain
 
         # Language
@@ -477,12 +425,6 @@
         self._chunk_size: int = chunk_size
         self._audio_encoding: AudioEncoding = audio_encoding
 
-        # Environment variables
-        if not self._api_key:
-            self._api_key = os.getenv("SPEECHMATICS_API_KEY")
-        if not self._base_url:
-            self._base_url = os.getenv("SPEECHMATICS_RT_URL", "wss://eu2.rt.speechmatics.com/v2")
-
         # Check we have required attributes
         if not self._api_key:
             raise ValueError("Missing Speechmatics API key")
@@ -509,18 +451,6 @@
             _deprecation_warning("output_locale_code", "output_locale")
             self._output_locale = output_locale_code
         if enable_speaker_diarization is not None:
-<<<<<<< HEAD
-            warnings.warn(
-                "enable_speaker_diarization is deprecated, use diarization_config instead"
-            )
-            self._diarization_config.enable = enable_speaker_diarization
-        if max_speakers is not None:
-            warnings.warn("max_speakers is deprecated, use diarization_config instead")
-            self._diarization_config.max_speakers = max_speakers
-        if text_format is not None:
-            warnings.warn("text_format is deprecated, use speaker_active_format instead")
-            self._diarization_config.speaker_active_format = text_format
-=======
             _deprecation_warning("enable_speaker_diarization", "enable_diarization")
             self._enable_diarization = enable_speaker_diarization
         if text_format is not None:
@@ -540,7 +470,6 @@
             self._output_locale = _locale_to_speechmatics_locale(
                 self._language, self._output_locale
             )
->>>>>>> a2ca4d10
 
         # Complete configuration objects
         self._transcription_config: TranscriptionConfig = None
@@ -602,25 +531,9 @@
             ignore_speakers: List of speakers to ignore.
             focus_mode: Focus mode to use.
         """
-<<<<<<< HEAD
-        # Show warnings if the diarization configuration cannot be changed
-        if diarization_config.enable != self._diarization_config.enable:
-            warnings.warn("Diarization enabled state cannot be changed during the session.")
-        if diarization_config.max_speakers != self._diarization_config.max_speakers:
-            warnings.warn("Max diarization speakers cannot be changed during the session.")
-        if diarization_config.speaker_sensitivity is not None:
-            warnings.warn("Diarization speaker sensitivity cannot be changed during the session.")
-        if diarization_config.prefer_current_speaker is not None:
-            warnings.warn(
-                "Diarization prefer current speaker preference cannot be changed during the session."
-            )
-        if diarization_config.known_speakers is not None:
-            warnings.warn("Known speakers cannot be updated during the session.")
-=======
         # Check possible
         if not self._enable_diarization:
             raise ValueError("Diarization is not enabled")
->>>>>>> a2ca4d10
 
         # Update the diarization configuration
         if focus_speakers is not None:
