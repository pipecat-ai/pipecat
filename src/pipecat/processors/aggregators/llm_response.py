--- conflicted
+++ resolved
@@ -281,10 +281,6 @@
         else:
             await self.push_frame(frame, direction)
 
-<<<<<<< HEAD
-    # async def _start(self, frame: StartFrame):
-    #     self._create_aggregation_task()
-=======
     async def push_aggregation(self):
         if len(self._aggregation) > 0:
             await self.handle_aggregation(self._aggregation)
@@ -299,9 +295,8 @@
             # Reset our accumulator state.
             self.reset()
 
-    async def _start(self, frame: StartFrame):
-        self._create_aggregation_task()
->>>>>>> f4626287
+    # async def _start(self, frame: StartFrame):
+    #     self._create_aggregation_task()
 
     # async def _stop(self, frame: EndFrame):
     #     await self._cancel_aggregation_task()
