#
# Copyright (c) 2024–2025, Daily
#
# SPDX-License-Identifier: BSD 2-Clause License
#

import asyncio
from abc import abstractmethod
from typing import Dict, List

from loguru import logger

from pipecat.frames.frames import (
    BotStoppedSpeakingFrame,
    CancelFrame,
    EmulateUserStartedSpeakingFrame,
    EmulateUserStoppedSpeakingFrame,
    EndFrame,
    Frame,
    FunctionCallCancelFrame,
    FunctionCallInProgressFrame,
    FunctionCallResultFrame,
    InterimTranscriptionFrame,
    LLMFullResponseEndFrame,
    LLMFullResponseStartFrame,
    LLMMessagesAppendFrame,
    LLMMessagesFrame,
    LLMMessagesUpdateFrame,
    LLMSetToolsFrame,
    LLMTextFrame,
    OpenAILLMContextAssistantTimestampFrame,
    StartFrame,
    StartInterruptionFrame,
    TextFrame,
    TranscriptionFrame,
    UserImageRawFrame,
    UserStartedSpeakingFrame,
    UserStoppedSpeakingFrame,
)
from pipecat.processors.aggregators.openai_llm_context import (
    OpenAILLMContext,
    OpenAILLMContextFrame,
)
from pipecat.processors.frame_processor import FrameDirection, FrameProcessor
from pipecat.utils.time import time_now_iso8601


class LLMFullResponseAggregator(FrameProcessor):
    """This is an LLM aggregator that aggregates a full LLM completion. It
    aggregates LLM text frames (tokens) received between
    `LLMFullResponseStartFrame` and `LLMFullResponseEndFrame`. Every full
    completion is returned via the "on_completion" event handler:

       @aggregator.event_handler("on_completion")
       async def on_completion(
           aggregator: LLMFullResponseAggregator,
           completion: str,
           completed: bool,
       )

    """

    def __init__(self, **kwargs):
        super().__init__(**kwargs)

        self._aggregation = ""
        self._started = False

        self._register_event_handler("on_completion")

    async def process_frame(self, frame: Frame, direction: FrameDirection):
        await super().process_frame(frame, direction)

        if isinstance(frame, StartInterruptionFrame):
            await self._call_event_handler("on_completion", self._aggregation, False)
            self._aggregation = ""
            self._started = False
        elif isinstance(frame, LLMFullResponseStartFrame):
            await self._handle_llm_start(frame)
        elif isinstance(frame, LLMFullResponseEndFrame):
            await self._handle_llm_end(frame)
        elif isinstance(frame, LLMTextFrame):
            await self._handle_llm_text(frame)

        await self.push_frame(frame, direction)

    async def _handle_llm_start(self, _: LLMFullResponseStartFrame):
        self._started = True

    async def _handle_llm_end(self, _: LLMFullResponseEndFrame):
        await self._call_event_handler("on_completion", self._aggregation, True)
        self._started = False
        self._aggregation = ""

    async def _handle_llm_text(self, frame: TextFrame):
        if not self._started:
            return
        self._aggregation += frame.text


class BaseLLMResponseAggregator(FrameProcessor):
    """This is the base class for all LLM response aggregators. These
    aggregators process incoming frames and aggregate content until they are
    ready to push the aggregation. In the case of a user, an aggregation might
    be a full transcription received from the STT service.

    The LLM response aggregators also keep a store (e.g. a message list or an
    LLM context) of the current conversation, that is, it stores the messages
    said by the user or by the bot.

    """

    def __init__(self, **kwargs):
        super().__init__(**kwargs)

    @property
    @abstractmethod
    def messages(self) -> List[dict]:
        """Returns the messages from the current conversation."""
        pass

    @property
    @abstractmethod
    def role(self) -> str:
        """Returns the role (e.g. user, assistant...) for this aggregator."""
        pass

    @abstractmethod
    def add_messages(self, messages):
        """Add the given messages to the conversation."""
        pass

    @abstractmethod
    def set_messages(self, messages):
        """Reset the conversation with the given messages."""
        pass

    @abstractmethod
    def set_tools(self, tools):
        """Set LLM tools to be used in the current conversation."""
        pass

    @abstractmethod
    def reset(self):
        """Reset the internals of this aggregator. This should not modify the
        internal messages.
        """
        pass

    @abstractmethod
    async def handle_aggregation(self, aggregation: str):
        """Adds the given aggregation to the aggregator. The aggregator can use
        a simple list of message or a context. It doesn't not push any frames.

        """
        pass

    @abstractmethod
    async def push_aggregation(self):
        """Pushes the current aggregation. For example, iN the case of context
        aggregation this might push a new context frame.

        """
        pass


class LLMContextResponseAggregator(BaseLLMResponseAggregator):
    """This is a base LLM aggregator that uses an LLM context to store the
    conversation. It pushes `OpenAILLMContextFrame` as an aggregation frame.

    """

    def __init__(self, *, context: OpenAILLMContext, role: str, **kwargs):
        super().__init__(**kwargs)
        self._context = context
        self._role = role

        self._aggregation = ""

    @property
    def messages(self) -> List[dict]:
        return self._context.get_messages()

    @property
    def role(self) -> str:
        return self._role

    @property
    def context(self):
        return self._context

    def get_context_frame(self) -> OpenAILLMContextFrame:
        return OpenAILLMContextFrame(context=self._context)

    async def push_context_frame(self, direction: FrameDirection = FrameDirection.DOWNSTREAM):
        frame = self.get_context_frame()
        await self.push_frame(frame, direction)

    def add_messages(self, messages):
        self._context.add_messages(messages)

    def set_messages(self, messages):
        self._context.set_messages(messages)

    def set_tools(self, tools: List):
        self._context.set_tools(tools)

    def reset(self):
        self._aggregation = ""


class LLMUserContextAggregator(LLMContextResponseAggregator):
    """This is a user LLM aggregator that uses an LLM context to store the
    conversation. It aggregates transcriptions from the STT service and it has
    logic to handle multiple scenarios where transcriptions are received between
    VAD events (`UserStartedSpeakingFrame` and `UserStoppedSpeakingFrame`) or
    even outside or no VAD events at all.

    """

    def __init__(
        self,
        context: OpenAILLMContext,
        aggregation_timeout: float = 1.0,
        **kwargs,
    ):
        super().__init__(context=context, role="user", **kwargs)
        self._aggregation_timeout = aggregation_timeout

        self._seen_interim_results = False
<<<<<<< HEAD
        # self._user_speaking = False
        # self._last_user_speaking_time = 0
        # self._emulating_vad = False
=======
        self._user_speaking = False
        self._emulating_vad = False
        self._waiting_for_aggregation = False
>>>>>>> 0fdd577a

        # self._aggregation_event = asyncio.Event()
        # self._aggregation_task = None

    def reset(self):
        super().reset()
        self._seen_interim_results = False
        self._waiting_for_aggregation = False

    async def handle_aggregation(self, aggregation: str):
        self._context.add_message({"role": self.role, "content": self._aggregation})

    async def process_frame(self, frame: Frame, direction: FrameDirection):
        await super().process_frame(frame, direction)

        # if isinstance(frame, StartFrame):
        #     # Push StartFrame before start(), because we want StartFrame to be
        #     # processed by every processor before any other frame is processed.
        #     await self.push_frame(frame, direction)
        #     # await self._start(frame)
        # elif isinstance(frame, EndFrame):
        #     # Push EndFrame before stop(), because stop() waits on the task to
        #     # finish and the task finishes when EndFrame is processed.
        #     await self.push_frame(frame, direction)
        #     # await self._stop(frame)
        # elif isinstance(frame, CancelFrame):
        #     # await self._cancel(frame)
        #     await self.push_frame(frame, direction)
        # elif isinstance(frame, UserStartedSpeakingFrame):
        #     # await self._handle_user_started_speaking(frame)
        #     await self.push_frame(frame, direction)
        # elif isinstance(frame, UserStoppedSpeakingFrame):
        #     # await self._handle_user_stopped_speaking(frame)
        #     # await self.push_aggregation()
        #     await self.push_frame(frame, direction)
        if isinstance(frame, TranscriptionFrame):
            await self._handle_transcription(frame)
        elif isinstance(frame, InterimTranscriptionFrame):
            await self._handle_interim_transcription(frame)
        elif isinstance(frame, LLMMessagesAppendFrame):
            self.add_messages(frame.messages)
        elif isinstance(frame, LLMMessagesUpdateFrame):
            self.set_messages(frame.messages)
        elif isinstance(frame, LLMSetToolsFrame):
            self.set_tools(frame.tools)
        else:
            await self.push_frame(frame, direction)

    async def push_aggregation(self):
        if len(self._aggregation) > 0:
            await self.handle_aggregation(self._aggregation)

            # Reset the aggregation. Reset it before pushing it down, otherwise
            # if the tasks gets cancelled we won't be able to clear things up.
            self.reset()

            frame = OpenAILLMContextFrame(self._context)
            await self.push_frame(frame)

<<<<<<< HEAD
            # Reset our accumulator state.
            self.reset()

    # async def _start(self, frame: StartFrame):
    #     self._create_aggregation_task()
=======
    async def _start(self, frame: StartFrame):
        self._create_aggregation_task()
>>>>>>> 0fdd577a

    # async def _stop(self, frame: EndFrame):
    #     await self._cancel_aggregation_task()

    # async def _cancel(self, frame: CancelFrame):
    #     await self._cancel_aggregation_task()

<<<<<<< HEAD
    # async def _handle_user_started_speaking(self, _: UserStartedSpeakingFrame):
    #     self._last_user_speaking_time = time.time()
    #     self._user_speaking = True

    # async def _handle_user_stopped_speaking(self, _: UserStoppedSpeakingFrame):
    #     self._last_user_speaking_time = time.time()
    #     self._user_speaking = False
    #     if not self._seen_interim_results:
    #         await self.push_aggregation()
=======
    async def _handle_user_started_speaking(self, _: UserStartedSpeakingFrame):
        self._user_speaking = True
        self._waiting_for_aggregation = True

    async def _handle_user_stopped_speaking(self, _: UserStoppedSpeakingFrame):
        self._user_speaking = False
        # We just stopped speaking. Let's see if there's some aggregation to
        # push. If the last thing we saw is an interim transcription, let's wait
        # pushing the aggregation as we will probably get a final transcription.
        if not self._seen_interim_results:
            await self.push_aggregation()
>>>>>>> 0fdd577a

    async def _handle_transcription(self, frame: TranscriptionFrame):
        text = frame.text

        # Make sure we really have some text.
        if not text.strip():
            return

        self._aggregation += f" {text}" if self._aggregation else text
        # We just got a final result, so let's reset interim results.
        self._seen_interim_results = False
        # Reset aggregation timer.
        await self.push_aggregation()
        # self._aggregation_event.set()

    async def _handle_interim_transcription(self, _: InterimTranscriptionFrame):
        self._seen_interim_results = True

<<<<<<< HEAD
    # def _create_aggregation_task(self):
    #     if not self._aggregation_task:
    #         self._aggregation_task = self.create_task(self._aggregation_task_handler())

    # async def _cancel_aggregation_task(self):
    #     if self._aggregation_task:
    #         await self.cancel_task(self._aggregation_task)
    #         self._aggregation_task = None

    # async def _aggregation_task_handler(self):
    #     while True:
    #         try:
    #             await asyncio.wait_for(self._aggregation_event.wait(), self._aggregation_timeout)
    #             await self._maybe_push_bot_interruption()
    #         except asyncio.TimeoutError:
    #             if not self._user_speaking:
    #                 await self.push_aggregation()

    #             # If we are emulating VAD we still need to send the user stopped
    #             # speaking frame.
    #             if self._emulating_vad:
    #                 await self.push_frame(
    #                     EmulateUserStoppedSpeakingFrame(), FrameDirection.UPSTREAM
    #                 )
    #                 self._emulating_vad = False
    #         finally:
    #             self._aggregation_event.clear()

    # async def _maybe_push_bot_interruption(self):
    #     """If the user stopped speaking a while back and we got a transcription
    #     frame we might want to interrupt the bot.

    #     """
    #     if not self._user_speaking:
    #         diff_time = time.time() - self._last_user_speaking_time
    #         if diff_time > self._bot_interruption_timeout:
    #             # If we reach this case we received a transcription but VAD was
    #             # not able to detect voice (e.g. when you whisper a short
    #             # utterance). So, we need to emulate VAD (i.e. user
    #             # start/stopped speaking).
    #             await self.push_frame(EmulateUserStartedSpeakingFrame(), FrameDirection.UPSTREAM)
    #             self._emulating_vad = True

    #             # Reset time so we don't interrupt again right away.
    #             self._last_user_speaking_time = time.time()
=======
    def _create_aggregation_task(self):
        if not self._aggregation_task:
            self._aggregation_task = self.create_task(self._aggregation_task_handler())

    async def _cancel_aggregation_task(self):
        if self._aggregation_task:
            await self.cancel_task(self._aggregation_task)
            self._aggregation_task = None

    async def _aggregation_task_handler(self):
        while True:
            try:
                await asyncio.wait_for(self._aggregation_event.wait(), self._aggregation_timeout)
                await self._maybe_push_bot_interruption()
            except asyncio.TimeoutError:
                if not self._user_speaking:
                    await self.push_aggregation()

                # If we are emulating VAD we still need to send the user stopped
                # speaking frame.
                if self._emulating_vad:
                    await self.push_frame(
                        EmulateUserStoppedSpeakingFrame(), FrameDirection.UPSTREAM
                    )
                    self._emulating_vad = False
            finally:
                self._aggregation_event.clear()

    async def _maybe_push_bot_interruption(self):
        """If the user stopped speaking a while back and we got a transcription
        frame we might want to interrupt the bot.

        """
        if not self._user_speaking and not self._waiting_for_aggregation:
            # If we reach this case we received a transcription but VAD was not
            # able to detect voice (e.g. when you whisper a short
            # utterance). So, we need to emulate VAD (i.e. user start/stopped
            # speaking).
            await self.push_frame(EmulateUserStartedSpeakingFrame(), FrameDirection.UPSTREAM)
            self._emulating_vad = True
>>>>>>> 0fdd577a


class LLMAssistantContextAggregator(LLMContextResponseAggregator):
    """This is an assistant LLM aggregator that uses an LLM context to store the
    conversation. It aggregates text frames received between
    `LLMFullResponseStartFrame` and `LLMFullResponseEndFrame`.

    """

    def __init__(self, context: OpenAILLMContext, *, expect_stripped_words: bool = True, **kwargs):
        super().__init__(context=context, role="assistant", **kwargs)
        self._expect_stripped_words = expect_stripped_words

        self._started = 0
        self._function_calls_in_progress: Dict[str, FunctionCallInProgressFrame] = {}

    async def handle_aggregation(self, aggregation: str):
        self._context.add_message({"role": "assistant", "content": aggregation})

    async def handle_function_call_in_progress(self, frame: FunctionCallInProgressFrame):
        pass

    async def handle_function_call_result(self, frame: FunctionCallResultFrame):
        pass

    async def handle_function_call_cancel(self, frame: FunctionCallCancelFrame):
        pass

    async def handle_user_image_frame(self, frame: UserImageRawFrame):
        pass

    async def process_frame(self, frame: Frame, direction: FrameDirection):
        await super().process_frame(frame, direction)

        if isinstance(frame, StartInterruptionFrame):
            await self._handle_interruptions(frame)
            await self.push_frame(frame, direction)
        elif isinstance(frame, LLMFullResponseStartFrame):
            await self._handle_llm_start(frame)
        elif isinstance(frame, LLMFullResponseEndFrame):
            await self._handle_llm_end(frame)
        elif isinstance(frame, TextFrame):
            await self._handle_text(frame)
        elif isinstance(frame, LLMMessagesAppendFrame):
            self.add_messages(frame.messages)
        elif isinstance(frame, LLMMessagesUpdateFrame):
            self.set_messages(frame.messages)
        elif isinstance(frame, LLMSetToolsFrame):
            self.set_tools(frame.tools)
        elif isinstance(frame, FunctionCallInProgressFrame):
            await self._handle_function_call_in_progress(frame)
        elif isinstance(frame, FunctionCallResultFrame):
            await self._handle_function_call_result(frame)
        elif isinstance(frame, FunctionCallCancelFrame):
            await self._handle_function_call_cancel(frame)
        elif isinstance(frame, UserImageRawFrame) and frame.request and frame.request.tool_call_id:
            await self._handle_user_image_frame(frame)
        elif isinstance(frame, BotStoppedSpeakingFrame):
            await self.push_aggregation()
        else:
            await self.push_frame(frame, direction)

    async def push_aggregation(self):
        if not self._aggregation:
            return

        aggregation = self._aggregation.strip()
        self.reset()

        if aggregation:
            await self.handle_aggregation(aggregation)

        # Push context frame
        await self.push_context_frame()

        # Push timestamp frame with current time
        timestamp_frame = OpenAILLMContextAssistantTimestampFrame(timestamp=time_now_iso8601())
        await self.push_frame(timestamp_frame)

    async def _handle_interruptions(self, frame: StartInterruptionFrame):
        await self.push_aggregation()
        self._started = 0
        self.reset()

    async def _handle_function_call_in_progress(self, frame: FunctionCallInProgressFrame):
        logger.debug(
            f"{self} FunctionCallInProgressFrame: [{frame.function_name}:{frame.tool_call_id}]"
        )
        await self.handle_function_call_in_progress(frame)
        self._function_calls_in_progress[frame.tool_call_id] = frame

    async def _handle_function_call_result(self, frame: FunctionCallResultFrame):
        logger.debug(
            f"{self} FunctionCallResultFrame: [{frame.function_name}:{frame.tool_call_id}]"
        )
        if frame.tool_call_id not in self._function_calls_in_progress:
            logger.warning(
                f"FunctionCallResultFrame tool_call_id [{frame.tool_call_id}] is not running"
            )
            return

        del self._function_calls_in_progress[frame.tool_call_id]

        properties = frame.properties

        await self.handle_function_call_result(frame)

        # Run inference if the function call result requires it.
        if frame.result:
            run_llm = False

            if properties and properties.run_llm is not None:
                # If the tool call result has a run_llm property, use it
                run_llm = properties.run_llm
            else:
                # Default behavior is to run the LLM if there are no function calls in progress
                run_llm = not bool(self._function_calls_in_progress)

            if run_llm:
                await self.push_context_frame(FrameDirection.UPSTREAM)

        # Emit the on_context_updated callback once the function call
        # result is added to the context
        if properties and properties.on_context_updated:
            await properties.on_context_updated()

    async def _handle_function_call_cancel(self, frame: FunctionCallCancelFrame):
        logger.debug(
            f"{self} FunctionCallCancelFrame: [{frame.function_name}:{frame.tool_call_id}]"
        )
        if frame.tool_call_id not in self._function_calls_in_progress:
            return

        if self._function_calls_in_progress[frame.tool_call_id].cancel_on_interruption:
            await self.handle_function_call_cancel(frame)
            del self._function_calls_in_progress[frame.tool_call_id]

    async def _handle_user_image_frame(self, frame: UserImageRawFrame):
        logger.debug(
            f"{self} UserImageRawFrame: [{frame.request.function_name}:{frame.request.tool_call_id}]"
        )

        if frame.request.tool_call_id not in self._function_calls_in_progress:
            logger.warning(
                f"UserImageRawFrame tool_call_id [{frame.request.tool_call_id}] is not running"
            )
            return

        del self._function_calls_in_progress[frame.request.tool_call_id]

        await self.handle_user_image_frame(frame)
        await self.push_aggregation()
        await self.push_context_frame(FrameDirection.UPSTREAM)

    async def _handle_llm_start(self, _: LLMFullResponseStartFrame):
        self._started += 1

    async def _handle_llm_end(self, _: LLMFullResponseEndFrame):
        self._started -= 1
        await self.push_aggregation()

    async def _handle_text(self, frame: TextFrame):
        if not self._started:
            return

        if self._expect_stripped_words:
            self._aggregation += f" {frame.text}" if self._aggregation else frame.text
        else:
            self._aggregation += frame.text


class LLMUserResponseAggregator(LLMUserContextAggregator):
    def __init__(self, messages: List[dict] = [], **kwargs):
        super().__init__(context=OpenAILLMContext(messages), **kwargs)

    async def push_aggregation(self):
        if len(self._aggregation) > 0:
            await self.handle_aggregation(self._aggregation)

            # Reset the aggregation. Reset it before pushing it down, otherwise
            # if the tasks gets cancelled we won't be able to clear things up.
            self.reset()

            frame = LLMMessagesFrame(self._context.messages)
            await self.push_frame(frame)


class LLMAssistantResponseAggregator(LLMAssistantContextAggregator):
    def __init__(self, messages: List[dict] = [], **kwargs):
        super().__init__(context=OpenAILLMContext(messages), **kwargs)

    async def push_aggregation(self):
        if len(self._aggregation) > 0:
            await self.handle_aggregation(self._aggregation)

            # Reset the aggregation. Reset it before pushing it down, otherwise
            # if the tasks gets cancelled we won't be able to clear things up.
            self.reset()

            frame = LLMMessagesFrame(self._context.messages)
            await self.push_frame(frame)<|MERGE_RESOLUTION|>--- conflicted
+++ resolved
@@ -143,8 +143,7 @@
     @abstractmethod
     def reset(self):
         """Reset the internals of this aggregator. This should not modify the
-        internal messages.
-        """
+        internal messages."""
         pass
 
     @abstractmethod
@@ -228,18 +227,12 @@
         self._aggregation_timeout = aggregation_timeout
 
         self._seen_interim_results = False
-<<<<<<< HEAD
-        # self._user_speaking = False
-        # self._last_user_speaking_time = 0
-        # self._emulating_vad = False
-=======
         self._user_speaking = False
         self._emulating_vad = False
         self._waiting_for_aggregation = False
->>>>>>> 0fdd577a
-
-        # self._aggregation_event = asyncio.Event()
-        # self._aggregation_task = None
+
+        self._aggregation_event = asyncio.Event()
+        self._aggregation_task = None
 
     def reset(self):
         super().reset()
@@ -252,27 +245,26 @@
     async def process_frame(self, frame: Frame, direction: FrameDirection):
         await super().process_frame(frame, direction)
 
-        # if isinstance(frame, StartFrame):
-        #     # Push StartFrame before start(), because we want StartFrame to be
-        #     # processed by every processor before any other frame is processed.
-        #     await self.push_frame(frame, direction)
-        #     # await self._start(frame)
-        # elif isinstance(frame, EndFrame):
-        #     # Push EndFrame before stop(), because stop() waits on the task to
-        #     # finish and the task finishes when EndFrame is processed.
-        #     await self.push_frame(frame, direction)
-        #     # await self._stop(frame)
-        # elif isinstance(frame, CancelFrame):
-        #     # await self._cancel(frame)
-        #     await self.push_frame(frame, direction)
-        # elif isinstance(frame, UserStartedSpeakingFrame):
-        #     # await self._handle_user_started_speaking(frame)
-        #     await self.push_frame(frame, direction)
-        # elif isinstance(frame, UserStoppedSpeakingFrame):
-        #     # await self._handle_user_stopped_speaking(frame)
-        #     # await self.push_aggregation()
-        #     await self.push_frame(frame, direction)
-        if isinstance(frame, TranscriptionFrame):
+        if isinstance(frame, StartFrame):
+            # Push StartFrame before start(), because we want StartFrame to be
+            # processed by every processor before any other frame is processed.
+            await self.push_frame(frame, direction)
+            await self._start(frame)
+        elif isinstance(frame, EndFrame):
+            # Push EndFrame before stop(), because stop() waits on the task to
+            # finish and the task finishes when EndFrame is processed.
+            await self.push_frame(frame, direction)
+            await self._stop(frame)
+        elif isinstance(frame, CancelFrame):
+            await self._cancel(frame)
+            await self.push_frame(frame, direction)
+        elif isinstance(frame, UserStartedSpeakingFrame):
+            await self._handle_user_started_speaking(frame)
+            await self.push_frame(frame, direction)
+        elif isinstance(frame, UserStoppedSpeakingFrame):
+            await self._handle_user_stopped_speaking(frame)
+            await self.push_frame(frame, direction)
+        elif isinstance(frame, TranscriptionFrame):
             await self._handle_transcription(frame)
         elif isinstance(frame, InterimTranscriptionFrame):
             await self._handle_interim_transcription(frame)
@@ -296,34 +288,15 @@
             frame = OpenAILLMContextFrame(self._context)
             await self.push_frame(frame)
 
-<<<<<<< HEAD
-            # Reset our accumulator state.
-            self.reset()
-
-    # async def _start(self, frame: StartFrame):
-    #     self._create_aggregation_task()
-=======
     async def _start(self, frame: StartFrame):
         self._create_aggregation_task()
->>>>>>> 0fdd577a
-
-    # async def _stop(self, frame: EndFrame):
-    #     await self._cancel_aggregation_task()
-
-    # async def _cancel(self, frame: CancelFrame):
-    #     await self._cancel_aggregation_task()
-
-<<<<<<< HEAD
-    # async def _handle_user_started_speaking(self, _: UserStartedSpeakingFrame):
-    #     self._last_user_speaking_time = time.time()
-    #     self._user_speaking = True
-
-    # async def _handle_user_stopped_speaking(self, _: UserStoppedSpeakingFrame):
-    #     self._last_user_speaking_time = time.time()
-    #     self._user_speaking = False
-    #     if not self._seen_interim_results:
-    #         await self.push_aggregation()
-=======
+
+    async def _stop(self, frame: EndFrame):
+        await self._cancel_aggregation_task()
+
+    async def _cancel(self, frame: CancelFrame):
+        await self._cancel_aggregation_task()
+
     async def _handle_user_started_speaking(self, _: UserStartedSpeakingFrame):
         self._user_speaking = True
         self._waiting_for_aggregation = True
@@ -335,7 +308,6 @@
         # pushing the aggregation as we will probably get a final transcription.
         if not self._seen_interim_results:
             await self.push_aggregation()
->>>>>>> 0fdd577a
 
     async def _handle_transcription(self, frame: TranscriptionFrame):
         text = frame.text
@@ -348,59 +320,11 @@
         # We just got a final result, so let's reset interim results.
         self._seen_interim_results = False
         # Reset aggregation timer.
-        await self.push_aggregation()
-        # self._aggregation_event.set()
+        self._aggregation_event.set()
 
     async def _handle_interim_transcription(self, _: InterimTranscriptionFrame):
         self._seen_interim_results = True
 
-<<<<<<< HEAD
-    # def _create_aggregation_task(self):
-    #     if not self._aggregation_task:
-    #         self._aggregation_task = self.create_task(self._aggregation_task_handler())
-
-    # async def _cancel_aggregation_task(self):
-    #     if self._aggregation_task:
-    #         await self.cancel_task(self._aggregation_task)
-    #         self._aggregation_task = None
-
-    # async def _aggregation_task_handler(self):
-    #     while True:
-    #         try:
-    #             await asyncio.wait_for(self._aggregation_event.wait(), self._aggregation_timeout)
-    #             await self._maybe_push_bot_interruption()
-    #         except asyncio.TimeoutError:
-    #             if not self._user_speaking:
-    #                 await self.push_aggregation()
-
-    #             # If we are emulating VAD we still need to send the user stopped
-    #             # speaking frame.
-    #             if self._emulating_vad:
-    #                 await self.push_frame(
-    #                     EmulateUserStoppedSpeakingFrame(), FrameDirection.UPSTREAM
-    #                 )
-    #                 self._emulating_vad = False
-    #         finally:
-    #             self._aggregation_event.clear()
-
-    # async def _maybe_push_bot_interruption(self):
-    #     """If the user stopped speaking a while back and we got a transcription
-    #     frame we might want to interrupt the bot.
-
-    #     """
-    #     if not self._user_speaking:
-    #         diff_time = time.time() - self._last_user_speaking_time
-    #         if diff_time > self._bot_interruption_timeout:
-    #             # If we reach this case we received a transcription but VAD was
-    #             # not able to detect voice (e.g. when you whisper a short
-    #             # utterance). So, we need to emulate VAD (i.e. user
-    #             # start/stopped speaking).
-    #             await self.push_frame(EmulateUserStartedSpeakingFrame(), FrameDirection.UPSTREAM)
-    #             self._emulating_vad = True
-
-    #             # Reset time so we don't interrupt again right away.
-    #             self._last_user_speaking_time = time.time()
-=======
     def _create_aggregation_task(self):
         if not self._aggregation_task:
             self._aggregation_task = self.create_task(self._aggregation_task_handler())
@@ -441,7 +365,6 @@
             # speaking).
             await self.push_frame(EmulateUserStartedSpeakingFrame(), FrameDirection.UPSTREAM)
             self._emulating_vad = True
->>>>>>> 0fdd577a
 
 
 class LLMAssistantContextAggregator(LLMContextResponseAggregator):
