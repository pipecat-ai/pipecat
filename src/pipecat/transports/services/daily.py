--- conflicted
+++ resolved
@@ -526,10 +526,9 @@
         self._client.stop_recording(stream_id, completion=completion_callback(future))
         await future
 
-<<<<<<< HEAD
-    def capture_participant_audio(self, participant_id: str):
-        self._client.update_subscriptions({participant_id: {"media": {"microphone": "subscribed"}}})
-=======
+    async def capture_participant_audio(self, participant_id: str):
+        await self._client.update_subscriptions({participant_id: {"media": {"microphone": "subscribed"}}})
+
     async def send_prebuilt_chat_message(self, message: str, user_name: str | None = None):
         if not self._joined:
             return
@@ -539,7 +538,6 @@
             message, user_name=user_name, completion=completion_callback(future)
         )
         await future
->>>>>>> 386ba614
 
     async def capture_participant_transcription(self, participant_id: str):
         if not self._params.transcription_enabled:
@@ -1007,10 +1005,9 @@
     async def stop_recording(self, stream_id=None):
         await self._client.stop_recording(stream_id)
 
-<<<<<<< HEAD
-    def update_subscription(self, participant_id):
-        self._client.capture_participant_audio(participant_id)
-=======
+    async def update_subscription(self, participant_id):
+        await self._client.capture_participant_audio(participant_id)
+
     async def send_prebuilt_chat_message(self, message: str, user_name: str | None = None):
         """Sends a chat message to Daily's Prebuilt main room.
 
@@ -1019,7 +1016,6 @@
         user_name: Optional user name that will appear as sender of the message
         """
         await self._client.send_prebuilt_chat_message(message, user_name)
->>>>>>> 386ba614
 
     async def capture_participant_transcription(self, participant_id: str):
         await self._client.capture_participant_transcription(participant_id)
