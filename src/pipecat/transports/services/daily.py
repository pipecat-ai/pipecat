--- conflicted
+++ resolved
@@ -1409,17 +1409,15 @@
     async def stop_recording(self, stream_id=None):
         await self._client.stop_recording(stream_id)
 
-<<<<<<< HEAD
     async def update_subscription(self, participant_id):
         logger.info(f"Subscribing to {participant_id}'s audio")
         await self._client.subscribe_to_participant_audio(participant_id)
-=======
+
     async def start_transcription(self, settings=None):
         await self._client.start_transcription(settings)
 
     async def stop_transcription(self):
         await self._client.stop_transcription()
->>>>>>> f73eb4eb
 
     async def send_prebuilt_chat_message(self, message: str, user_name: Optional[str] = None):
         """Sends a chat message to Daily's Prebuilt main room.
