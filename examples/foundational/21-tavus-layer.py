--- conflicted
+++ resolved
@@ -22,7 +22,7 @@
 # from pipecat.services.deepgram import DeepgramSTTService
 from pipecat.services.tavus import TavusVideoService
 from pipecat.transports.services.daily import DailyParams, DailyTransport
-# from pipecat.vad.silero import SileroVADAnalyzer
+from pipecat.vad.silero import SileroVADAnalyzer
 
 from loguru import logger
 
@@ -47,13 +47,9 @@
         room_url, conversation_id = TavusVideoService._initiate_conversation(
             api_key=os.getenv("TAVUS_API_KEY"),
             replica_id=os.getenv("TAVUS_REPLICA_ID"),
-<<<<<<< HEAD
-            properties={"enable_transcription": True}
-=======
             persona_id=os.getenv("TAVUS_PERSONA_ID", "pipecat0"),
             custom_greeting='Hello, I am pipecat',
 
->>>>>>> cb151c8e
         )
 
         transport = DailyTransport(
@@ -63,14 +59,9 @@
             params=DailyParams(
                 # audio_out_enabled=False,
                 transcription_enabled=True,
-<<<<<<< HEAD
-                # vad_enabled=True,
-                # vad_analyzer=SileroVADAnalyzer(),
-=======
                 vad_enabled=True,
                 vad_analyzer=SileroVADAnalyzer(),
                 vad_audio_passthrough=True,
->>>>>>> cb151c8e
             ),
         )
 
@@ -85,13 +76,8 @@
 
         messages = [
             {
-<<<<<<< HEAD
                 "role": "system",
                 "content": "You are a helpful LLM in a WebRTC call. Your goal is to demonstrate your capabilities in a succinct way. Your output will be converted to audio so don't include special characters in your answers. Respond to what the user said in a creative and helpful way.",
-=======
-                 "role": "system",
-                 "content": "You are a helpful LLM in a WebRTC call. Your goal is to demonstrate your capabilities in a succinct way. Your output will be converted to audio so don't include special characters in your answers. Respond to what the user said in a creative and helpful way.",
->>>>>>> cb151c8e
             },
         ]
 
@@ -127,8 +113,6 @@
             ),
         )
 
-<<<<<<< HEAD
-=======
         @transport.event_handler("on_participant_joined")
         async def on_participant_joined(transport: DailyTransport, participant):
             if participant.get("info", {}).get("userName", "") == persona_name:
@@ -140,18 +124,12 @@
                     }
                 )
 
->>>>>>> cb151c8e
         @transport.event_handler("on_first_participant_joined")
         async def on_first_participant_joined(transport, participant):
             transport.capture_participant_transcription(participant["id"])
             # Kick off the conversation.
-<<<<<<< HEAD
-            messages.append({"role": "system", "content": "Please introduce yourself to the user."})
-            await task.queue_frames([LLMMessagesFrame(messages)])
-=======
         messages.append({"role": "system", "content": "Please introduce yourself to the user."})
         await task.queue_frames([LLMMessagesFrame(messages)])
->>>>>>> cb151c8e
 
         runner = PipelineRunner()
 
