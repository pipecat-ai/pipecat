#
# Copyright (c) 2024–2025, Daily
#
# SPDX-License-Identifier: BSD 2-Clause License
#

"""Interruptible bot with Krisp VIVA noise filtering and turn detection.

This example demonstrates a conversational bot with:
- Krisp VIVA noise reduction on incoming audio
- Krisp VIVA Turn detection for natural interruptions
- Voice activity detection (VAD)

Required environment variables:
- KRISP_VIVA_FILTER_MODEL_PATH: Path to the Krisp noise filter model file (.kef)
- KRISP_VIVA_TURN_MODEL_PATH: Path to the Krisp turn detection model file (.kef)
- DEEPGRAM_API_KEY: Deepgram API key for STT/TTS
- OPENAI_API_KEY: OpenAI API key for LLM

Optional environment variables:
- KRISP_NOISE_SUPPRESSION_LEVEL: Noise suppression level 0-100 (default: 100)
  Higher values = more aggressive noise reduction
"""

import os

from dotenv import load_dotenv
from loguru import logger

from pipecat.audio.filters.krisp_viva_filter import KrispVivaFilter
<<<<<<< HEAD
from pipecat.audio.turn.krisp_viva_turn import KrispTurnParams, KrispVivaTurn
=======
from pipecat.audio.turn.smart_turn.local_smart_turn_v3 import LocalSmartTurnAnalyzerV3
>>>>>>> 00548769
from pipecat.audio.vad.silero import SileroVADAnalyzer
from pipecat.audio.vad.vad_analyzer import VADParams
from pipecat.frames.frames import LLMRunFrame
from pipecat.pipeline.pipeline import Pipeline
from pipecat.pipeline.runner import PipelineRunner
from pipecat.pipeline.task import PipelineParams, PipelineTask
from pipecat.processors.aggregators.llm_context import LLMContext
from pipecat.processors.aggregators.llm_response_universal import (
    LLMContextAggregatorPair,
    LLMUserAggregatorParams,
)
from pipecat.runner.types import RunnerArguments
from pipecat.runner.utils import create_transport
from pipecat.services.deepgram.stt import DeepgramSTTService
from pipecat.services.deepgram.tts import DeepgramTTSService
from pipecat.services.openai.llm import OpenAILLMService
from pipecat.transports.base_transport import BaseTransport, TransportParams
from pipecat.transports.daily.transport import DailyParams
from pipecat.transports.websocket.fastapi import FastAPIWebsocketParams
from pipecat.turns.bot import TurnAnalyzerBotTurnStartStrategy
from pipecat.turns.turn_start_strategies import TurnStartStrategies

load_dotenv(override=True)

# Krisp noise suppression level (0-100, default 100)
# Higher values = more aggressive noise reduction
KRISP_NOISE_SUPPRESSION_LEVEL = int(os.getenv("KRISP_NOISE_SUPPRESSION_LEVEL", "100"))

# We store functions so objects (e.g. SileroVADAnalyzer) don't get
# instantiated. The function will be called when the desired transport gets
# selected.
transport_params = {
    "daily": lambda: DailyParams(
        audio_in_enabled=True,
        audio_out_enabled=True,
        vad_analyzer=SileroVADAnalyzer(params=VADParams(stop_secs=0.2)),
<<<<<<< HEAD
        turn_analyzer=KrispVivaTurn(params=KrispTurnParams()),
        audio_in_filter=KrispVivaFilter(noise_suppression_level=KRISP_NOISE_SUPPRESSION_LEVEL),
=======
        audio_in_filter=KrispVivaFilter(),
>>>>>>> 00548769
    ),
    "twilio": lambda: FastAPIWebsocketParams(
        audio_in_enabled=True,
        audio_out_enabled=True,
        vad_analyzer=SileroVADAnalyzer(params=VADParams(stop_secs=0.2)),
<<<<<<< HEAD
        turn_analyzer=KrispVivaTurn(params=KrispTurnParams()),
        audio_in_filter=KrispVivaFilter(noise_suppression_level=KRISP_NOISE_SUPPRESSION_LEVEL),
=======
        audio_in_filter=KrispVivaFilter(),
>>>>>>> 00548769
    ),
    "webrtc": lambda: TransportParams(
        audio_in_enabled=True,
        audio_out_enabled=True,
        vad_analyzer=SileroVADAnalyzer(params=VADParams(stop_secs=0.2)),
<<<<<<< HEAD
        turn_analyzer=KrispVivaTurn(params=KrispTurnParams()),
        audio_in_filter=KrispVivaFilter(noise_suppression_level=KRISP_NOISE_SUPPRESSION_LEVEL),
=======
        audio_in_filter=KrispVivaFilter(),
>>>>>>> 00548769
    ),
}


async def run_bot(transport: BaseTransport, runner_args: RunnerArguments):
    logger.info(f"Starting bot")

    stt = DeepgramSTTService(api_key=os.getenv("DEEPGRAM_API_KEY"))

    tts = DeepgramTTSService(api_key=os.getenv("DEEPGRAM_API_KEY"), voice="aura-helios-en")

    llm = OpenAILLMService(api_key=os.getenv("OPENAI_API_KEY"))

    messages = [
        {
            "role": "system",
            "content": "You are a helpful LLM in a WebRTC call. Your goal is to demonstrate your capabilities in a succinct way. Your output will be spoken aloud, so avoid special characters that can't easily be spoken, such as emojis or bullet points. Respond to what the user said in a creative and helpful way.",
        },
    ]

    context = LLMContext(messages)
    context_aggregator = LLMContextAggregatorPair(
        context,
        user_params=LLMUserAggregatorParams(
            turn_start_strategies=TurnStartStrategies(
                bot=[TurnAnalyzerBotTurnStartStrategy(turn_analyzer=LocalSmartTurnAnalyzerV3())]
            ),
        ),
    )

    pipeline = Pipeline(
        [
            transport.input(),  # Transport user input
            stt,  # STT
            context_aggregator.user(),  # User responses
            llm,  # LLM
            tts,  # TTS
            transport.output(),  # Transport bot output
            context_aggregator.assistant(),  # Assistant spoken responses
        ]
    )

    task = PipelineTask(
        pipeline,
        params=PipelineParams(
            enable_metrics=True,
            enable_usage_metrics=True,
        ),
        idle_timeout_secs=runner_args.pipeline_idle_timeout_secs,
    )

    @transport.event_handler("on_client_connected")
    async def on_client_connected(transport, client):
        logger.info(f"Client connected")
        # Kick off the conversation.
        messages.append({"role": "system", "content": "Please introduce yourself to the user."})
        await task.queue_frames([LLMRunFrame()])

    @transport.event_handler("on_client_disconnected")
    async def on_client_disconnected(transport, client):
        logger.info(f"Client disconnected")
        await task.cancel()

    runner = PipelineRunner(handle_sigint=runner_args.handle_sigint)

    await runner.run(task)


async def bot(runner_args: RunnerArguments):
    """Main bot entry point compatible with Pipecat Cloud."""
    transport = await create_transport(runner_args, transport_params)
    await run_bot(transport, runner_args)


if __name__ == "__main__":
    from pipecat.runner.run import main

    main()<|MERGE_RESOLUTION|>--- conflicted
+++ resolved
@@ -28,11 +28,7 @@
 from loguru import logger
 
 from pipecat.audio.filters.krisp_viva_filter import KrispVivaFilter
-<<<<<<< HEAD
 from pipecat.audio.turn.krisp_viva_turn import KrispTurnParams, KrispVivaTurn
-=======
-from pipecat.audio.turn.smart_turn.local_smart_turn_v3 import LocalSmartTurnAnalyzerV3
->>>>>>> 00548769
 from pipecat.audio.vad.silero import SileroVADAnalyzer
 from pipecat.audio.vad.vad_analyzer import VADParams
 from pipecat.frames.frames import LLMRunFrame
@@ -69,34 +65,22 @@
         audio_in_enabled=True,
         audio_out_enabled=True,
         vad_analyzer=SileroVADAnalyzer(params=VADParams(stop_secs=0.2)),
-<<<<<<< HEAD
         turn_analyzer=KrispVivaTurn(params=KrispTurnParams()),
         audio_in_filter=KrispVivaFilter(noise_suppression_level=KRISP_NOISE_SUPPRESSION_LEVEL),
-=======
-        audio_in_filter=KrispVivaFilter(),
->>>>>>> 00548769
     ),
     "twilio": lambda: FastAPIWebsocketParams(
         audio_in_enabled=True,
         audio_out_enabled=True,
         vad_analyzer=SileroVADAnalyzer(params=VADParams(stop_secs=0.2)),
-<<<<<<< HEAD
         turn_analyzer=KrispVivaTurn(params=KrispTurnParams()),
         audio_in_filter=KrispVivaFilter(noise_suppression_level=KRISP_NOISE_SUPPRESSION_LEVEL),
-=======
-        audio_in_filter=KrispVivaFilter(),
->>>>>>> 00548769
     ),
     "webrtc": lambda: TransportParams(
         audio_in_enabled=True,
         audio_out_enabled=True,
         vad_analyzer=SileroVADAnalyzer(params=VADParams(stop_secs=0.2)),
-<<<<<<< HEAD
         turn_analyzer=KrispVivaTurn(params=KrispTurnParams()),
         audio_in_filter=KrispVivaFilter(noise_suppression_level=KRISP_NOISE_SUPPRESSION_LEVEL),
-=======
-        audio_in_filter=KrispVivaFilter(),
->>>>>>> 00548769
     ),
 }
 
