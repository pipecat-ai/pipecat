# Pipecat Quickstart

Build and deploy your first voice AI bot in under 10 minutes. Develop locally, then scale to production on Pipecat Cloud.

**Two steps**: [🏠 Local Development](#run-your-bot-locally) → [☁️ Production Deployment](#deploy-to-production)

> 🎯 Quick start: Local bot in 5 minutes, production deployment in 5 more

## Step 1: Local Development (5 min)

### Prerequisites

#### Environment

- Python 3.10 or later
- [uv](https://docs.astral.sh/uv/getting-started/installation/) package manager installed

<<<<<<< HEAD
## Setup

1. Install dependencies

From the root of the `pipecat` repo, run:

```bash
uv sync --extra webrtc --extra silero --extra deepgram --extra google --extra respeecher --extra runner
```

2. Configure environment variables
=======
#### AI Service API keys

You'll need API keys from three services:

- [Deepgram](https://console.deepgram.com/signup) for Speech-to-Text
- [OpenAI](https://auth.openai.com/create-account) for LLM inference
- [Cartesia](https://play.cartesia.ai/sign-up) for Text-to-Speech

> 💡 **Tip**: Sign up for all three now. You'll need them for both local and cloud deployment.

### Setup

Navigate to the quickstart directory and set up your environment.

1. Install dependencies:

   ```bash
   uv sync
   ```

2. Configure your API keys:

   Create a `.env` file:

   ```bash
   cp env.example .env
   ```

   Then, add your API keys:

   ```ini
   DEEPGRAM_API_KEY=your_deepgram_api_key
   OPENAI_API_KEY=your_openai_api_key
   CARTESIA_API_KEY=your_cartesia_api_key
   ```

### Run your bot locally

```bash
uv run bot.py
```

**Open http://localhost:7860 in your browser** and click `Connect` to start talking to your bot.

> 💡 First run note: The initial startup may take ~20 seconds as Pipecat downloads required models and imports.

🎉 **Success!** Your bot is running locally. Now let's deploy it to production so others can use it.

---

## Step 2: Deploy to Production (5 min)

Transform your local bot into a production-ready service. Pipecat Cloud handles scaling, monitoring, and global deployment.

### Prerequisites

1. [Sign up for Pipecat Cloud](https://pipecat.daily.co/sign-up).

2. Install the Pipecat Cloud CLI:

   ```bash
   uv add pipecatcloud
   ```

> 💡 Tip: You can run the `pipecatcloud` CLI using the `pcc` alias.

3. Set up Docker for building your bot image:

   - **Install [Docker](https://www.docker.com/)** on your system
   - **Create a [Docker Hub](https://hub.docker.com/) account**
   - **Login to Docker Hub:**

     ```bash
     docker login
     ```

### Configure your deployment

The `pcc-deploy.toml` file tells Pipecat Cloud how to run your bot. **Update the image field** with your Docker Hub username by editing `pcc-deploy.toml`.

```ini
agent_name = "quickstart"
image = "YOUR_DOCKERHUB_USERNAME/quickstart:0.1"  # 👈 Update this line
secret_set = "quickstart-secrets"

[scaling]
	min_agents = 1
```

**Understanding the TOML file settings:**

- `agent_name`: Your bot's name in Pipecat Cloud
- `image`: The Docker image to deploy (format: `username/image:version`)
- `secret_set`: Where your API keys are stored securely
- `min_agents`: Number of bot instances to keep ready (1 = instant start)
>>>>>>> 79b9f280

> 💡 Tip: [Set up `image_credentials`](https://docs.pipecat.ai/deployment/pipecat-cloud/fundamentals/secrets#image-pull-secrets) in your TOML file for authenticated image pulls

### Configure secrets

Upload your API keys to Pipecat Cloud's secure storage:

```bash
uv run pcc secrets set quickstart-secrets --file .env
```

This creates a secret set called `quickstart-secrets` (matching your TOML file) and uploads all your API keys from `.env`.

<<<<<<< HEAD
```
DEEPGRAM_API_KEY=your_deepgram_api_key
GOOGLE_API_KEY=your_google_api_key
RESPEECHER_API_KEY=your_respeecher_api_key
```
=======
### Build and deploy
>>>>>>> 79b9f280

Build your Docker image and push to Docker Hub:

```bash
uv run pcc docker build-push
```

Deploy to Pipecat Cloud:

```bash
<<<<<<< HEAD
uv run examples/quickstart/bot.py
```

**Open http://localhost:7860 in your browser** and click `Connect` to start talking to your bot.
=======
uv run pcc deploy
```

### Connect to your agent

1. Open your [Pipecat Cloud dashboard](https://pipecat.daily.co/)
2. Select your `quickstart` agent → **Sandbox**
3. Allow microphone access and click **Connect**
>>>>>>> 79b9f280

---

## What's Next?

**🔧 Customize your bot**: Modify `bot.py` to change personality, add functions, or integrate with your data  
**📚 Learn more**: Check out [Pipecat's docs](https://docs.pipecat.ai/) for advanced features  
**💬 Get help**: Join [Pipecat's Discord](https://discord.gg/pipecat) to connect with the community

### Troubleshooting

- **Browser permissions**: Allow microphone access when prompted
- **Connection issues**: Try a different browser or check VPN/firewall settings
- **Audio issues**: Verify microphone and speakers are working and not muted<|MERGE_RESOLUTION|>--- conflicted
+++ resolved
@@ -12,10 +12,6 @@
 
 #### Environment
 
-- Python 3.10 or later
-- [uv](https://docs.astral.sh/uv/getting-started/installation/) package manager installed
-
-<<<<<<< HEAD
 ## Setup
 
 1. Install dependencies
@@ -23,51 +19,31 @@
 From the root of the `pipecat` repo, run:
 
 ```bash
-uv sync --extra webrtc --extra silero --extra deepgram --extra google --extra respeecher --extra runner
+uv sync --extra webrtc --extra silero --extra deepgram --extra google --extra respeecher --extra runner --extra daily
 ```
 
 2. Configure environment variables
-=======
-#### AI Service API keys
 
-You'll need API keys from three services:
-
-- [Deepgram](https://console.deepgram.com/signup) for Speech-to-Text
-- [OpenAI](https://auth.openai.com/create-account) for LLM inference
-- [Cartesia](https://play.cartesia.ai/sign-up) for Text-to-Speech
-
-> 💡 **Tip**: Sign up for all three now. You'll need them for both local and cloud deployment.
-
-### Setup
-
-Navigate to the quickstart directory and set up your environment.
-
-1. Install dependencies:
-
-   ```bash
-   uv sync
-   ```
-
-2. Configure your API keys:
-
-   Create a `.env` file:
-
-   ```bash
-   cp env.example .env
-   ```
-
-   Then, add your API keys:
-
-   ```ini
-   DEEPGRAM_API_KEY=your_deepgram_api_key
-   OPENAI_API_KEY=your_openai_api_key
-   CARTESIA_API_KEY=your_cartesia_api_key
-   ```
-
-### Run your bot locally
+Create a `.env` file:
 
 ```bash
-uv run bot.py
+cp env.example .env
+```
+
+Then, add your API keys:
+
+```
+DEEPGRAM_API_KEY=your_deepgram_api_key
+GOOGLE_API_KEY=your_google_api_key
+RESPEECHER_API_KEY=your_respeecher_api_key
+```
+
+4. Run the example
+
+Run your bot using:
+
+```bash
+uv run examples/quickstart/bot.py
 ```
 
 **Open http://localhost:7860 in your browser** and click `Connect` to start talking to your bot.
@@ -123,7 +99,6 @@
 - `image`: The Docker image to deploy (format: `username/image:version`)
 - `secret_set`: Where your API keys are stored securely
 - `min_agents`: Number of bot instances to keep ready (1 = instant start)
->>>>>>> 79b9f280
 
 > 💡 Tip: [Set up `image_credentials`](https://docs.pipecat.ai/deployment/pipecat-cloud/fundamentals/secrets#image-pull-secrets) in your TOML file for authenticated image pulls
 
@@ -137,15 +112,7 @@
 
 This creates a secret set called `quickstart-secrets` (matching your TOML file) and uploads all your API keys from `.env`.
 
-<<<<<<< HEAD
-```
-DEEPGRAM_API_KEY=your_deepgram_api_key
-GOOGLE_API_KEY=your_google_api_key
-RESPEECHER_API_KEY=your_respeecher_api_key
-```
-=======
 ### Build and deploy
->>>>>>> 79b9f280
 
 Build your Docker image and push to Docker Hub:
 
@@ -156,12 +123,6 @@
 Deploy to Pipecat Cloud:
 
 ```bash
-<<<<<<< HEAD
-uv run examples/quickstart/bot.py
-```
-
-**Open http://localhost:7860 in your browser** and click `Connect` to start talking to your bot.
-=======
 uv run pcc deploy
 ```
 
@@ -170,7 +131,6 @@
 1. Open your [Pipecat Cloud dashboard](https://pipecat.daily.co/)
 2. Select your `quickstart` agent → **Sandbox**
 3. Allow microphone access and click **Connect**
->>>>>>> 79b9f280
 
 ---
 
