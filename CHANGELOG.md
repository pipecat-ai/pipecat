--- conflicted
+++ resolved
@@ -425,13 +425,10 @@
 
 - Added word-level timestamps support to Hume TTS service
 
-<<<<<<< HEAD
 - Added optional speaking rate control to `InworldTTSService`.
 
 - Added Websocket support for `InworldTTSService`.
 
-=======
->>>>>>> f41c3dcb
 ### Changed
 
 - ⚠️ Breaking change: `LLMContext.create_image_message()`,
