# Changelog

All notable changes to **Pipecat** will be documented in this file.

The format is based on [Keep a Changelog](https://keepachangelog.com/en/1.0.0/),
and this project adheres to [Semantic Versioning](https://semver.org/spec/v2.0.0.html).

## [Unreleased]

### Added

<<<<<<< HEAD
- Added Async.ai TTS integration (https://async.ai/)
  - `AsyncAITTSService` – WebSocket-based streaming TTS with interruption support
  - `AsyncAIHttpTTSService` – HTTP-based streaming TTS service
  - Example scripts:
    - `examples/foundational/07ac-interruptible-asyncai.py` (WebSocket demo)
    - `examples/foundational/07ac-interruptible-asyncai-http.py` (HTTP demo)
=======
- Added `transcription_bucket` params support to the `DailyRESTHelper`.
>>>>>>> fa4c3ec6

- Added a new TTS service, `InworldTTSService`. This service provides
  low-latency, high-quality speech generation using Inworld's streaming API.

- Added a new field `handle_sigterm` to `PipelineRunner`. It defaults to `False`.
  This field handles SIGTERM signals. The `handle_sigint` field still defaults
  to `True`, but now it handles only SIGINT signals.

- Added foundational example `14u-function-calling-ollama.py` for Ollama
  function calling.

- Added `LocalSmartTurnAnalyzerV2`, which supports local on-device inference
  with the new `smart-turn-v2` turn detection model.

- Added `set_log_level` to `DailyTransport`, allowing setting the logging level
  for Daily's internal logging system.

- Added `on_transcription_stopped` and `on_transcription_error` to Daily callbacks.

### Changed

- Play delayed messages from `ElevenLabsTTSService` if they still belong to the
  current context.

- Dependency compatibility improvements: Relaxed version constraints for core
  dependencies to support broader version ranges while maintaining stability:

  - `aiohttp`, `Markdown`, `nltk`, `numpy`, `Pillow`, `pydantic`, `openai`,
    `numba`: Now support up to the next major version (e.g. `numpy>=1.26.4,<3`)
  - `pyht`: Relaxed to `>=0.1.6` to resolve `grpcio` conflicts with
    `nvidia-riva-client`
  - `fastapi`: Updated to support versions `>=0.115.6,<0.117.0`
  - `torch`/`torchaudio`: Changed from exact pinning (`==2.5.0`) to compatible
    range (`~=2.5.0`)
  - `aws_sdk_bedrock_runtime`: Added Python 3.12+ constraint via environment
    marker
  - `numba`: Reduced minimum version to `0.60.0` for better compatibility

- Changed `NeuphonicHttpTTSService` to use a POST based request instead of the
  `pyneuphonic` package. This removes a package requirement, allowing Neuphonic
  to work with more services.

- Updated `ElevenLabsTTSService` to handle the case where
  `allow_interruptions=False`. Now, when interruptions are disabled, the same
  context ID will be used throughout the conversation.

- Updated the `deepgram` optional dependency to 4.7.0, which downgrades the
  `tasks cancelled error` to a debug log. This removes the log from appearing
  in Pipecat logs upon leaving.

- Upgraded the `websockets` implementation to the new asyncio implementation.
  Along with this change, we're updating support for versions >=13.1.0 and
  <15.0.0. All services have been update to use the asyncio implementation.

- Updated `MiniMaxHttpTTSService` with a `base_url` arg where you can specify
  the Global endpoint (default) or Mainland China.

- Replaced regex-based sentence detection in `match_endofsentence` with NLTK's
  punkt_tab tokenizer for more reliable sentence boundary detection.

- Changed the `livekit` optional dependency for `tenacity` to
  `tenacity>=8.2.3,<10.0.0` in order to support the `google-genai` package.

- For `LmntTTSService`, changed the default `model` to `blizzard`, LMNT's
  recommended model.

### Fixed

- Fixed an issue in the `TranscriptProcessor` where newline characters could
  cause the transcript output to be corrupted (e.g. missing all spaces).

- Fixed an issue in `AudioBufferProcessor` when using `SmallWebRTCTransport` where, if
  the microphone was muted, track timing was not respected.

- Fixed an error that occurs when pushing an `LLMMessagesFrame`. Only some LLM
  services, like Grok, are impacted by this issue. The fix is to remove the
  optional `name` property that was being added to the message.

- Fixed an issue in `AudioBufferProcessor` that caused garbled audio when
  `enable_turn_audio` was enabled and audio resampling was required.

- Fixed a dependency issue for uv users where an `llvmlite` version required
  python 3.9.

- Fixed an issue in `MiniMaxHttpTTSService` where the `pitch` param was the
  incorrect type.

- Fixed an issue with OpenTelemetry tracing where the `enable_tracing` flag did
  not disable the internal tracing decorator functions.

- Fixed an issue in `OLLamaLLMService` where kwargs were not passed correctly
  to the parent class.

- Fixed an issue in `ElevenLabsTTSService` where the word/timestamp pairs were
  calculating word boundaries incorrectly.

- Fixed an issue where, in some edge cases, the `EmulateUserStartedSpeakingFrame`
  could be created even if we didn't have a transcription.

- Fixed an issue in `GoogleLLMContext` where it would inject the
  `system_message` as a "user" message into cases where it was not meant to;
  it was only meant to do that when there were no "regular" (non-function-call)
  messages in the context, to ensure that inference would run properly.

- Fixed an issue in `LiveKitTransport` where the `on_audio_track_subscribed` was never emitted.

### Other

- Removed most of the examples from the pipecat repo. Examples can now be
  found in: https://github.com/pipecat-ai/pipecat-examples.

## [0.0.76] - 2025-07-11

### Added

- Added `SpeechControlParamsFrame`, a new `SystemFrame` that notifies
  downstream processors of the VAD and Turn analyzer params. This frame is
  pushed by the `BaseInputTransport` at Start and any time a
  `VADParamsUpdateFrame` is received.

### Changed

- Two package dependencies have been updated:
  - `numpy` now supports 1.26.0 and newer
  - `transformers` now supports 4.48.0 and newer

### Fixed

- Fixed an issue with RTVI's handling of `append-to-context`.

- Fixed an issue where using audio input with a sample rate requiring resampling
  could result in empty audio being passed to STT services, causing errors.

- Fixed the VAD analyzer to process the full audio buffer as long as it contains
  more than the minimum required bytes per iteration, instead of only analyzing
  the first chunk.

- Fixed an issue in ParallelPipeline that caused errors when attempting to drain
  the queues.

- Fixed an issue with emulated VAD timeout inconsistency in
  `LLMUserContextAggregator`. Previously, emulated VAD scenarios (where
  transcription is received without VAD detection) used a hardcoded
  `aggregation_timeout` (default 0.5s) instead of matching the VAD's
  `stop_secs` parameter (default 0.8s). This created different user experiences
  between real VAD and emulated VAD scenarios. Now, emulated VAD timeouts
  automatically synchronize with the VAD's `stop_secs` parameter.

- Fix a pipeline freeze when using AWS Nova Sonic, which would occur if the
  user started early, while the bot was still working through
  `trigger_assistant_response()`.

## [0.0.75] - 2025-07-08 [YANKED]

**This release has been yanked due to resampling issues affecting audio output
quality and critical bugs impacting `ParallelPipelines` functionality.**

**Please upgrade to version 0.0.76 or later.**

### Added

- Added an `aggregate_sentences` arg in `CartesiaTTSService`,
  `ElevenLabsTTSService`, `NeuphonicTTSService` and `RimeTTSService`, where the
  default value is True. When `aggregate_sentences` is True, the `TTSService`
  aggregates the LLM streamed tokens into sentences by default. Note: setting
  the value to False requires a custom processor before the `TTSService` to
  aggregate LLM tokens.

- Added `kwargs` to the `OLLamaLLMService` to allow for configuration args to
  be passed to Ollama.

- Added call hang-up error handling in `TwilioFrameSerializer`, which handles
  the case where the user has hung up before the `TwilioFrameSerializer` hangs
  up the call.

### Changed

- Updated `RTVIObserver` and `RTVIProcessor` to match the new RTVI 1.0.0 protocol.
  This includes:

  - Deprecating support for all messages related to service configuaration and
    actions.
  - Adding support for obtaining and logging data about client, including its
    RTVI version and optionally included system information (OS/browser/etc.)
  - Adding support for handling the new `client-message` RTVI message through
    either a `on_client_message` event handler or listening for a new
    `RTVIClientMessageFrame`
  - Adding support for responding to a `client-message` with a `server-response`
    via either a direct call on the `RTVIProcessor` or via pushing a new
    `RTVIServerResponseFrame`
  - Adding built-in support for handling the new `append-to-context` RTVI message
    which allows a client to add to the user or assistant llm context. No extra
    code is required for supporting this behavior.
  - Updating all JavaScript and React client RTVI examples to use versions 1.0.0
    of the clients.

  Get started migrating to RTVI protocol 1.0.0 by following the migration guide:
  https://docs.pipecat.ai/client/migration-guide

- Refactored `AWSBedrockLLMService` and `AWSPollyTTSService` to work
  asynchronously using `aioboto3` instead of the `boto3` library.

- The `UserIdleProcessor` now handles the scenario where function calls take
  longer than the idle timeout duration. This allows you to use the
  `UserIdleProcessor` in conjunction with function calls that take a while to
  return a result.

### Fixed

- Updated the `NeuphonicTTSService` to work with the updated websocket API.

- Fixed an issue with `RivaSTTService` where the watchdog feature was causing
  an error on initialization.

### Performance

- Remove unncessary push task in each `FrameProcessor`.

## [0.0.74] - 2025-07-03 [YANKED]

**This release has been yanked due to resampling issues affecting audio output
quality and critical bugs impacting `ParallelPipelines` functionality.**

**Please upgrade to version 0.0.76 or later.**

### Added

- Added a new STT service, `SpeechmaticsSTTService`. This service provides
  real-time speech-to-text transcription using the Speechmatics API. It supports
  partial and final transcriptions, multiple languages, various audio formats,
  and speaker diarization.

- Added `normalize` and `model_id` to `FishAudioTTSService`.

- Added `http_options` argument to `GoogleLLMService`.

- Added `run_llm` field to `LLMMessagesAppendFrame` and `LLMMessagesUpdateFrame`
  frames. If true, a context frame will be pushed triggering the LLM to respond.

- Added a new `SOXRStreamAudioResampler` for processing audio in chunks or
  streams. If you write your own processor and need to use an audio resampler,
  use the new `create_stream_resampler()`.

- Added new `DailyParams.audio_in_user_tracks` to allow receiving one track per
  user (default) or a single track from the room (all participants mixed).

- Added support for providing "direct" functions, which don't need an
  accompanying `FunctionSchema` or function definition dict. Instead, metadata
  (i.e. `name`, `description`, `properties`, and `required`) are automatically
  extracted from a combination of the function signature and docstring.

  Usage:

  ```python
  # "Direct" function
  # `params` must be the first parameter
  async def do_something(params: FunctionCallParams, foo: int, bar: str = ""):
    """
    Do something interesting.

    Args:
      foo (int): The foo to do something interesting with.
      bar (string): The bar to do something interesting with.
    """

    result = await process(foo, bar)
    await params.result_callback({"result": result})

  # ...

  llm.register_direct_function(do_something)

  # ...

  tools = ToolsSchema(standard_tools=[do_something])
  ```

- `user_id` is now populated in the `TranscriptionFrame` and
  `InterimTranscriptionFrame` when using a transport that provides a `user_id`,
  like `DailyTransport` or `LiveKitTransport`.

- Added `watchdog_coroutine()`. This is a watchdog helper for couroutines. So,
  if you have a coroutine that is waiting for a result and that takes a long
  time, you will need to wrap it with `watchdog_coroutine()` so the watchdog
  timers are reset regularly.

- Added `session_token` parameter to `AWSNovaSonicLLMService`.

- Added Gemini Multimodal Live File API for uploading, fetching, listing, and
  deleting files. See `26f-gemini-multimodal-live-files-api.py` for example usage.

### Changed

- Updated all the services to use the new `SOXRStreamAudioResampler`, ensuring smooth
  transitions and eliminating clicks.

- Upgraded `daily-python` to 0.19.4.

- Updated `google` optional dependency to use `google-genai` version `1.24.0`.

### Fixed

- Fixed an issue where audio would get stuck in the queue when an interrupt occurs
  during Azure TTS synthesis.

- Fixed a race condition that occurs in Python 3.10+ where the task could miss
  the `CancelledError` and continue running indefinitely, freezing the pipeline.

- Fixed a `AWSNovaSonicLLMService` issue introduced in 0.0.72.

### Deprecated

- In `FishAudioTTSService`, deprecated `model` and replaced with
  `reference_id`. This change is to better align with Fish Audio's variable
  naming and to reduce confusion about what functionality the variable
  controls.

## [0.0.73] - 2025-06-26

### Fixed

- Fixed an issue introduced in 0.0.72 that would cause `ElevenLabsTTSService`,
  `GladiaSTTService`, `NeuphonicTTSService` and `OpenAIRealtimeBetaLLMService`
  to throw an error.

## [0.0.72] - 2025-06-26

### Added

- Added logging and improved error handling to help diagnose and prevent potential
  Pipeline freezes.

- Added `WatchdogQueue`, `WatchdogPriorityQueue`, `WatchdogEvent` and
  `WatchdogAsyncIterator`. These helper utilities reset watchdog timers
  appropriately before they expire. When watchdog timers are disabled, the
  utilities behave as standard counterparts without side effects.

- Introduce task watchdog timers. Watchdog timers are used to detect if a
  Pipecat task is taking longer than expected (by default 5 seconds). Watchdog
  timers are disabled by default and can be enabled globally by passing
  `enable_watchdog_timers` argument to `PipelineTask` constructor. It is
  possible to change the default watchdog timer timeout by using the
  `watchdog_timeout` argument. You can also log how long it takes to reset the
  watchdog timers which is done with the `enable_watchdog_logging`. You can
  control all these settings per each frame processor or even per task. That is,
  you can set `enable_watchdog_timers`, `enable_watchdog_logging` and
  `watchdog_timeout` when creating any frame processor through their constructor
  arguments or when you create a task with `FrameProcessor.create_task()`. Note
  that watchdog timers only work with Pipecat tasks and will not work if you use
  `asycio.create_task()` or similar.

- Added `lexicon_names` parameter to `AWSPollyTTSService.InputParams`.

- Added reconnection logic and audio buffer management to `GladiaSTTService`.

- The `TurnTrackingObserver` now ends a turn upon observing an `EndFrame` or
  `CancelFrame`.

- Added Polish support to `AWSTranscribeSTTService`.

- Added new frames `FrameProcessorPauseFrame` and `FrameProcessorResumeFrame`
  which allow pausing and resuming frame processing for a given frame
  processor. These are control frames, so they are ordered. Pausing frame
  processor will keep old frames in the internal queues until resume takes
  place. Frames being pushed while a frame processor is paused will be pushed to
  the queues. When frame processing is resumed all queued frames will be
  processed in order. Also added `FrameProcessorPauseUrgentFrame` and
  `FrameProcessorResumeUrgentFrame` which are system frames and therefore they
  have high priority.

- Added a property called `has_function_calls_in_progress` in
  `LLMAssistantContextAggregator` that exposes whether a function call is in
  progress.

- Added `SambaNovaLLMService` which provides llm api integration with an
  OpenAI-compatible interface.

- Added `SambaNovaTTSService` which provides speech-to-text functionality using
  SambaNovas's (whisper) API.

- Add fundational examples for function calling and transcription
  `14s-function-calling-sambanova.py`, `13g-sambanova-transcription.py`

### Changed

- `HeartbeatFrame`s are now control frames. This will make it easier to detect
  pipeline freezes. Previously, heartbeat frames were system frames which meant
  they were not get queued with other frames, making it difficult to detect
  pipeline stalls.

- Updated `OpenAIRealtimeBetaLLMService` to accept `language` in the
  `InputAudioTranscription` class for all models.

- Updated the default model for `OpenAIRealtimeBetaLLMService` to
  `gpt-4o-realtime-preview-2025-06-03`.

- The `PipelineParams` arg `allow_interruptions` now defaults to `True`.

- `TavusTransport` and `TavusVideoService` now send audio to Tavus using WebRTC
  audio tracks instead of `app-messages` over WebSocket. This should improve the
  overall audio quality.

- Upgraded `daily-python` to 0.19.3.

### Fixed

- Fixed an issue that would cause heartbeat frames to be sent before processors
  were started.

- Fixed an event loop blocking issue when using `SentryMetrics`.

- Fixed an issue in `FastAPIWebsocketClient` to ensure proper disconnection
  when the websocket is already closed.

- Fixed an issue where the `UserStoppedSpeakingFrame` was not received if the
  transport was not receiving new audio frames.

- Fixed an edge case where if the user interrupted the bot but no new aggregation
  was received, the bot would not resume speaking.

- Fixed an issue with `TelnyxFrameSerializer` where it would throw an exception
  when the user hung up the call.

- Fixed an issue with `ElevenLabsTTSService` where the context was not being
  closed.

- Fixed function calling in `AWSNovaSonicLLMService`.

- Fixed an issue that would cause multiple `PipelineTask.on_idle_timeout`
  events to be triggered repeatedly.

- Fixed an issue that was causing user and bot speech to not be synchronized
  during recordings.

- Fixed an issue where voice settings weren't applied to ElevenLabsTTSService.

- Fixed an issue with `GroqTTSService` where it was not properly parsing the
  WAV file header.

- Fixed an issue with `GoogleSTTService` where it was constantly reconnecting
  before starting to receive audio from the user.

- Fixed an issue where `GoogleLLMService`'s TTFB value was incorrect.

### Deprecated

- `AudioBufferProcessor` parameter `user_continuos_stream` is deprecated.

### Other

- Rename `14e-function-calling-gemini.py` to `14e-function-calling-google.py`.

## [0.0.71] - 2025-06-10

### Added

- Adds a parameter called `additional_span_attributes` to PipelineTask that
  lets you add any additional attributes you'd like to the conversation span.

### Fixed

- Fixed an issue with `CartesiaSTTService` initialization.

## [0.0.70] - 2025-06-10

### Added

- Added `ExotelFrameSerializer` to handle telephony calls via Exotel.

- Added the option `informal` to `TranslationConfig` on Gladia config.
  Allowing to force informal language forms when available.

- Added `CartesiaSTTService` which is a websocket based implementation to
  transcribe audio. Added a foundational example in
  `13f-cartesia-transcription.py`

- Added an `websocket` example, showing how to use the new Pipecat client
  `WebsocketTransport` to connect with Pipecat `FastAPIWebsocketTransport` or
  `WebsocketServerTransport`.

- Added language support to `RimeHttpTTSService`. Extended languages to include
  German and French for both `RimeTTSService` and `RimeHttpTTSService`.

### Changed

- Upgraded `daily-python` to 0.19.2.

- Make `PipelineTask.add_observer()` synchronous. This allows callers to call it
  before doing the work of running the `PipelineTask` (i.e. without invoking
  `PipelineTask.set_event_loop()` first).

- Pipecat 0.0.69 forced `uvloop` event loop on Linux on macOS. Unfortunately,
  this is causing issue in some systems. So, `uvloop` is not enabled by default
  anymore. If you want to use `uvloop` you can just set the `asyncio` event
  policy before starting your agent with:

```python
asyncio.set_event_loop_policy(uvloop.EventLoopPolicy())
```

### Fixed

- Fixed an issue with various TTS services that would cause audio glitches at
  the start of every bot turn.

- Fixed an `ElevenLabsTTSService` issue where a context warning was printed
  when pushing a `TTSSpeakFrame`.

- Fixed an `AssemblyAISTTService` issue that could cause unexpected behavior
  when yielding empty `Frame()`s.

- Fixed an issue where `OutputAudioRawFrame.transport_destination` was being
  reset to `None` instead of retaining its intended value before sending the
  audio frame to `write_audio_frame`.

- Fixed a typo in Livekit transport that prevented initialization.

## [0.0.69] - 2025-06-02 "AI Engineer World's Fair release" ✨

### Added

- Added a new frame `FunctionCallsStartedFrame`. This frame is pushed both
  upstream and downstream from the LLM service to indicate that one or more
  function calls are going to be executed.

- Added LLM services `on_function_calls_started` event. This event will be
  triggered when the LLM service receives function calls from the model and is
  going to start executing them.

- Function calls can now be executed sequentially (in the order received in the
  completion) by passing `run_in_parallel=False` when creating your LLM
  service. By default, if the LLM completion returns 2 or more function calls
  they run concurrently. In both cases, concurrently and sequentially, a new LLM
  completion will run when the last function call finishes.

- Added OpenTelemetry tracing for `GeminiMultimodalLiveLLMService` and
  `OpenAIRealtimeBetaLLMService`.

- Added initial support for interruption strategies, which determine if the user
  should interrupt the bot while the bot is speaking. Interruption strategies
  can be based on factors such as audio volume or the number of words spoken by
  the user. These can be specified via the new `interruption_strategies` field
  in `PipelineParams`. A new `MinWordsInterruptionStrategy` strategy has been
  introduced which triggers an interruption if the user has spoken a minimum
  number of words. If no interruption strategies are specified, the normal
  interruption behavior applies. If multiple strategies are provided, the first
  one that evaluates to true will trigger the interruption.

- `BaseInputTransport` now handles `StopFrame`. When a `StopFrame` is received
  the transport will pause sending frames downstream until a new `StartFrame` is
  received. This allows the transport to be reused (keeping the same connection)
  in a different pipeline.

- Updated AssemblyAI STT service to support their latest streaming
  speech-to-text model with improved transcription latency and endpointing.

- You can now access STT service results through the new
  `TranscriptionFrame.result` and `InterimTranscriptionFrame.result` field. This
  is useful in case you use some specific settings for the STT and you want to
  access the STT results.

- The examples runner is now public from the `pipecat.examples` package. This
  allows everyone to build their own examples and run them easily.

- It is now possible to push `OutputDTMFFrame` or `OutputDTMFUrgentFrame` with
  `DailyTransport`. This will be sent properly if a Daily dial-out connection
  has been established.

- Added `OutputDTMFUrgentFrame` to send a DTMF keypress quickly. The previous
  `OutputDTMFFrame` queues the keypress with the rest of data frames.

- Added `DTMFAggregator`, which aggregates keypad presses into
  `TranscriptionFrame`s. Aggregation occurs after a timeout, termination key
  press, or user interruption. You can specify the prefix of the
  `TranscriptionFrame`.

- Added new functions `DailyTransport.start_transcription()` and
  `DailyTransport.stop_transcription()` to be able to start and stop Daily
  transcription dynamically (maybe with different settings).

### Changed

- Reverted the default model for `GeminiMultimodalLiveLLMService` back to
  `models/gemini-2.0-flash-live-001`.
  `gemini-2.5-flash-preview-native-audio-dialog` has inconsistent performance.
  You can opt in to using this model by setting the `model` arg.

- Function calls are now cancelled by default if there's an interruption. To
  disable this behavior you can set `cancel_on_interruption=False` when
  registering the function call. Since function calls are executed as tasks you
  can tell if a function call has been cancelled by catching the
  `asyncio.CancelledError` exception (and don't forget to raise it again!).

- Updated OpenTelemetry tracing attribute `metrics.ttfb_ms` to `metrics.ttfb`.
  The attribute reports TTFB in seconds.

### Deprecated

- `DailyTransport.send_dtmf()` is deprecated, push an `OutputDTMFFrame` or an
  `OutputDTMFUrgentFrame` instead.

### Fixed

- Fixed an issue with `ElevenLabsTTSService` where long responses would
  continue generating output even after an interruption.

- Fixed an issue with the `OpenAILLMContext` where non-Roman characters were
  being incorrectly encoded as Unicode escape sequences. This was a logging
  issue and did not impact the actual conversation.

- In `AWSBedrockLLMService`, worked around a possible bug in AWS Bedrock where
  a `toolConfig` is required if there has been previous tool use in the
  messages array. This workaround includes a no_op factory function call is
  used to satisfy the requirement.

- Fixed `WebsocketClientTransport` to use `FrameProcessorSetup.task_manager`
  instead of `StartFrame.task_manager`.

### Performance

- Use `uvloop` as the new event loop on Linux and macOS systems.

## [0.0.68] - 2025-05-28

### Added

- Added `GoogleHttpTTSService` which uses Google's HTTP TTS API.

- Added `TavusTransport`, a new transport implementation compatible with any
  Pipecat pipeline. When using the `TavusTransport`the Pipecat bot will
  connect in the same room as the Tavus Avatar and the user.

- Added `PlivoFrameSerializer` to support Plivo calls. A full running example
  has also been added to `examples/plivo-chatbot`.

- Added `UserBotLatencyLogObserver`. This is an observer that logs the latency
  between when the user stops speaking and when the bot starts speaking. This
  gives you an initial idea on how quickly the AI services respond.

- Added `SarvamTTSService`, which implements Sarvam AI's TTS API:
  https://docs.sarvam.ai/api-reference-docs/text-to-speech/convert.

- Added `PipelineTask.add_observer()` and `PipelineTask.remove_observer()` to
  allow mangaging observers at runtime. This is useful for cases where the task
  is passed around to other code components that might want to observe the
  pipeline dynamically.

- Added `user_id` field to `TranscriptionMessage`. This allows identifying the
  user in a multi-user scenario. Note that this requires that
  `TranscriptionFrame` has the `user_id` properly set.

- Added new `PipelineTask` event handlers `on_pipeline_started`,
  `on_pipeline_stopped`, `on_pipeline_ended` and `on_pipeline_cancelled`, which
  correspond to the `StartFrame`, `StopFrame`, `EndFrame` and `CancelFrame`
  respectively.

- Added additional languages to `LmntTTSService`. Languages include: `hi`,
  `id`, `it`, `ja`, `nl`, `pl`, `ru`, `sv`, `th`, `tr`, `uk`, `vi`.

- Added a `model` parameter to the `LmntTTSService` constructor, allowing
  switching between LMNT models.

- Added `MiniMaxHttpTTSService`, which implements MiniMax's T2A API for TTS.
  Learn more: https://www.minimax.io/platform_overview

- A new function `FrameProcessor.setup()` has been added to allow setting up
  frame processors before receiving a `StartFrame`. This is what's happening
  internally: `FrameProcessor.setup()` is called, `StartFrame` is pushed from
  the beginning of the pipeline, your regular pipeline operations, `EndFrame`
  or `CancelFrame` are pushed from the beginning of the pipeline and finally
  `FrameProcessor.cleanup()` is called.

- Added support for OpenTelemetry tracing in Pipecat. This initial
  implementation includes:

  - A `setup_tracing` method where you can specify your OpenTelemetry exporter
  - Service decorators for STT (`@traced_stt`), LLM (`@traced_llm`), and TTS
    (`@traced_tts`) which trace the execution and collect properties and
    metrics (TTFB, token usage, character counts, etc.)
  - Class decorators that provide execution tracking; these are generic and can
    be used for service tracking as needed
  - Spans that help track traces on a per conversations and turn basis:

  ```
  conversation-uuid
  ├── turn-1
  │   ├── stt_deepgramsttservice
  │   ├── llm_openaillmservice
  │   └── tts_cartesiattsservice
  ...
  └── turn-n
      └── ...
  ```

  By default, Pipecat has implemented service decorators to trace execution of
  STT, LLM, and TTS services. You can enable tracing by setting
  `enable_tracing` to `True` in the PipelineTask.

- Added `TurnTrackingObserver`, which tracks the start and end of a user/bot
  turn pair and emits events `on_turn_started` and `on_turn_stopped`
  corresponding to the start and end of a turn, respectively.

- Allow passing observers to `run_test()` while running unit tests.

### Changed

- Upgraded `daily-python` to 0.19.1.

- ⚠️ Updated `SmallWebRTCTransport` to align with how other transports handle
  `on_client_disconnected`. Now, when the connection is closed and no reconnection
  is attempted, `on_client_disconnected` is called instead of `on_client_close`. The
  `on_client_close` callback is no longer used, use `on_client_disconnected` instead.

- Check if `PipelineTask` has already been cancelled.

- Don't raise an exception if event handler is not registered.

- Upgraded `deepgram-sdk` to 4.1.0.

- Updated `GoogleTTSService` to use Google's streaming TTS API. The default
  voice also updated to `en-US-Chirp3-HD-Charon`.

- ⚠️ Refactored the `TavusVideoService`, so it acts like a proxy, sending audio
  to Tavus and receiving both audio and video. This will make
  `TavusVideoService` usable with any Pipecat pipeline and with any transport.
  This is a **breaking change**, check the
  `examples/foundational/21a-tavus-layer-small-webrtc.py` to see how to use it.

- `DailyTransport` now uses custom microphone audio tracks instead of virtual
  microphones. Now, multiple Daily transports can be used in the same process.

- `DailyTransport` now captures audio from individual participants instead of
  the whole room. This allows identifying audio frames per participant.

- Updated the default model for `AnthropicLLMService` to
  `claude-sonnet-4-20250514`.

- Updated the default model for `GeminiMultimodalLiveLLMService` to
  `models/gemini-2.5-flash-preview-native-audio-dialog`.

- `BaseTextFilter` methods `filter()`, `update_settings()`,
  `handle_interruption()` and `reset_interruption()` are now async.

- `BaseTextAggregator` methods `aggregate()`, `handle_interruption()` and
  `reset()` are now async.

- The API version for `CartesiaTTSService` and `CartesiaHttpTTSService` has
  been updated. Also, the `cartesia` dependency has been updated to 2.x.

- `CartesiaTTSService` and `CartesiaHttpTTSService` now support Cartesia's new
  `speed` parameter which accepts values of `slow`, `normal`, and `fast`.

- `GeminiMultimodalLiveLLMService` now uses the user transcription and usage
  metrics provided by Gemini Live.

- `GoogleLLMService` has been updated to use `google-genai` instead of the
  deprecated `google-generativeai`.

### Deprecated

- In `CartesiaTTSService` and `CartesiaHttpTTSService`, `emotion` has been
  deprecated by Cartesia. Pipecat is following suit and deprecating `emotion`
  as well.

### Removed

- Since `GeminiMultimodalLiveLLMService` now transcribes it's own audio, the
  `transcribe_user_audio` arg has been removed. Audio is now transcribed
  automatically.

- Removed `SileroVAD` frame processor, just use `SileroVADAnalyzer`
  instead. Also removed, `07a-interruptible-vad.py` example.

### Fixed

- Fixed a `DailyTransport` issue that was not allow capturing video frames if
  framerate was greater than zero.

- Fixed a `DeegramSTTService` connection issue when the user provided their own
  `LiveOptions`.

- Fixed a `DailyTransport` issue that would cause images needing resize to block
  the event loop.

- Fixed an issue with `ElevenLabsTTSService` where changing the model or voice
  while the service is running wasn't working.

- Fixed an issue that would cause multiple instances of the same class to behave
  incorrectly if any of the given constructor arguments defaulted to a mutable
  value (e.g. lists, dictionaries, objects).

- Fixed an issue with `CartesiaTTSService` where `TTSTextFrame` messages weren't
  being emitted when the model was set to `sonic`. This resulted in the
  assistant context not being updated with assistant messages.

### Performance

- `DailyTransport`: process audio, video and events in separate tasks.

- Don't create event handler tasks if no user event handlers have been
  registered.

### Other

- It is now possible to run all (or most) foundational example with multiple
  transports. By default, they run with P2P (Peer-To-Peer) WebRTC so you can try
  everything locally. You can also run them with Daily or even with a Twilio
  phone number.

- Added foundation examples `07y-interruptible-minimax.py` and
  `07z-interruptible-sarvam.py`to show how to use the `MiniMaxHttpTTSService`
  and `SarvamTTSService`, respectively.

- Added an `open-telemetry-tracing` example, showing how to setup tracing. The
  example also includes Jaeger as an open source OpenTelemetry client to review
  traces from the example runs.

- Added foundational example `29-turn-tracking-observer.py` to show how to use
  the `TurnTrackingObserver`.

## [0.0.67] - 2025-05-07

### Added

- Added `DebugLogObserver` for detailed frame logging with configurable
  filtering by frame type and endpoint. This observer automatically extracts
  and formats all frame data fields for debug logging.

- `UserImageRequestFrame.video_source` field has been added to request an image
  from the desired video source.

- Added support for the AWS Nova Sonic speech-to-speech model with the new
  `AWSNovaSonicLLMService`.
  See https://docs.aws.amazon.com/nova/latest/userguide/speech.html.
  Note that it requires Python >= 3.12 and `pip install pipecat-ai[aws-nova-sonic]`.

- Added new AWS services `AWSBedrockLLMService` and `AWSTranscribeSTTService`.

- Added `on_active_speaker_changed` event handler to the `DailyTransport` class.

- Added `enable_ssml_parsing` and `enable_logging` to `InputParams` in
  `ElevenLabsTTSService`.

- Added support to `RimeHttpTTSService` for the `arcana` model.

### Changed

- Updated `ElevenLabsTTSService` to use the beta websocket API
  (multi-stream-input). This new API supports context_ids and cancelling those
  contexts, which greatly improves interruption handling.

- Observers `on_push_frame()` now take a single argument `FramePushed` instead
  of multiple arguments.

- Updated the default voice for `DeepgramTTSService` to `aura-2-helena-en`.

### Deprecated

- `PollyTTSService` is now deprecated, use `AWSPollyTTSService` instead.

- Observer `on_push_frame(src, dst, frame, direction, timestamp)` is now
  deprecated, use `on_push_frame(data: FramePushed)` instead.

### Fixed

- Fixed a `DailyTransport` issue that was causing issues when multiple audio or
  video sources where being captured.

- Fixed a `UltravoxSTTService` issue that would cause the service to generate
  all tokens as one word.

- Fixed a `PipelineTask` issue that would cause tasks to not be cancelled if
  task was cancelled from outside of Pipecat.

- Fixed a `TaskManager` that was causing dangling tasks to be reported.

- Fixed an issue that could cause data to be sent to the transports when they
  were still not ready.

- Remove custom audio tracks from `DailyTransport` before leaving.

### Removed

- Removed `CanonicalMetricsService` as it's no longer maintained.

## [0.0.66] - 2025-05-02

### Added

- Added two new input parameters to `RimeTTSService`: `pause_between_brackets`
  and `phonemize_between_brackets`.

- Added support for cross-platform local smart turn detection. You can use
  `LocalSmartTurnAnalyzer` for on-device inference using Torch.

- `BaseOutputTransport` now allows multiple destinations if the transport
  implementation supports it (e.g. Daily's custom tracks). With multiple
  destinations it is possible to send different audio or video tracks with a
  single transport simultaneously. To do that, you need to set the new
  `Frame.transport_destination` field with your desired transport destination
  (e.g. custom track name), tell the transport you want a new destination with
  `TransportParams.audio_out_destinations` or
  `TransportParams.video_out_destinations` and the transport should take care of
  the rest.

- Similar to the new `Frame.transport_destination`, there's a new
  `Frame.transport_source` field which is set by the `BaseInputTransport` if the
  incoming data comes from a non-default source (e.g. custom tracks).

- `TTSService` has a new `transport_destination` constructor parameter. This
  parameter will be used to update the `Frame.transport_destination` field for
  each generated `TTSAudioRawFrame`. This allows sending multiple bots' audio to
  multiple destinations in the same pipeline.

- Added `DailyTransportParams.camera_out_enabled` and
  `DailyTransportParams.microphone_out_enabled` which allows you to
  enable/disable the main output camera or microphone tracks. This is useful if
  you only want to use custom tracks and not send the main tracks. Note that you
  still need `audio_out_enabled=True` or `video_out_enabled`.

- Added `DailyTransport.capture_participant_audio()` which allows you to capture
  an audio source (e.g. "microphone", "screenAudio" or a custom track name) from
  a remote participant.

- Added `DailyTransport.update_publishing()` which allows you to update the call
  video and audio publishing settings (e.g. audio and video quality).

- Added `RTVIObserverParams` which allows you to configure what RTVI messages
  are sent to the clients.

- Added a `context_window_compression` InputParam to
  `GeminiMultimodalLiveLLMService` which allows you to enable a sliding context
  window for the session as well as set the token limit of the sliding window.

- Updated `SmallWebRTCConnection` to support `ice_servers` with credentials.

- Added `VADUserStartedSpeakingFrame` and `VADUserStoppedSpeakingFrame`,
  indicating when the VAD detected the user to start and stop speaking. These
  events are helpful when using smart turn detection, as the user's stop time
  can differ from when their turn ends (signified by UserStoppedSpeakingFrame).

- Added `TranslationFrame`, a new frame type that contains a translated
  transcription.

- Added `TransportParams.audio_in_passthrough`. If set (the default), incoming
  audio will be pushed downstream.

- Added `MCPClient`; a way to connect to MCP servers and use the MCP servers'
  tools.

- Added `Mem0 OSS`, along with Mem0 cloud support now the OSS version is also
  available.

### Changed

- `TransportParams.audio_mixer` now supports a string and also a dictionary to
  provide a mixer per destination. For example:

```python
  audio_out_mixer={
      "track-1": SoundfileMixer(...),
      "track-2": SoundfileMixer(...),
      "track-N": SoundfileMixer(...),
  },
```

- The `STTMuteFilter` now mutes `InterimTranscriptionFrame` and
  `TranscriptionFrame` which allows the `STTMuteFilter` to be used in
  conjunction with transports that generate transcripts, e.g. `DailyTransport`.

- Function calls now receive a single parameter `FunctionCallParams` instead of
  `(function_name, tool_call_id, args, llm, context, result_callback)` which is
  now deprecated.

- Changed the user aggregator timeout for late transcriptions from 1.0s to 0.5s
  (`LLMUserAggregatorParams.aggregation_timeout`). Sometimes, the STT services
  might give us more than one transcription which could come after the user
  stopped speaking. We still want to include these additional transcriptions
  with the first one because it's part of the user turn. This is what this
  timeout is helpful with.

- Short utterances not detected by VAD while the bot is speaking are now
  ignored. This reduces the amount of bot interruptions significantly providing
  a more natural conversation experience.

- Updated `GladiaSTTService` to output a `TranslationFrame` when specifying a
  `translation` and `translation_config`.

- STT services now passthrough audio frames by default. This allows you to add
  audio recording without worrying about what's wrong in your pipeline when it
  doesn't work the first time.

- Input transports now always push audio downstream unless disabled with
  `TransportParams.audio_in_passthrough`. After many Pipecat releases, we
  realized this is the common use case. There are use cases where the input
  transport already provides STT and you also don't want recordings, in which
  case there's no need to push audio to the rest of the pipeline, but this is
  not a very common case.

- Added `RivaSegmentedSTTService`, which allows Riva offline/batch models, such
  as to be "canary-1b-asr" used in Pipecat.

### Deprecated

- Function calls with parameters
  `(function_name, tool_call_id, args, llm, context, result_callback)` are
  deprectated, use a single `FunctionCallParams` parameter instead.

- `TransportParams.camera_*` parameters are now deprecated, use
  `TransportParams.video_*` instead.

- `TransportParams.vad_enabled` parameter is now deprecated, use
  `TransportParams.audio_in_enabled` and `TransportParams.vad_analyzer` instead.

- `TransportParams.vad_audio_passthrough` parameter is now deprecated, use
  `TransportParams.audio_in_passthrough` instead.

- `ParakeetSTTService` is now deprecated, use `RivaSTTService` instead, which uses
  the model "parakeet-ctc-1.1b-asr" by default.

- `FastPitchTTSService` is now deprecated, use `RivaTTSService` instead, which uses
  the model "magpie-tts-multilingual" by default.

### Fixed

- Fixed an issue with `SimliVideoService` where the bot was continuously outputting
  audio, which prevents the `BotStoppedSpeakingFrame` from being emitted.

- Fixed an issue where `OpenAIRealtimeBetaLLMService` would add two assistant
  messages to the context.

- Fixed an issue with `GeminiMultimodalLiveLLMService` where the context
  contained tokens instead of words.

- Fixed an issue with HTTP Smart Turn handling, where the service returns a 500
  error. Previously, this would cause an unhandled exception. Now, a 500 error
  is treated as an incomplete response.

- Fixed a TTS services issue that could cause assistant output not to be
  aggregated to the context when also using `TTSSpeakFrame`s.

- Fixed an issue where the `SmartTurnMetricsData` was reporting 0ms for
  inference and processing time when using the `FalSmartTurnAnalyzer`.

### Other

- Added `examples/daily-custom-tracks` to show how to send and receive Daily
  custom tracks.

- Added `examples/daily-multi-translation` to showcase how to send multiple
  simulataneous translations with the same transport.

- Added 04 foundational examples for client/server transports. Also, renamed
  `29-livekit-audio-chat.py` to `04b-transports-livekit.py`.

- Added foundational example `13c-gladia-translation.py` showing how to use
  `TranscriptionFrame` and `TranslationFrame`.

## [0.0.65] - 2025-04-23 "Sant Jordi's release" 🌹📕

https://en.wikipedia.org/wiki/Saint_George%27s_Day_in_Catalonia

### Added

- Added automatic hangup logic to the Telnyx serializer. This feature hangs up
  the Telnyx call when an `EndFrame` or `CancelFrame` is received. It is
  enabled by default and is configurable via the `auto_hang_up` `InputParam`.

- Added a keepalive task to `GladiaSTTService` to prevent the websocket from
  disconnecting after 30 seconds of no audio input.

### Changed

- The `InputParams` for `ElevenLabsTTSService` and `ElevenLabsHttpTTSService`
  no longer require that `stability` and `similarity_boost` be set. You can
  individually set each param.

- In `TwilioFrameSerializer`, `call_sid` is Optional so as to avoid a breaking
  changed. `call_sid` is required to automatically hang up.

### Fixed

- Fixed an issue where `TwilioFrameSerializer` would send two hang up commands:
  one for the `EndFrame` and one for the `CancelFrame`.

## [0.0.64] - 2025-04-22

### Added

- Added automatic hangup logic to the Twilio serializer. This feature hangs up
  the Twilio call when an `EndFrame` or `CancelFrame` is received. It is
  enabled by default and is configurable via the `auto_hang_up` `InputParam`.

- Added `SmartTurnMetricsData`, which contains end-of-turn prediction metrics,
  to the `MetricsFrame`. Using `MetricsFrame`, you can now retrieve prediction
  confidence scores and processing time metrics from the smart turn analyzers.

- Added support for Application Default Credentials in Google services,
  `GoogleSTTService`, `GoogleTTSService`, and `GoogleVertexLLMService`.

- Added support for Smart Turn Detection via the `turn_analyzer` transport
  parameter. You can now choose between `HttpSmartTurnAnalyzer()` or
  `FalSmartTurnAnalyzer()` for remote inference or
  `LocalCoreMLSmartTurnAnalyzer()` for on-device inference using Core ML.

- `DeepgramTTSService` accepts `base_url` argument again, allowing you to
  connect to an on-prem service.

- Added `LLMUserAggregatorParams` and `LLMAssistantAggregatorParams` which allow
  you to control aggregator settings. You can now pass these arguments when
  creating aggregator pairs with `create_context_aggregator()`.

- Added `previous_text` context support to ElevenLabsHttpTTSService, improving
  speech consistency across sentences within an LLM response.

- Added word/timestamp pairs to `ElevenLabsHttpTTSService`.

- It is now possible to disable `SoundfileMixer` when created. You can then use
  `MixerEnableFrame` to dynamically enable it when necessary.

- Added `on_client_connected` and `on_client_disconnected` event handlers to
  the `DailyTransport` class. These handlers map to the same underlying Daily
  events as `on_participant_joined` and `on_participant_left`, respectively.
  This makes it easier to write a single bot pipeline that can also use other
  transports like `SmallWebRTCTransport` and `FastAPIWebsocketTransport`.

### Changed

- `GrokLLMService` now uses `grok-3-beta` as its default model.

- Daily's REST helpers now include an `eject_at_token_exp` param, which ejects
  the user when their token expires. This new parameter defaults to False.
  Also, the default value for `enable_prejoin_ui` changed to False and
  `eject_at_room_exp` changed to False.

- `OpenAILLMService` and `OpenPipeLLMService` now use `gpt-4.1` as their
  default model.

- `SoundfileMixer` constructor arguments need to be keywords.

### Deprecated

- `DeepgramSTTService` parameter `url` is now deprecated, use `base_url`
  instead.

### Removed

- Parameters `user_kwargs` and `assistant_kwargs` when creating a context
  aggregator pair using `create_context_aggregator()` have been removed. Use
  `user_params` and `assistant_params` instead.

### Fixed

- Fixed an issue that would cause TTS websocket-based services to not cleanup
  resources properly when disconnecting.

- Fixed a `TavusVideoService` issue that was causing audio choppiness.

- Fixed an issue in `SmallWebRTCTransport` where an error was thrown if the
  client did not create a video transceiver.

- Fixed an issue where LLM input parameters were not working and applied
  correctly in `GoogleVertexLLMService`, causing unexpected behavior during
  inference.

### Other

- Updated the `twilio-chatbot` example to use the auto-hangup feature.

## [0.0.63] - 2025-04-11

### Added

- Added media resolution control to `GeminiMultimodalLiveLLMService` with
  `GeminiMediaResolution` enum, allowing configuration of token usage for
  image processing (LOW: 64 tokens, MEDIUM: 256 tokens, HIGH: zoomed reframing
  with 256 tokens).

- Added Gemini's Voice Activity Detection (VAD) configuration to
  `GeminiMultimodalLiveLLMService` with `GeminiVADParams`, allowing fine
  control over speech detection sensitivity and timing, including:

  - Start sensitivity (how quickly speech is detected)
  - End sensitivity (how quickly turns end after pauses)
  - Prefix padding (milliseconds of audio to keep before speech is detected)
  - Silence duration (milliseconds of silence required to end a turn)

- Added comprehensive language support to `GeminiMultimodalLiveLLMService`,
  supporting over 30 languages via the `language` parameter, with proper
  mapping between Pipecat's `Language` enum and Gemini's language codes.

- Added support in `SmallWebRTCTransport` to detect when remote tracks are
  muted.

- Added support for image capture from a video stream to the
  `SmallWebRTCTransport`.

- Added a new iOS client option to the `SmallWebRTCTransport`
  **video-transform** example.

- Added new processors `ProducerProcessor` and `ConsumerProcessor`. The
  producer processor processes frames from the pipeline and decides whether the
  consumers should consume it or not. If so, the same frame that is received by
  the producer is sent to the consumer. There can be multiple consumers per
  producer. These processors can be useful to push frames from one part of a
  pipeline to a different one (e.g. when using `ParallelPipeline`).

- Improvements for the `SmallWebRTCTransport`:
  - Wait until the pipeline is ready before triggering the `connected` event.
  - Queue messages if the data channel is not ready.
  - Update the aiortc dependency to fix an issue where the 'video/rtx' MIME
    type was incorrectly handled as a codec retransmission.
  - Avoid initial video delays.

### Changed

- In `GeminiMultimodalLiveLLMService`, removed the `transcribe_model_audio`
  parameter in favor of Gemini Live's native output transcription support. Now
  text transcriptions are produced directly by the model. No configuration is
  required.

- Updated `GeminiMultimodalLiveLLMService`’s default `model` to
  `models/gemini-2.0-flash-live-001` and `base_url` to the `v1beta` websocket
  URL.

### Fixed

- Updated `daily-python` to 0.17.0 to fix an issue that was preventing to run on
  older platforms.

- Fixed an issue where `CartesiaTTSService`'s spell feature would result in
  the spelled word in the context appearing as "F,O,O,B,A,R" instead of
  "FOOBAR".

- Fixed an issue in the Azure TTS services where the language was being set
  incorrectly.

- Fixed `SmallWebRTCTransport` to support dynamic values for
  `TransportParams.audio_out_10ms_chunks`. Previously, it only worked with 20ms
  chunks.

- Fixed an issue with `GeminiMultimodalLiveLLMService` where the assistant
  context messages had no space between words.

- Fixed an issue where `LLMAssistantContextAggregator` would prevent a
  `BotStoppedSpeakingFrame` from moving through the pipeline.

## [0.0.62] - 2025-04-01 "An April Fools' release"

### Added

- Added `TransportParams.audio_out_10ms_chunks` parameter to allow controlling
  the amount of audio being sent by the output transport. It defaults to 4, so
  40ms audio chunks are sent.

- Added `QwenLLMService` for Qwen integration with an OpenAI-compatible
  interface. Added foundational example `14q-function-calling-qwen.py`.

- Added `Mem0MemoryService`. Mem0 is a self-improving memory layer for LLM
  applications. Learn more at: https://mem0.ai/.

- Added `WhisperSTTServiceMLX` for Whisper transcription on Apple Silicon.
  See example in `examples/foundational/13e-whisper-mlx.py`. Latency of
  completed transcription using Whisper large-v3-turbo on an M4 macbook is
  ~500ms.

- Added `SmallWebRTCTransport`, a new P2P WebRTC transport.

  - Created two examples in `p2p-webrtc`:
    - **video-transform**: Demonstrates sending and receiving audio/video with
      `SmallWebRTCTransport` using `TypeScript`. Includes video frame
      processing with OpenCV.
    - **voice-agent**: A minimal example of creating a voice agent with
      `SmallWebRTCTransport`.

- `GladiaSTTService` now have comprehensive support for the latest API config
  options, including model, language detection, preprocessing, custom
  vocabulary, custom spelling, translation, and message filtering options.

- Added `SmallWebRTCTransport`, a new P2P WebRTC transport.

  - Created two examples in `p2p-webrtc`:
    - **video-transform**: Demonstrates sending and receiving audio/video with
      `SmallWebRTCTransport` using `TypeScript`. Includes video frame
      processing with OpenCV.
    - **voice-agent**: A minimal example of creating a voice agent with
      `SmallWebRTCTransport`.

- Added support to `ProtobufFrameSerializer` to send the messages from
  `TransportMessageFrame` and `TransportMessageUrgentFrame`.

- Added support for a new TTS service, `PiperTTSService`.
  (see https://github.com/rhasspy/piper/)

- It is now possible to tell whether `UserStartedSpeakingFrame` or
  `UserStoppedSpeakingFrame` have been generated because of emulation frames.

### Changed

- `FunctionCallResultFrame`a are now system frames. This is to prevent function
  call results to be discarded during interruptions.

- Pipecat services have been reorganized into packages. Each package can have
  one or more of the following modules (in the future new module names might be
  needed) depending on the services implemented:

  - image: for image generation services
  - llm: for LLM services
  - memory: for memory services
  - stt: for Speech-To-Text services
  - tts: for Text-To-Speech services
  - video: for video generation services
  - vision: for video recognition services

- Base classes for AI services have been reorganized into modules. They can now
  be found in
  `pipecat.services.[ai_service,image_service,llm_service,stt_service,vision_service]`.

- `GladiaSTTService` now uses the `solaria-1` model by default. Other params
  use Gladia's default values. Added support for more language codes.

### Deprecated

- All Pipecat services imports have been deprecated and a warning will be shown
  when using the old import. The new import should be
  `pipecat.services.[service].[image,llm,memory,stt,tts,video,vision]`. For
  example, `from pipecat.services.openai.llm import OpenAILLMService`.

- Import for AI services base classes from `pipecat.services.ai_services` is now
  deprecated, use one of
  `pipecat.services.[ai_service,image_service,llm_service,stt_service,vision_service]`.

- Deprecated the `language` parameter in `GladiaSTTService.InputParams` in
  favor of `language_config`, which better aligns with Gladia's API.

- Deprecated using `GladiaSTTService.InputParams` directly. Use the new
  `GladiaInputParams` class instead.

### Fixed

- Fixed a `FastAPIWebsocketTransport` and `WebsocketClientTransport` issue that
  would cause the transport to be closed prematurely, preventing the internally
  queued audio to be sent. The same issue could also cause an infinite loop
  while using an output mixer and when sending an `EndFrame`, preventing the bot
  to finish.

- Fixed an issue that could cause the `TranscriptionUpdateFrame` being pushed
  because of an interruption to be discarded.

- Fixed an issue that would cause `SegmentedSTTService` based services
  (e.g. `OpenAISTTService`) to try to transcribe non-spoken audio, causing
  invalid transcriptions.

- Fixed an issue where `GoogleTTSService` was emitting two `TTSStoppedFrames`.

### Performance

- Output transports now send 40ms audio chunks instead of 20ms. This should
  improve performance.

- `BotSpeakingFrame`s are now sent every 200ms. If the output transport audio chunks
  are higher than 200ms then they will be sent at every audio chunk.

### Other

- Added foundational example `37-mem0.py` demonstrating how to use the
  `Mem0MemoryService`.

- Added foundational example `13e-whisper-mlx.py` demonstrating how to use the
  `WhisperSTTServiceMLX`.

## [0.0.61] - 2025-03-26

### Added

- Added a new frame, `LLMSetToolChoiceFrame`, which provides a mechanism
  for modifying the `tool_choice` in the context.

- Added `GroqTTSService` which provides text-to-speech functionality using
  Groq's API.

- Added support in `DailyTransport` for updating remote participants'
  `canReceive` permission via the `update_remote_participants()` method, by
  bumping the daily-python dependency to >= 0.16.0.

- ElevenLabs TTS services now support a sample rate of 8000.

- Added support for `instructions` in `OpenAITTSService`.

- Added support for `base_url` in `OpenAIImageGenService` and
  `OpenAITTSService`.

### Fixed

- Fixed an issue in `RTVIObserver` that prevented handling of Google LLM
  context messages. The observer now processes both OpenAI-style and
  Google-style contexts.

- Fixed an issue in Daily involving switching virtual devices, by bumping the
  daily-python dependency to >= 0.16.1.

- Fixed a `GoogleAssistantContextAggregator` issue where function calls
  placeholders where not being updated when then function call result was
  different from a string.

- Fixed an issue that would cause `LLMAssistantContextAggregator` to block
  processing more frames while processing a function call result.

- Fixed an issue where the `RTVIObserver` would report two bot started and
  stopped speaking events for each bot turn.

- Fixed an issue in `UltravoxSTTService` that caused improper audio processing
  and incorrect LLM frame output.

### Other

- Added `examples/foundational/07x-interruptible-local.py` to show how a local
  transport can be used.

## [0.0.60] - 2025-03-20

### Added

- Added `default_headers` parameter to `BaseOpenAILLMService` constructor.

### Changed

- Rollback to `deepgram-sdk` 3.8.0 since 3.10.1 was causing connections issues.

- Changed the default `InputAudioTranscription` model to `gpt-4o-transcribe`
  for `OpenAIRealtimeBetaLLMService`.

### Other

- Update the `19-openai-realtime-beta.py` and `19a-azure-realtime-beta.py`
  examples to use the FunctionSchema format.

## [0.0.59] - 2025-03-20

### Added

- When registering a function call it is now possible to indicate if you want
  the function call to be cancelled if there's a user interruption via
  `cancel_on_interruption` (defaults to False). This is now possible because
  function calls are executed concurrently.

- Added support for detecting idle pipelines. By default, if no activity has
  been detected during 5 minutes, the `PipelineTask` will be automatically
  cancelled. It is possible to override this behavior by passing
  `cancel_on_idle_timeout=False`. It is also possible to change the default
  timeout with `idle_timeout_secs` or the frames that prevent the pipeline from
  being idle with `idle_timeout_frames`. Finally, an `on_idle_timeout` event
  handler will be triggered if the idle timeout is reached (whether the pipeline
  task is cancelled or not).

- Added `FalSTTService`, which provides STT for Fal's Wizper API.

- Added a `reconnect_on_error` parameter to websocket-based TTS services as well
  as a `on_connection_error` event handler. The `reconnect_on_error` indicates
  whether the TTS service should reconnect on error. The `on_connection_error`
  will always get called if there's any error no matter the value of
  `reconnect_on_error`. This allows, for example, to fallback to a different TTS
  provider if something goes wrong with the current one.

- Added new `SkipTagsAggregator` that extends `BaseTextAggregator` to aggregate
  text and skips end of sentence matching if aggregated text is between
  start/end tags.

- Added new `PatternPairAggregator` that extends `BaseTextAggregator` to
  identify content between matching pattern pairs in streamed text. This allows
  for detection and processing of structured content like XML-style tags that
  may span across multiple text chunks or sentence boundaries.

- Added new `BaseTextAggregator`. Text aggregators are used by the TTS service
  to aggregate LLM tokens and decide when the aggregated text should be pushed
  to the TTS service. They also allow for the text to be manipulated while it's
  being aggregated. A text aggregator can be passed via `text_aggregator` to the
  TTS service.

- Added new `sample_rate` constructor parameter to `TavusVideoService` to allow
  changing the output sample rate.

- Added new `NeuphonicTTSService`.
  (see https://neuphonic.com)

- Added new `UltravoxSTTService`.
  (see https://github.com/fixie-ai/ultravox)

- Added `on_frame_reached_upstream` and `on_frame_reached_downstream` event
  handlers to `PipelineTask`. Those events will be called when a frame reaches
  the beginning or end of the pipeline respectively. Note that by default, the
  event handlers will not be called unless a filter is set with
  `PipelineTask.set_reached_upstream_filter()` or
  `PipelineTask.set_reached_downstream_filter()`.

- Added support for Chirp voices in `GoogleTTSService`.

- Added a `flush_audio()` method to `FishTTSService` and `LmntTTSService`.

- Added a `set_language` convenience method for `GoogleSTTService`, allowing
  you to set a single language. This is in addition to the `set_languages`
  method which allows you to set a list of languages.

- Added `on_user_turn_audio_data` and `on_bot_turn_audio_data` to
  `AudioBufferProcessor`. This gives the ability to grab the audio of only that
  turn for both the user and the bot.

- Added new base class `BaseObject` which is now the base class of
  `FrameProcessor`, `PipelineRunner`, `PipelineTask` and `BaseTransport`. The
  new `BaseObject` adds supports for event handlers.

- Added support for a unified format for specifying function calling across all
  LLM services.

```python
  weather_function = FunctionSchema(
      name="get_current_weather",
      description="Get the current weather",
      properties={
          "location": {
              "type": "string",
              "description": "The city and state, e.g. San Francisco, CA",
          },
          "format": {
              "type": "string",
              "enum": ["celsius", "fahrenheit"],
              "description": "The temperature unit to use. Infer this from the user's location.",
          },
      },
      required=["location"],
  )
  tools = ToolsSchema(standard_tools=[weather_function])
```

- Added `speech_threshold` parameter to `GladiaSTTService`.

- Allow passing user (`user_kwargs`) and assistant (`assistant_kwargs`) context
  aggregator parameters when using `create_context_aggregator()`. The values are
  passed as a mapping that will then be converted to arguments.

- Added `speed` as an `InputParam` for both `ElevenLabsTTSService` and
  `ElevenLabsHttpTTSService`.

- Added new `LLMFullResponseAggregator` to aggregate full LLM completions. At
  every completion the `on_completion` event handler is triggered.

- Added a new frame, `RTVIServerMessageFrame`, and RTVI message
  `RTVIServerMessage` which provides a generic mechanism for sending custom
  messages from server to client. The `RTVIServerMessageFrame` is processed by
  the `RTVIObserver` and will be delivered to the client's `onServerMessage`
  callback or `ServerMessage` event.

- Added `GoogleLLMOpenAIBetaService` for Google LLM integration with an
  OpenAI-compatible interface. Added foundational example
  `14o-function-calling-gemini-openai-format.py`.

- Added `AzureRealtimeBetaLLMService` to support Azure's OpeanAI Realtime API. Added
  foundational example `19a-azure-realtime-beta.py`.

- Introduced `GoogleVertexLLMService`, a new class for integrating with Vertex AI
  Gemini models. Added foundational example
  `14p-function-calling-gemini-vertex-ai.py`.

- Added support in `OpenAIRealtimeBetaLLMService` for a slate of new features:

  - The `'gpt-4o-transcribe'` input audio transcription model, along
    with new `language` and `prompt` options specific to that model.
  - The `input_audio_noise_reduction` session property.

    ```python
    session_properties = SessionProperties(
      # ...
      input_audio_noise_reduction=InputAudioNoiseReduction(
        type="near_field" # also supported: "far_field"
      )
      # ...
    )
    ```

  - The `'semantic_vad'` `turn_detection` session property value, a more
    sophisticated model for detecting when the user has stopped speaking.
  - `on_conversation_item_created` and `on_conversation_item_updated`
    events to `OpenAIRealtimeBetaLLMService`.

    ```python
    @llm.event_handler("on_conversation_item_created")
    async def on_conversation_item_created(llm, item_id, item):
      # ...

    @llm.event_handler("on_conversation_item_updated")
    async def on_conversation_item_updated(llm, item_id, item):
      # `item` may not always be available here
      # ...
    ```

  - The `retrieve_conversation_item(item_id)` method for introspecting a
    conversation item on the server.

    ```python
    item = await llm.retrieve_conversation_item(item_id)
    ```

### Changed

- Updated `OpenAISTTService` to use `gpt-4o-transcribe` as the default
  transcription model.

- Updated `OpenAITTSService` to use `gpt-4o-mini-tts` as the default TTS model.

- Function calls are now executed in tasks. This means that the pipeline will
  not be blocked while the function call is being executed.

- ⚠️ `PipelineTask` will now be automatically cancelled if no bot activity is
  happening in the pipeline. There are a few settings to configure this
  behavior, see `PipelineTask` documentation for more details.

- All event handlers are now executed in separate tasks in order to prevent
  blocking the pipeline. It is possible that event handlers take some time to
  execute in which case the pipeline would be blocked waiting for the event
  handler to complete.

- Updated `TranscriptProcessor` to support text output from
  `OpenAIRealtimeBetaLLMService`.

- `OpenAIRealtimeBetaLLMService` and `GeminiMultimodalLiveLLMService` now push
  a `TTSTextFrame`.

- Updated the default mode for `CartesiaTTSService` and
  `CartesiaHttpTTSService` to `sonic-2`.

### Deprecated

- Passing a `start_callback` to `LLMService.register_function()` is now
  deprecated, simply move the code from the start callback to the function call.

- `TTSService` parameter `text_filter` is now deprecated, use `text_filters`
  instead which is now a list. This allows passing multiple filters that will be
  executed in order.

### Removed

- Removed deprecated `audio.resample_audio()`, use `create_default_resampler()`
  instead.

- Removed deprecated`stt_service` parameter from `STTMuteFilter`.

- Removed deprecated RTVI processors, use an `RTVIObserver` instead.

- Removed deprecated `AWSTTSService`, use `PollyTTSService` instead.

- Removed deprecated field `tier` from `DailyTranscriptionSettings`, use `model`
  instead.

- Removed deprecated `pipecat.vad` package, use `pipecat.audio.vad` instead.

### Fixed

- Fixed an assistant aggregator issue that could cause assistant text to be
  split into multiple chunks during function calls.

- Fixed an assistant aggregator issue that was causing assistant text to not be
  added to the context during function calls. This could lead to duplications.

- Fixed a `SegmentedSTTService` issue that was causing audio to be sent
  prematurely to the STT service. Instead of analyzing the volume in this
  service we rely on VAD events which use both VAD and volume.

- Fixed a `GeminiMultimodalLiveLLMService` issue that was causing messages to be
  duplicated in the context when pushing `LLMMessagesAppendFrame` frames.

- Fixed an issue with `SegmentedSTTService` based services
  (e.g. `GroqSTTService`) that was not allow audio to pass-through downstream.

- Fixed a `CartesiaTTSService` and `RimeTTSService` issue that would consider
  text between spelling out tags end of sentence.

- Fixed a `match_endofsentence` issue that would result in floating point
  numbers to be considered an end of sentence.

- Fixed a `match_endofsentence` issue that would result in emails to be
  considered an end of sentence.

- Fixed an issue where the RTVI message `disconnect-bot` was pushing an
  `EndFrame`, resulting in the pipeline not shutting down. It now pushes an
  `EndTaskFrame` upstream to shutdown the pipeline.

- Fixed an issue with the `GoogleSTTService` where stream timeouts during
  periods of inactivity were causing connection failures. The service now
  properly detects timeout errors and handles reconnection gracefully,
  ensuring continuous operation even after periods of silence or when using an
  `STTMuteFilter`.

- Fixed an issue in `RimeTTSService` where the last line of text sent didn't
  result in an audio output being generated.

- Fixed `OpenAIRealtimeBetaLLMService` by adding proper handling for:
  - The `conversation.item.input_audio_transcription.delta` server message,
    which was added server-side at some point and not handled client-side.
  - Errors reported by the `response.done` server message.

### Other

- Add foundational example `07w-interruptible-fal.py`, showing `FalSTTService`.

- Added a new Ultravox example
  `examples/foundational/07u-interruptible-ultravox.py`.

- Added new Neuphonic examples
  `examples/foundational/07v-interruptible-neuphonic.py` and
  `examples/foundational/07v-interruptible-neuphonic-http.py`.

- Added a new example `examples/foundational/36-user-email-gathering.py` to show
  how to gather user emails. The example uses's Cartesia's `<spell></spell>`
  tags and Rime `spell()` function to spell out the emails for confirmation.

- Update the `34-audio-recording.py` example to include an STT processor.

- Added foundational example `35-voice-switching.py` showing how to use the new
  `PatternPairAggregator`. This example shows how to encode information for the
  LLM to instruct TTS voice changes, but this can be used to encode any
  information into the LLM response, which you want to parse and use in other
  parts of your application.

- Added a Pipecat Cloud deployment example to the `examples` directory.

- Removed foundational examples 28b and 28c as the TranscriptProcessor no
  longer has an LLM depedency. Renamed foundational example 28a to
  `28-transcript-processor.py`.

## [0.0.58] - 2025-02-26

### Added

- Added track-specific audio event `on_track_audio_data` to
  `AudioBufferProcessor` for accessing separate input and output audio tracks.

- Pipecat version will now be logged on every application startup. This will
  help us identify what version we are running in case of any issues.

- Added a new `StopFrame` which can be used to stop a pipeline task while
  keeping the frame processors running. The frame processors could then be used
  in a different pipeline. The difference between a `StopFrame` and a
  `StopTaskFrame` is that, as with `EndFrame` and `EndTaskFrame`, the
  `StopFrame` is pushed from the task and the `StopTaskFrame` is pushed upstream
  inside the pipeline by any processor.

- Added a new `PipelineTask` parameter `observers` that replaces the previous
  `PipelineParams.observers`.

- Added a new `PipelineTask` parameter `check_dangling_tasks` to enable or
  disable checking for frame processors' dangling tasks when the Pipeline
  finishes running.

- Added new `on_completion_timeout` event for LLM services (all OpenAI-based
  services, Anthropic and Google). Note that this event will only get triggered
  if LLM timeouts are setup and if the timeout was reached. It can be useful to
  retrigger another completion and see if the timeout was just a blip.

- Added new log observers `LLMLogObserver` and `TranscriptionLogObserver` that
  can be useful for debugging your pipelines.

- Added `room_url` property to `DailyTransport`.

- Added `addons` argument to `DeepgramSTTService`.

- Added `exponential_backoff_time()` to `utils.network` module.

### Changed

- ⚠️ `PipelineTask` now requires keyword arguments (except for the first one for
  the pipeline).

- Updated `PlayHTHttpTTSService` to take a `voice_engine` and `protocol` input
  in the constructor. The previous method of providing a `voice_engine` input
  that contains the engine and protocol is deprecated by PlayHT.

- The base `TTSService` class now strips leading newlines before sending text
  to the TTS provider. This change is to solve issues where some TTS providers,
  like Azure, would not output text due to newlines.

- `GrokLLMSService` now uses `grok-2` as the default model.

- `AnthropicLLMService` now uses `claude-3-7-sonnet-20250219` as the default
  model.

- `RimeHttpTTSService` needs an `aiohttp.ClientSession` to be passed to the
  constructor as all the other HTTP-based services.

- `RimeHttpTTSService` doesn't use a default voice anymore.

- `DeepgramSTTService` now uses the new `nova-3` model by default. If you want
  to use the previous model you can pass `LiveOptions(model="nova-2-general")`.
  (see https://deepgram.com/learn/introducing-nova-3-speech-to-text-api)

```python
stt = DeepgramSTTService(..., live_options=LiveOptions(model="nova-2-general"))
```

### Deprecated

- `PipelineParams.observers` is now deprecated, you the new `PipelineTask`
  parameter `observers`.

### Removed

- Remove `TransportParams.audio_out_is_live` since it was not being used at all.

### Fixed

- Fixed an issue that would cause undesired interruptions via
  `EmulateUserStartedSpeakingFrame`.

- Fixed a `GoogleLLMService` that was causing an exception when sending inline
  audio in some cases.

- Fixed an `AudioContextWordTTSService` issue that would cause an `EndFrame` to
  disconnect from the TTS service before audio from all the contexts was
  received. This affected services like Cartesia and Rime.

- Fixed an issue that was not allowing to pass an `OpenAILLMContext` to create
  `GoogleLLMService`'s context aggregators.

- Fixed a `ElevenLabsTTSService`, `FishAudioTTSService`, `LMNTTTSService` and
  `PlayHTTTSService` issue that was resulting in audio requested before an
  interruption being played after an interruption.

- Fixed `match_endofsentence` support for ellipses.

- Fixed an issue where `EndTaskFrame` was not triggering
  `on_client_disconnected` or closing the WebSocket in FastAPI.

- Fixed an issue in `DeepgramSTTService` where the `sample_rate` passed to the
  `LiveOptions` was not being used, causing the service to use the default
  sample rate of pipeline.

- Fixed a context aggregator issue that would not append the LLM text response
  to the context if a function call happened in the same LLM turn.

- Fixed an issue that was causing HTTP TTS services to push `TTSStoppedFrame`
  more than once.

- Fixed a `FishAudioTTSService` issue where `TTSStoppedFrame` was not being
  pushed.

- Fixed an issue that `start_callback` was not invoked for some LLM services.

- Fixed an issue that would cause `DeepgramSTTService` to stop working after an
  error occurred (e.g. sudden network loss). If the network recovered we would
  not reconnect.

- Fixed a `STTMuteFilter` issue that would not mute user audio frames causing
  transcriptions to be generated by the STT service.

### Other

- Added Gemini support to `examples/phone-chatbot`.

- Added foundational example `34-audio-recording.py` showing how to use the
  AudioBufferProcessor callbacks to save merged and track recordings.

## [0.0.57] - 2025-02-14

### Added

- Added new `AudioContextWordTTSService`. This is a TTS base class for TTS
  services that handling multiple separate audio requests.

- Added new frames `EmulateUserStartedSpeakingFrame` and
  `EmulateUserStoppedSpeakingFrame` which can be used to emulated VAD behavior
  without VAD being present or not being triggered.

- Added a new `audio_in_stream_on_start` field to `TransportParams`.

- Added a new method `start_audio_in_streaming` in the `BaseInputTransport`.

  - This method should be used to start receiving the input audio in case the
    field `audio_in_stream_on_start` is set to `false`.

- Added support for the `RTVIProcessor` to handle buffered audio in `base64`
  format, converting it into InputAudioRawFrame for transport.

- Added support for the `RTVIProcessor` to trigger `start_audio_in_streaming`
  only after the `client-ready` message.

- Added new `MUTE_UNTIL_FIRST_BOT_COMPLETE` strategy to `STTMuteStrategy`. This
  strategy starts muted and remains muted until the first bot speech completes,
  ensuring the bot's first response cannot be interrupted. This complements the
  existing `FIRST_SPEECH` strategy which only mutes during the first detected
  bot speech.

- Added support for Google Cloud Speech-to-Text V2 through `GoogleSTTService`.

- Added `RimeTTSService`, a new `WordTTSService`. Updated the foundational
  example `07q-interruptible-rime.py` to use `RimeTTSService`.

- Added support for Groq's Whisper API through the new `GroqSTTService` and
  OpenAI's Whisper API through the new `OpenAISTTService`. Introduced a new
  base class `BaseWhisperSTTService` to handle common Whisper API
  functionality.

- Added `PerplexityLLMService` for Perplexity NIM API integration, with an
  OpenAI-compatible interface. Also, added foundational example
  `14n-function-calling-perplexity.py`.

- Added `DailyTransport.update_remote_participants()`. This allows you to update
  remote participant's settings, like their permissions or which of their
  devices are enabled. Requires that the local participant have participant
  admin permission.

### Changed

- We don't consider a colon `:` and end of sentence any more.

- Updated `DailyTransport` to respect the `audio_in_stream_on_start` field,
  ensuring it only starts receiving the audio input if it is enabled.

- Updated `FastAPIWebsocketOutputTransport` to send `TransportMessageFrame` and
  `TransportMessageUrgentFrame` to the serializer.

- Updated `WebsocketServerOutputTransport` to send `TransportMessageFrame` and
  `TransportMessageUrgentFrame` to the serializer.

- Enhanced `STTMuteConfig` to validate strategy combinations, preventing
  `MUTE_UNTIL_FIRST_BOT_COMPLETE` and `FIRST_SPEECH` from being used together
  as they handle first bot speech differently.

- Updated foundational example `07n-interruptible-google.py` to use all Google
  services.

- `RimeHttpTTSService` now uses the `mistv2` model by default.

- Improved error handling in `AzureTTSService` to properly detect and log
  synthesis cancellation errors.

- Enhanced `WhisperSTTService` with full language support and improved model
  documentation.

- Updated foundation example `14f-function-calling-groq.py` to use
  `GroqSTTService` for transcription.

- Updated `GroqLLMService` to use `llama-3.3-70b-versatile` as the default
  model.

- `RTVIObserver` doesn't handle `LLMSearchResponseFrame` frames anymore. For
  now, to handle those frames you need to create a `GoogleRTVIObserver`
  instead.

### Deprecated

- `STTMuteFilter` constructor's `stt_service` parameter is now deprecated and
  will be removed in a future version. The filter now manages mute state
  internally instead of querying the STT service.

- `RTVI.observer()` is now deprecated, instantiate an `RTVIObserver` directly
  instead.

- All RTVI frame processors (e.g. `RTVISpeakingProcessor`,
  `RTVIBotLLMProcessor`) are now deprecated, instantiate an `RTVIObserver`
  instead.

### Fixed

- Fixed a `FalImageGenService` issue that was causing the event loop to be
  blocked while loading the downloadded image.

- Fixed a `CartesiaTTSService` service issue that would cause audio overlapping
  in some cases.

- Fixed a websocket-based service issue (e.g. `CartesiaTTSService`) that was
  preventing a reconnection after the server disconnected cleanly, which was
  causing an inifite loop instead.

- Fixed a `BaseOutputTransport` issue that was causing upstream frames to no be
  pushed upstream.

- Fixed multiple issue where user transcriptions where not being handled
  properly. It was possible for short utterances to not trigger VAD which would
  cause user transcriptions to be ignored. It was also possible for one or more
  transcriptions to be generated after VAD in which case they would also be
  ignored.

- Fixed an issue that was causing `BotStoppedSpeakingFrame` to be generated too
  late. This could then cause issues unblocking `STTMuteFilter` later than
  desired.

- Fixed an issue that was causing `AudioBufferProcessor` to not record
  synchronized audio.

- Fixed an `RTVI` issue that was causing `bot-tts-text` messages to be sent
  before being processed by the output transport.

- Fixed an issue[#1192] in 11labs where we are trying to reconnect/disconnect
  the websocket connection even when the connection is already closed.

- Fixed an issue where `has_regular_messages` condition was always true in
  `GoogleLLMContext` due to `Part` having `function_call` & `function_response`
  with `None` values.

### Other

- Added new `instant-voice` example. This example showcases how to enable
  instant voice communication as soon as a user connects.

- Added new `local-input-select-stt` example. This examples allows you to play
  with local audio inputs by slecting them through a nice text interface.

## [0.0.56] - 2025-02-06

### Changed

- Use `gemini-2.0-flash-001` as the default model for `GoogleLLMSerivce`.

- Improved foundational examples 22b, 22c, and 22d to support function calling.
  With these base examples, `FunctionCallInProgressFrame` and
  `FunctionCallResultFrame` will no longer be blocked by the gates.

### Fixed

- Fixed a `TkLocalTransport` and `LocalAudioTransport` issues that was causing
  errors on cleanup.

- Fixed an issue that was causing `tests.utils` import to fail because of
  logging setup.

- Fixed a `SentryMetrics` issue that was preventing any metrics to be sent to
  Sentry and also was preventing from metrics frames to be pushed to the
  pipeline.

- Fixed an issue in `BaseOutputTransport` where incoming audio would not be
  resampled to the desired output sample rate.

- Fixed an issue with the `TwilioFrameSerializer` and `TelnyxFrameSerializer`
  where `twilio_sample_rate` and `telnyx_sample_rate` were incorrectly
  initialized to `audio_in_sample_rate`. Those values currently default to 8000
  and should be set manually from the serializer constructor if a different
  value is needed.

### Other

- Added a new `sentry-metrics` example.

## [0.0.55] - 2025-02-05

### Added

- Added a new `start_metadata` field to `PipelineParams`. The provided metadata
  will be set to the initial `StartFrame` being pushed from the `PipelineTask`.

- Added new fields to `PipelineParams` to control audio input and output sample
  rates for the whole pipeline. This allows controlling sample rates from a
  single place instead of having to specify sample rates in each
  service. Setting a sample rate to a service is still possible and will
  override the value from `PipelineParams`.

- Introduce audio resamplers (`BaseAudioResampler`). This is just a base class
  to implement audio resamplers. Currently, two implementations are provided
  `SOXRAudioResampler` and `ResampyResampler`. A new
  `create_default_resampler()` has been added (replacing the now deprecated
  `resample_audio()`).

- It is now possible to specify the asyncio event loop that a `PipelineTask` and
  all the processors should run on by passing it as a new argument to the
  `PipelineRunner`. This could allow running pipelines in multiple threads each
  one with its own event loop.

- Added a new `utils.TaskManager`. Instead of a global task manager we now have
  a task manager per `PipelineTask`. In the previous version the task manager
  was global, so running multiple simultaneous `PipelineTask`s could result in
  dangling task warnings which were not actually true. In order, for all the
  processors to know about the task manager, we pass it through the
  `StartFrame`. This means that processors should create tasks when they receive
  a `StartFrame` but not before (because they don't have a task manager yet).

- Added `TelnyxFrameSerializer` to support Telnyx calls. A full running example
  has also been added to `examples/telnyx-chatbot`.

- Allow pushing silence audio frames before `TTSStoppedFrame`. This might be
  useful for testing purposes, for example, passing bot audio to an STT service
  which usually needs additional audio data to detect the utterance stopped.

- `TwilioSerializer` now supports transport message frames. With this we can
  create Twilio emulators.

- Added a new transport: `WebsocketClientTransport`.

- Added a `metadata` field to `Frame` which makes it possible to pass custom
  data to all frames.

- Added `test/utils.py` inside of pipecat package.

### Changed

- `GatedOpenAILLMContextAggregator` now require keyword arguments. Also, a new
  `start_open` argument has been added to set the initial state of the gate.

- Added `organization` and `project` level authentication to
  `OpenAILLMService`.

- Improved the language checking logic in `ElevenLabsTTSService` and
  `ElevenLabsHttpTTSService` to properly handle language codes based on model
  compatibility, with appropriate warnings when language codes cannot be
  applied.

- Updated `GoogleLLMContext` to support pushing `LLMMessagesUpdateFrame`s that
  contain a combination of function calls, function call responses, system
  messages, or just messages.

- `InputDTMFFrame` is now based on `DTMFFrame`. There's also a new
  `OutputDTMFFrame` frame.

### Deprecated

- `resample_audio()` is now deprecated, use `create_default_resampler()`
  instead.

### Removed

- `AudioBufferProcessor.reset_audio_buffers()` has been removed, use
  `AudioBufferProcessor.start_recording()` and
  `AudioBufferProcessor.stop_recording()` instead.

### Fixed

- Fixed a `AudioBufferProcessor` that would cause crackling in some recordings.

- Fixed an issue in `AudioBufferProcessor` where user callback would not be
  called on task cancellation.

- Fixed an issue in `AudioBufferProcessor` that would cause wrong silence
  padding in some cases.

- Fixed an issue where `ElevenLabsTTSService` messages would return a 1009
  websocket error by increasing the max message size limit to 16MB.

- Fixed a `DailyTransport` issue that would cause events to be triggered before
  join finished.

- Fixed a `PipelineTask` issue that was preventing processors to be cleaned up
  after cancelling the task.

- Fixed an issue where queuing a `CancelFrame` to a pipeline task would not
  cause the task to finish. However, using `PipelineTask.cancel()` is still the
  recommended way to cancel a task.

### Other

- Improved Unit Test `run_test()` to use `PipelineTask` and
  `PipelineRunner`. There's now also some control around `StartFrame` and
  `EndFrame`. The `EndTaskFrame` has been removed since it doesn't seem
  necessary with this new approach.

- Updated `twilio-chatbot` with a few new features: use 8000 sample rate and
  avoid resampling, a new client useful for stress testing and testing locally
  without the need to make phone calls. Also, added audio recording on both the
  client and the server to make sure the audio sounds good.

- Updated examples to use `task.cancel()` to immediately exit the example when a
  participant leaves or disconnects, instead of pushing an `EndFrame`. Pushing
  an `EndFrame` causes the bot to run through everything that is internally
  queued (which could take some seconds). Note that using `task.cancel()` might
  not always be the best option and pushing an `EndFrame` could still be
  desirable to make sure all the pipeline is flushed.

## [0.0.54] - 2025-01-27

### Added

- In order to create tasks in Pipecat frame processors it is now recommended to
  use `FrameProcessor.create_task()` (which uses the new
  `utils.asyncio.create_task()`). It takes care of uncaught exceptions, task
  cancellation handling and task management. To cancel or wait for a task there
  is `FrameProcessor.cancel_task()` and `FrameProcessor.wait_for_task()`. All of
  Pipecat processors have been updated accordingly. Also, when a pipeline runner
  finishes, a warning about dangling tasks might appear, which indicates if any
  of the created tasks was never cancelled or awaited for (using these new
  functions).

- It is now possible to specify the period of the `PipelineTask` heartbeat
  frames with `heartbeats_period_secs`.

- Added `DailyMeetingTokenProperties` and `DailyMeetingTokenParams` Pydantic models
  for meeting token creation in `get_token` method of `DailyRESTHelper`.

- Added `enable_recording` and `geo` parameters to `DailyRoomProperties`.

- Added `RecordingsBucketConfig` to `DailyRoomProperties` to upload recordings
  to a custom AWS bucket.

### Changed

- Enhanced `UserIdleProcessor` with retry functionality and control over idle
  monitoring via new callback signature `(processor, retry_count) -> bool`.
  Updated the `17-detect-user-idle.py` to show how to use the `retry_count`.

- Add defensive error handling for `OpenAIRealtimeBetaLLMService`'s audio
  truncation. Audio truncation errors during interruptions now log a warning
  and allow the session to continue instead of throwing an exception.

- Modified `TranscriptProcessor` to use TTS text frames for more accurate assistant
  transcripts. Assistant messages are now aggregated based on bot speaking boundaries
  rather than LLM context, providing better handling of interruptions and partial
  utterances.

- Updated foundational examples `28a-transcription-processor-openai.py`,
  `28b-transcript-processor-anthropic.py`, and
  `28c-transcription-processor-gemini.py` to use the updated
  `TranscriptProcessor`.

### Fixed

- Fixed an `GeminiMultimodalLiveLLMService` issue that was preventing the user
  to push initial LLM assistant messages (using `LLMMessagesAppendFrame`).

- Added missing `FrameProcessor.cleanup()` calls to `Pipeline`,
  `ParallelPipeline` and `UserIdleProcessor`.

- Fixed a type error when using `voice_settings` in `ElevenLabsHttpTTSService`.

- Fixed an issue where `OpenAIRealtimeBetaLLMService` function calling resulted
  in an error.

- Fixed an issue in `AudioBufferProcessor` where the last audio buffer was not
  being processed, in cases where the `_user_audio_buffer` was smaller than the
  buffer size.

### Performance

- Replaced audio resampling library `resampy` with `soxr`. Resampling a 2:21s
  audio file from 24KHz to 16KHz took 1.41s with `resampy` and 0.031s with
  `soxr` with similar audio quality.

### Other

- Added initial unit test infrastructure.

## [0.0.53] - 2025-01-18

### Added

- Added `ElevenLabsHttpTTSService` which uses EleveLabs' HTTP API instead of the
  websocket one.

- Introduced pipeline frame observers. Observers can view all the frames that go
  through the pipeline without the need to inject processors in the
  pipeline. This can be useful, for example, to implement frame loggers or
  debuggers among other things. The example
  `examples/foundational/30-observer.py` shows how to add an observer to a
  pipeline for debugging.

- Introduced heartbeat frames. The pipeline task can now push periodic
  heartbeats down the pipeline when `enable_heartbeats=True`. Heartbeats are
  system frames that are supposed to make it all the way to the end of the
  pipeline. When a heartbeat frame is received the traversing time (i.e. the
  time it took to go through the whole pipeline) will be displayed (with TRACE
  logging) otherwise a warning will be shown. The example
  `examples/foundational/31-heartbeats.py` shows how to enable heartbeats and
  forces warnings to be displayed.

- Added `LLMTextFrame` and `TTSTextFrame` which should be pushed by LLM and TTS
  services respectively instead of `TextFrame`s.

- Added `OpenRouter` for OpenRouter integration with an OpenAI-compatible
  interface. Added foundational example `14m-function-calling-openrouter.py`.

- Added a new `WebsocketService` based class for TTS services, containing
  base functions and retry logic.

- Added `DeepSeekLLMService` for DeepSeek integration with an OpenAI-compatible
  interface. Added foundational example `14l-function-calling-deepseek.py`.

- Added `FunctionCallResultProperties` dataclass to provide a structured way to
  control function call behavior, including:

  - `run_llm`: Controls whether to trigger LLM completion
  - `on_context_updated`: Optional callback triggered after context update

- Added a new foundational example `07e-interruptible-playht-http.py` for easy
  testing of `PlayHTHttpTTSService`.

- Added support for Google TTS Journey voices in `GoogleTTSService`.

- Added `29-livekit-audio-chat.py`, as a new foundational examples for
  `LiveKitTransportLayer`.

- Added `enable_prejoin_ui`, `max_participants` and `start_video_off` params
  to `DailyRoomProperties`.

- Added `session_timeout` to `FastAPIWebsocketTransport` and
  `WebsocketServerTransport` for configuring session timeouts (in
  seconds). Triggers `on_session_timeout` for custom timeout handling.
  See [examples/websocket-server/bot.py](https://github.com/pipecat-ai/pipecat/blob/main/examples/websocket-server/bot.py).

- Added the new modalities option and helper function to set Gemini output
  modalities.

- Added `examples/foundational/26d-gemini-multimodal-live-text.py` which is
  using Gemini as TEXT modality and using another TTS provider for TTS process.

### Changed

- Modified `UserIdleProcessor` to start monitoring only after first
  conversation activity (`UserStartedSpeakingFrame` or
  `BotStartedSpeakingFrame`) instead of immediately.

- Modified `OpenAIAssistantContextAggregator` to support controlled completions
  and to emit context update callbacks via `FunctionCallResultProperties`.

- Added `aws_session_token` to the `PollyTTSService`.

- Changed the default model for `PlayHTHttpTTSService` to `Play3.0-mini-http`.

- `api_key`, `aws_access_key_id` and `region` are no longer required parameters
  for the PollyTTSService (AWSTTSService)

- Added `session_timeout` example in `examples/websocket-server/bot.py` to
  handle session timeout event.

- Changed `InputParams` in
  `src/pipecat/services/gemini_multimodal_live/gemini.py` to support different
  modalities.

- Changed `DeepgramSTTService` to send `finalize` event whenever VAD detects
  `UserStoppedSpeakingFrame`. This helps in faster transcriptions and clearing
  the `Deepgram` audio buffer.

### Fixed

- Fixed an issue where `DeepgramSTTService` was not generating metrics using
  pipeline's VAD.

- Fixed `UserIdleProcessor` not properly propagating `EndFrame`s through the
  pipeline.

- Fixed an issue where websocket based TTS services could incorrectly terminate
  their connection due to a retry counter not resetting.

- Fixed a `PipelineTask` issue that would cause a dangling task after stopping
  the pipeline with an `EndFrame`.

- Fixed an import issue for `PlayHTHttpTTSService`.

- Fixed an issue where languages couldn't be used with the `PlayHTHttpTTSService`.

- Fixed an issue where `OpenAIRealtimeBetaLLMService` audio chunks were hitting
  an error when truncating audio content.

- Fixed an issue where setting the voice and model for `RimeHttpTTSService`
  wasn't working.

- Fixed an issue where `IdleFrameProcessor` and `UserIdleProcessor` were getting
  initialized before the start of the pipeline.

## [0.0.52] - 2024-12-24

### Added

- Constructor arguments for GoogleLLMService to directly set tools and tool_config.

- Smart turn detection example (`22d-natural-conversation-gemini-audio.py`) that
  leverages Gemini 2.0 capabilities ().
  (see https://x.com/kwindla/status/1870974144831275410)

- Added `DailyTransport.send_dtmf()` to send dial-out DTMF tones.

- Added `DailyTransport.sip_call_transfer()` to forward SIP and PSTN calls to
  another address or number. For example, transfer a SIP call to a different
  SIP address or transfer a PSTN phone number to a different PSTN phone number.

- Added `DailyTransport.sip_refer()` to transfer incoming SIP/PSTN calls from
  outside Daily to another SIP/PSTN address.

- Added an `auto_mode` input parameter to `ElevenLabsTTSService`. `auto_mode`
  is set to `True` by default. Enabling this setting disables the chunk
  schedule and all buffers, which reduces latency.

- Added `KoalaFilter` which implement on device noise reduction using Koala
  Noise Suppression.
  (see https://picovoice.ai/platform/koala/)

- Added `CerebrasLLMService` for Cerebras integration with an OpenAI-compatible
  interface. Added foundational example `14k-function-calling-cerebras.py`.

- Pipecat now supports Python 3.13. We had a dependency on the `audioop` package
  which was deprecated and now removed on Python 3.13. We are now using
  `audioop-lts` (https://github.com/AbstractUmbra/audioop) to provide the same
  functionality.

- Added timestamped conversation transcript support:

  - New `TranscriptProcessor` factory provides access to user and assistant
    transcript processors.
  - `UserTranscriptProcessor` processes user speech with timestamps from
    transcription.
  - `AssistantTranscriptProcessor` processes assistant responses with LLM
    context timestamps.
  - Messages emitted with ISO 8601 timestamps indicating when they were spoken.
  - Supports all LLM formats (OpenAI, Anthropic, Google) via standard message
    format.
  - New examples: `28a-transcription-processor-openai.py`,
    `28b-transcription-processor-anthropic.py`, and
    `28c-transcription-processor-gemini.py`.

- Add support for more languages to ElevenLabs (Arabic, Croatian, Filipino,
  Tamil) and PlayHT (Afrikans, Albanian, Amharic, Arabic, Bengali, Croatian,
  Galician, Hebrew, Mandarin, Serbian, Tagalog, Urdu, Xhosa).

### Changed

- `PlayHTTTSService` uses the new v4 websocket API, which also fixes an issue
  where text inputted to the TTS didn't return audio.

- The default model for `ElevenLabsTTSService` is now `eleven_flash_v2_5`.

- `OpenAIRealtimeBetaLLMService` now takes a `model` parameter in the
  constructor.

- Updated the default model for the `OpenAIRealtimeBetaLLMService`.

- Room expiration (`exp`) in `DailyRoomProperties` is now optional (`None`) by
  default instead of automatically setting a 5-minute expiration time. You must
  explicitly set expiration time if desired.

### Deprecated

- `AWSTTSService` is now deprecated, use `PollyTTSService` instead.

### Fixed

- Fixed token counting in `GoogleLLMService`. Tokens were summed incorrectly
  (double-counted in many cases).

- Fixed an issue that could cause the bot to stop talking if there was a user
  interruption before getting any audio from the TTS service.

- Fixed an issue that would cause `ParallelPipeline` to handle `EndFrame`
  incorrectly causing the main pipeline to not terminate or terminate too early.

- Fixed an audio stuttering issue in `FastPitchTTSService`.

- Fixed a `BaseOutputTransport` issue that was causing non-audio frames being
  processed before the previous audio frames were played. This will allow, for
  example, sending a frame `A` after a `TTSSpeakFrame` and the frame `A` will
  only be pushed downstream after the audio generated from `TTSSpeakFrame` has
  been spoken.

- Fixed a `DeepgramSTTService` issue that was causing language to be passed as
  an object instead of a string resulting in the connection to fail.

## [0.0.51] - 2024-12-16

### Fixed

- Fixed an issue in websocket-based TTS services that was causing infinite
  reconnections (Cartesia, ElevenLabs, PlayHT and LMNT).

## [0.0.50] - 2024-12-11

### Added

- Added `GeminiMultimodalLiveLLMService`. This is an integration for Google's
  Gemini Multimodal Live API, supporting:

  - Real-time audio and video input processing
  - Streaming text responses with TTS
  - Audio transcription for both user and bot speech
  - Function calling
  - System instructions and context management
  - Dynamic parameter updates (temperature, top_p, etc.)

- Added `AudioTranscriber` utility class for handling audio transcription with
  Gemini models.

- Added new context classes for Gemini:

  - `GeminiMultimodalLiveContext`
  - `GeminiMultimodalLiveUserContextAggregator`
  - `GeminiMultimodalLiveAssistantContextAggregator`
  - `GeminiMultimodalLiveContextAggregatorPair`

- Added new foundational examples for `GeminiMultimodalLiveLLMService`:

  - `26-gemini-multimodal-live.py`
  - `26a-gemini-multimodal-live-transcription.py`
  - `26b-gemini-multimodal-live-video.py`
  - `26c-gemini-multimodal-live-video.py`

- Added `SimliVideoService`. This is an integration for Simli AI avatars.
  (see https://www.simli.com)

- Added NVIDIA Riva's `FastPitchTTSService` and `ParakeetSTTService`.
  (see https://www.nvidia.com/en-us/ai-data-science/products/riva/)

- Added `IdentityFilter`. This is the simplest frame filter that lets through
  all incoming frames.

- New `STTMuteStrategy` called `FUNCTION_CALL` which mutes the STT service
  during LLM function calls.

- `DeepgramSTTService` now exposes two event handlers `on_speech_started` and
  `on_utterance_end` that could be used to implement interruptions. See new
  example `examples/foundational/07c-interruptible-deepgram-vad.py`.

- Added `GroqLLMService`, `GrokLLMService`, and `NimLLMService` for Groq, Grok,
  and NVIDIA NIM API integration, with an OpenAI-compatible interface.

- New examples demonstrating function calling with Groq, Grok, Azure OpenAI,
  Fireworks, and NVIDIA NIM: `14f-function-calling-groq.py`,
  `14g-function-calling-grok.py`, `14h-function-calling-azure.py`,
  `14i-function-calling-fireworks.py`, and `14j-function-calling-nvidia.py`.

- In order to obtain the audio stored by the `AudioBufferProcessor` you can now
  also register an `on_audio_data` event handler. The `on_audio_data` handler
  will be called every time `buffer_size` (a new constructor argument) is
  reached. If `buffer_size` is 0 (default) you need to manually get the audio as
  before using `AudioBufferProcessor.merge_audio_buffers()`.

```
@audiobuffer.event_handler("on_audio_data")
async def on_audio_data(processor, audio, sample_rate, num_channels):
    await save_audio(audio, sample_rate, num_channels)
```

- Added a new RTVI message called `disconnect-bot`, which when handled pushes
  an `EndFrame` to trigger the pipeline to stop.

### Changed

- `STTMuteFilter` now supports multiple simultaneous muting strategies.

- `XTTSService` language now defaults to `Language.EN`.

- `SoundfileMixer` doesn't resample input files anymore to avoid startup
  delays. The sample rate of the provided sound files now need to match the
  sample rate of the output transport.

- Input frames (audio, image and transport messages) are now system frames. This
  means they are processed immediately by all processors instead of being queued
  internally.

- Expanded the transcriptions.language module to support a superset of
  languages.

- Updated STT and TTS services with language options that match the supported
  languages for each service.

- Updated the `AzureLLMService` to use the `OpenAILLMService`. Updated the
  `api_version` to `2024-09-01-preview`.

- Updated the `FireworksLLMService` to use the `OpenAILLMService`. Updated the
  default model to `accounts/fireworks/models/firefunction-v2`.

- Updated the `simple-chatbot` example to include a Javascript and React client
  example, using RTVI JS and React.

### Removed

- Removed `AppFrame`. This was used as a special user custom frame, but there's
  actually no use case for that.

### Fixed

- Fixed a `ParallelPipeline` issue that would cause system frames to be queued.

- Fixed `FastAPIWebsocketTransport` so it can work with binary data (e.g. using
  the protobuf serializer).

- Fixed an issue in `CartesiaTTSService` that could cause previous audio to be
  received after an interruption.

- Fixed Cartesia, ElevenLabs, LMNT and PlayHT TTS websocket
  reconnection. Before, if an error occurred no reconnection was happening.

- Fixed a `BaseOutputTransport` issue that was causing audio to be discarded
  after an `EndFrame` was received.

- Fixed an issue in `WebsocketServerTransport` and `FastAPIWebsocketTransport`
  that would cause a busy loop when using audio mixer.

- Fixed a `DailyTransport` and `LiveKitTransport` issue where connections were
  being closed in the input transport prematurely. This was causing frames
  queued inside the pipeline being discarded.

- Fixed an issue in `DailyTransport` that would cause some internal callbacks to
  not be executed.

- Fixed an issue where other frames were being processed while a `CancelFrame`
  was being pushed down the pipeline.

- `AudioBufferProcessor` now handles interruptions properly.

- Fixed a `WebsocketServerTransport` issue that would prevent interruptions with
  `TwilioSerializer` from working.

- `DailyTransport.capture_participant_video` now allows capturing user's screen
  share by simply passing `video_source="screenVideo"`.

- Fixed Google Gemini message handling to properly convert appended messages to
  Gemini's required format.

- Fixed an issue with `FireworksLLMService` where chat completions were failing
  by removing the `stream_options` from the chat completion options.

## [0.0.49] - 2024-11-17

### Added

- Added RTVI `on_bot_started` event which is useful in a single turn
  interaction.

- Added `DailyTransport` events `dialin-connected`, `dialin-stopped`,
  `dialin-error` and `dialin-warning`. Needs daily-python >= 0.13.0.

- Added `RimeHttpTTSService` and the `07q-interruptible-rime.py` foundational
  example.

- Added `STTMuteFilter`, a general-purpose processor that combines STT
  muting and interruption control. When active, it prevents both transcription
  and interruptions during bot speech. The processor supports multiple
  strategies: `FIRST_SPEECH` (mute only during bot's first
  speech), `ALWAYS` (mute during all bot speech), or `CUSTOM` (using provided
  callback).

- Added `STTMuteFrame`, a control frame that enables/disables speech
  transcription in STT services.

## [0.0.48] - 2024-11-10 "Antonio release"

### Added

- There's now an input queue in each frame processor. When you call
  `FrameProcessor.push_frame()` this will internally call
  `FrameProcessor.queue_frame()` on the next processor (upstream or downstream)
  and the frame will be internally queued (except system frames). Then, the
  queued frames will get processed. With this input queue it is also possible
  for FrameProcessors to block processing more frames by calling
  `FrameProcessor.pause_processing_frames()`. The way to resume processing
  frames is by calling `FrameProcessor.resume_processing_frames()`.

- Added audio filter `NoisereduceFilter`.

- Introduce input transport audio filters (`BaseAudioFilter`). Audio filters can
  be used to remove background noises before audio is sent to VAD.

- Introduce output transport audio mixers (`BaseAudioMixer`). Output transport
  audio mixers can be used, for example, to add background sounds or any other
  audio mixing functionality before the output audio is actually written to the
  transport.

- Added `GatedOpenAILLMContextAggregator`. This aggregator keeps the last
  received OpenAI LLM context frame and it doesn't let it through until the
  notifier is notified.

- Added `WakeNotifierFilter`. This processor expects a list of frame types and
  will execute a given callback predicate when a frame of any of those type is
  being processed. If the callback returns true the notifier will be notified.

- Added `NullFilter`. A null filter doesn't push any frames upstream or
  downstream. This is usually used to disable one of the pipelines in
  `ParallelPipeline`.

- Added `EventNotifier`. This can be used as a very simple synchronization
  feature between processors.

- Added `TavusVideoService`. This is an integration for Tavus digital twins.
  (see https://www.tavus.io/)

- Added `DailyTransport.update_subscriptions()`. This allows you to have fine
  grained control of what media subscriptions you want for each participant in a
  room.

- Added audio filter `KrispFilter`.

### Changed

- The following `DailyTransport` functions are now `async` which means they need
  to be awaited: `start_dialout`, `stop_dialout`, `start_recording`,
  `stop_recording`, `capture_participant_transcription` and
  `capture_participant_video`.

- Changed default output sample rate to 24000. This changes all TTS service to
  output to 24000 and also the default output transport sample rate. This
  improves audio quality at the cost of some extra bandwidth.

- `AzureTTSService` now uses Azure websockets instead of HTTP requests.

- The previous `AzureTTSService` HTTP implementation is now
  `AzureHttpTTSService`.

### Fixed

- Websocket transports (FastAPI and Websocket) now synchronize with time before
  sending data. This allows for interruptions to just work out of the box.

- Improved bot speaking detection for all TTS services by using actual bot
  audio.

- Fixed an issue that was generating constant bot started/stopped speaking
  frames for HTTP TTS services.

- Fixed an issue that was causing stuttering with AWS TTS service.

- Fixed an issue with PlayHTTTSService, where the TTFB metrics were reporting
  very small time values.

- Fixed an issue where AzureTTSService wasn't initializing the specified
  language.

### Other

- Add `23-bot-background-sound.py` foundational example.

- Added a new foundational example `22-natural-conversation.py`. This example
  shows how to achieve a more natural conversation detecting when the user ends
  statement.

## [0.0.47] - 2024-10-22

### Added

- Added `AssemblyAISTTService` and corresponding foundational examples
  `07o-interruptible-assemblyai.py` and `13d-assemblyai-transcription.py`.

- Added a foundational example for Gladia transcription:
  `13c-gladia-transcription.py`

### Changed

- Updated `GladiaSTTService` to use the V2 API.

- Changed `DailyTransport` transcription model to `nova-2-general`.

### Fixed

- Fixed an issue that would cause an import error when importing
  `SileroVADAnalyzer` from the old package `pipecat.vad.silero`.

- Fixed `enable_usage_metrics` to control LLM/TTS usage metrics separately
  from `enable_metrics`.

## [0.0.46] - 2024-10-19

### Added

- Added `audio_passthrough` parameter to `STTService`. If enabled it allows
  audio frames to be pushed downstream in case other processors need them.

- Added input parameter options for `PlayHTTTSService` and
  `PlayHTHttpTTSService`.

### Changed

- Changed `DeepgramSTTService` model to `nova-2-general`.

- Moved `SileroVAD` audio processor to `processors.audio.vad`.

- Module `utils.audio` is now `audio.utils`. A new `resample_audio` function has
  been added.

- `PlayHTTTSService` now uses PlayHT websockets instead of HTTP requests.

- The previous `PlayHTTTSService` HTTP implementation is now
  `PlayHTHttpTTSService`.

- `PlayHTTTSService` and `PlayHTHttpTTSService` now use a `voice_engine` of
  `PlayHT3.0-mini`, which allows for multi-lingual support.

- Renamed `OpenAILLMServiceRealtimeBeta` to `OpenAIRealtimeBetaLLMService` to
  match other services.

### Deprecated

- `LLMUserResponseAggregator` and `LLMAssistantResponseAggregator` are
  mostly deprecated, use `OpenAILLMContext` instead.

- The `vad` package is now deprecated and `audio.vad` should be used
  instead. The `avd` package will get removed in a future release.

### Fixed

- Fixed an issue that would cause an error if no VAD analyzer was passed to
  `LiveKitTransport` params.

- Fixed `SileroVAD` processor to support interruptions properly.

### Other

- Added `examples/foundational/07-interruptible-vad.py`. This is the same as
  `07-interruptible.py` but using the `SileroVAD` processor instead of passing
  the `VADAnalyzer` in the transport.

## [0.0.45] - 2024-10-16

### Changed

- Metrics messages have moved out from the transport's base output into RTVI.

## [0.0.44] - 2024-10-15

### Added

- Added support for OpenAI Realtime API with the new
  `OpenAILLMServiceRealtimeBeta` processor.
  (see https://platform.openai.com/docs/guides/realtime/overview)

- Added `RTVIBotTranscriptionProcessor` which will send the RTVI
  `bot-transcription` protocol message. These are TTS text aggregated (into
  sentences) messages.

- Added new input params to the `MarkdownTextFilter` utility. You can set
  `filter_code` to filter code from text and `filter_tables` to filter tables
  from text.

- Added `CanonicalMetricsService`. This processor uses the new
  `AudioBufferProcessor` to capture conversation audio and later send it to
  Canonical AI.
  (see https://canonical.chat/)

- Added `AudioBufferProcessor`. This processor can be used to buffer mixed user and
  bot audio. This can later be saved into an audio file or processed by some
  audio analyzer.

- Added `on_first_participant_joined` event to `LiveKitTransport`.

### Changed

- LLM text responses are now logged properly as unicode characters.

- `UserStartedSpeakingFrame`, `UserStoppedSpeakingFrame`,
  `BotStartedSpeakingFrame`, `BotStoppedSpeakingFrame`, `BotSpeakingFrame` and
  `UserImageRequestFrame` are now based from `SystemFrame`

### Fixed

- Merge `RTVIBotLLMProcessor`/`RTVIBotLLMTextProcessor` and
  `RTVIBotTTSProcessor`/`RTVIBotTTSTextProcessor` to avoid out of order issues.

- Fixed an issue in RTVI protocol that could cause a `bot-llm-stopped` or
  `bot-tts-stopped` message to be sent before a `bot-llm-text` or `bot-tts-text`
  message.

- Fixed `DeepgramSTTService` constructor settings not being merged with default
  ones.

- Fixed an issue in Daily transport that would cause tasks to be hanging if
  urgent transport messages were being sent from a transport event handler.

- Fixed an issue in `BaseOutputTransport` that would cause `EndFrame` to be
  pushed downed too early and call `FrameProcessor.cleanup()` before letting the
  transport stop properly.

## [0.0.43] - 2024-10-10

### Added

- Added a new util called `MarkdownTextFilter` which is a subclass of a new
  base class called `BaseTextFilter`. This is a configurable utility which
  is intended to filter text received by TTS services.

- Added new `RTVIUserLLMTextProcessor`. This processor will send an RTVI
  `user-llm-text` message with the user content's that was sent to the LLM.

### Changed

- `TransportMessageFrame` doesn't have an `urgent` field anymore, instead
  there's now a `TransportMessageUrgentFrame` which is a `SystemFrame` and
  therefore skip all internal queuing.

- For TTS services, convert inputted languages to match each service's language
  format

### Fixed

- Fixed an issue where changing a language with the Deepgram STT service
  wouldn't apply the change. This was fixed by disconnecting and reconnecting
  when the language changes.

## [0.0.42] - 2024-10-02

### Added

- `SentryMetrics` has been added to report frame processor metrics to
  Sentry. This is now possible because `FrameProcessorMetrics` can now be passed
  to `FrameProcessor`.

- Added Google TTS service and corresponding foundational example
  `07n-interruptible-google.py`

- Added AWS Polly TTS support and `07m-interruptible-aws.py` as an example.

- Added InputParams to Azure TTS service.

- Added `LivekitTransport` (audio-only for now).

- RTVI 0.2.0 is now supported.

- All `FrameProcessors` can now register event handlers.

```
tts = SomeTTSService(...)

@tts.event_handler("on_connected"):
async def on_connected(processor):
  ...
```

- Added `AsyncGeneratorProcessor`. This processor can be used together with a
  `FrameSerializer` as an async generator. It provides a `generator()` function
  that returns an `AsyncGenerator` and that yields serialized frames.

- Added `EndTaskFrame` and `CancelTaskFrame`. These are new frames that are
  meant to be pushed upstream to tell the pipeline task to stop nicely or
  immediately respectively.

- Added configurable LLM parameters (e.g., temperature, top_p, max_tokens, seed)
  for OpenAI, Anthropic, and Together AI services along with corresponding
  setter functions.

- Added `sample_rate` as a constructor parameter for TTS services.

- Pipecat has a pipeline-based architecture. The pipeline consists of frame
  processors linked to each other. The elements traveling across the pipeline
  are called frames.

  To have a deterministic behavior the frames traveling through the pipeline
  should always be ordered, except system frames which are out-of-band
  frames. To achieve that, each frame processor should only output frames from a
  single task.

  In this version all the frame processors have their own task to push
  frames. That is, when `push_frame()` is called the given frame will be put
  into an internal queue (with the exception of system frames) and a frame
  processor task will push it out.

- Added pipeline clocks. A pipeline clock is used by the output transport to
  know when a frame needs to be presented. For that, all frames now have an
  optional `pts` field (prensentation timestamp). There's currently just one
  clock implementation `SystemClock` and the `pts` field is currently only used
  for `TextFrame`s (audio and image frames will be next).

- A clock can now be specified to `PipelineTask` (defaults to
  `SystemClock`). This clock will be passed to each frame processor via the
  `StartFrame`.

- Added `CartesiaHttpTTSService`.

- `DailyTransport` now supports setting the audio bitrate to improve audio
  quality through the `DailyParams.audio_out_bitrate` parameter. The new
  default is 96kbps.

- `DailyTransport` now uses the number of audio output channels (1 or 2) to set
  mono or stereo audio when needed.

- Interruptions support has been added to `TwilioFrameSerializer` when using
  `FastAPIWebsocketTransport`.

- Added new `LmntTTSService` text-to-speech service.
  (see https://www.lmnt.com/)

- Added `TTSModelUpdateFrame`, `TTSLanguageUpdateFrame`, `STTModelUpdateFrame`,
  and `STTLanguageUpdateFrame` frames to allow you to switch models, language
  and voices in TTS and STT services.

- Added new `transcriptions.Language` enum.

### Changed

- Context frames are now pushed downstream from assistant context aggregators.

- Removed Silero VAD torch dependency.

- Updated individual update settings frame classes into a single
  `ServiceUpdateSettingsFrame` class.

- We now distinguish between input and output audio and image frames. We
  introduce `InputAudioRawFrame`, `OutputAudioRawFrame`, `InputImageRawFrame`
  and `OutputImageRawFrame` (and other subclasses of those). The input frames
  usually come from an input transport and are meant to be processed inside the
  pipeline to generate new frames. However, the input frames will not be sent
  through an output transport. The output frames can also be processed by any
  frame processor in the pipeline and they are allowed to be sent by the output
  transport.

- `ParallelTask` has been renamed to `SyncParallelPipeline`. A
  `SyncParallelPipeline` is a frame processor that contains a list of different
  pipelines to be executed concurrently. The difference between a
  `SyncParallelPipeline` and a `ParallelPipeline` is that, given an input frame,
  the `SyncParallelPipeline` will wait for all the internal pipelines to
  complete. This is achieved by making sure the last processor in each of the
  pipelines is synchronous (e.g. an HTTP-based service that waits for the
  response).

- `StartFrame` is back a system frame to make sure it's processed immediately by
  all processors. `EndFrame` stays a control frame since it needs to be ordered
  allowing the frames in the pipeline to be processed.

- Updated `MoondreamService` revision to `2024-08-26`.

- `CartesiaTTSService` and `ElevenLabsTTSService` now add presentation
  timestamps to their text output. This allows the output transport to push the
  text frames downstream at almost the same time the words are spoken. We say
  "almost" because currently the audio frames don't have presentation timestamp
  but they should be played at roughly the same time.

- `DailyTransport.on_joined` event now returns the full session data instead of
  just the participant.

- `CartesiaTTSService` is now a subclass of `TTSService`.

- `DeepgramSTTService` is now a subclass of `STTService`.

- `WhisperSTTService` is now a subclass of `SegmentedSTTService`. A
  `SegmentedSTTService` is a `STTService` where the provided audio is given in a
  big chunk (i.e. from when the user starts speaking until the user stops
  speaking) instead of a continous stream.

### Fixed

- Fixed OpenAI multiple function calls.

- Fixed a Cartesia TTS issue that would cause audio to be truncated in some
  cases.

- Fixed a `BaseOutputTransport` issue that would stop audio and video rendering
  tasks (after receiving and `EndFrame`) before the internal queue was emptied,
  causing the pipeline to finish prematurely.

- `StartFrame` should be the first frame every processor receives to avoid
  situations where things are not initialized (because initialization happens on
  `StartFrame`) and other frames come in resulting in undesired behavior.

### Performance

- `obj_id()` and `obj_count()` now use `itertools.count` avoiding the need of
  `threading.Lock`.

### Other

- Pipecat now uses Ruff as its formatter (https://github.com/astral-sh/ruff).

## [0.0.41] - 2024-08-22

### Added

- Added `LivekitFrameSerializer` audio frame serializer.

### Fixed

- Fix `FastAPIWebsocketOutputTransport` variable name clash with subclass.

- Fix an `AnthropicLLMService` issue with empty arguments in function calling.

### Other

- Fixed `studypal` example errors.

## [0.0.40] - 2024-08-20

### Added

- VAD parameters can now be dynamicallt updated using the
  `VADParamsUpdateFrame`.

- `ErrorFrame` has now a `fatal` field to indicate the bot should exit if a
  fatal error is pushed upstream (false by default). A new `FatalErrorFrame`
  that sets this flag to true has been added.

- `AnthropicLLMService` now supports function calling and initial support for
  prompt caching.
  (see https://www.anthropic.com/news/prompt-caching)

- `ElevenLabsTTSService` can now specify ElevenLabs input parameters such as
  `output_format`.

- `TwilioFrameSerializer` can now specify Twilio's and Pipecat's desired sample
  rates to use.

- Added new `on_participant_updated` event to `DailyTransport`.

- Added `DailyRESTHelper.delete_room_by_name()` and
  `DailyRESTHelper.delete_room_by_url()`.

- Added LLM and TTS usage metrics. Those are enabled when
  `PipelineParams.enable_usage_metrics` is True.

- `AudioRawFrame`s are now pushed downstream from the base output
  transport. This allows capturing the exact words the bot says by adding an STT
  service at the end of the pipeline.

- Added new `GStreamerPipelineSource`. This processor can generate image or
  audio frames from a GStreamer pipeline (e.g. reading an MP4 file, and RTP
  stream or anything supported by GStreamer).

- Added `TransportParams.audio_out_is_live`. This flag is False by default and
  it is useful to indicate we should not synchronize audio with sporadic images.

- Added new `BotStartedSpeakingFrame` and `BotStoppedSpeakingFrame` control
  frames. These frames are pushed upstream and they should wrap
  `BotSpeakingFrame`.

- Transports now allow you to register event handlers without decorators.

### Changed

- Support RTVI message protocol 0.1. This includes new messages, support for
  messages responses, support for actions, configuration, webhooks and a bunch
  of new cool stuff.
  (see https://docs.rtvi.ai/)

- `SileroVAD` dependency is now imported via pip's `silero-vad` package.

- `ElevenLabsTTSService` now uses `eleven_turbo_v2_5` model by default.

- `BotSpeakingFrame` is now a control frame.

- `StartFrame` is now a control frame similar to `EndFrame`.

- `DeepgramTTSService` now is more customizable. You can adjust the encoding and
  sample rate.

### Fixed

- `TTSStartFrame` and `TTSStopFrame` are now sent when TTS really starts and
  stops. This allows for knowing when the bot starts and stops speaking even
  with asynchronous services (like Cartesia).

- Fixed `AzureSTTService` transcription frame timestamps.

- Fixed an issue with `DailyRESTHelper.create_room()` expirations which would
  cause this function to stop working after the initial expiration elapsed.

- Improved `EndFrame` and `CancelFrame` handling. `EndFrame` should end things
  gracefully while a `CancelFrame` should cancel all running tasks as soon as
  possible.

- Fixed an issue in `AIService` that would cause a yielded `None` value to be
  processed.

- RTVI's `bot-ready` message is now sent when the RTVI pipeline is ready and
  a first participant joins.

- Fixed a `BaseInputTransport` issue that was causing incoming system frames to
  be queued instead of being pushed immediately.

- Fixed a `BaseInputTransport` issue that was causing start/stop interruptions
  incoming frames to not cancel tasks and be processed properly.

### Other

- Added `studypal` example (from to the Cartesia folks!).

- Most examples now use Cartesia.

- Added examples `foundational/19a-tools-anthropic.py`,
  `foundational/19b-tools-video-anthropic.py` and
  `foundational/19a-tools-togetherai.py`.

- Added examples `foundational/18-gstreamer-filesrc.py` and
  `foundational/18a-gstreamer-videotestsrc.py` that show how to use
  `GStreamerPipelineSource`

- Remove `requests` library usage.

- Cleanup examples and use `DailyRESTHelper`.

## [0.0.39] - 2024-07-23

### Fixed

- Fixed a regression introduced in 0.0.38 that would cause Daily transcription
  to stop the Pipeline.

## [0.0.38] - 2024-07-23

### Added

- Added `force_reload`, `skip_validation` and `trust_repo` to `SileroVAD` and
  `SileroVADAnalyzer`. This allows caching and various GitHub repo validations.

- Added `send_initial_empty_metrics` flag to `PipelineParams` to request for
  initial empty metrics (zero values). True by default.

### Fixed

- Fixed initial metrics format. It was using the wrong keys name/time instead of
  processor/value.

- STT services should be using ISO 8601 time format for transcription frames.

- Fixed an issue that would cause Daily transport to show a stop transcription
  error when actually none occurred.

## [0.0.37] - 2024-07-22

### Added

- Added `RTVIProcessor` which implements the RTVI-AI standard.
  See https://github.com/rtvi-ai

- Added `BotInterruptionFrame` which allows interrupting the bot while talking.

- Added `LLMMessagesAppendFrame` which allows appending messages to the current
  LLM context.

- Added `LLMMessagesUpdateFrame` which allows changing the LLM context for the
  one provided in this new frame.

- Added `LLMModelUpdateFrame` which allows updating the LLM model.

- Added `TTSSpeakFrame` which causes the bot say some text. This text will not
  be part of the LLM context.

- Added `TTSVoiceUpdateFrame` which allows updating the TTS voice.

### Removed

- We remove the `LLMResponseStartFrame` and `LLMResponseEndFrame` frames. These
  were added in the past to properly handle interruptions for the
  `LLMAssistantContextAggregator`. But the `LLMContextAggregator` is now based
  on `LLMResponseAggregator` which handles interruptions properly by just
  processing the `StartInterruptionFrame`, so there's no need for these extra
  frames any more.

### Fixed

- Fixed an issue with `StatelessTextTransformer` where it was pushing a string
  instead of a `TextFrame`.

- `TTSService` end of sentence detection has been improved. It now works with
  acronyms, numbers, hours and others.

- Fixed an issue in `TTSService` that would not properly flush the current
  aggregated sentence if an `LLMFullResponseEndFrame` was found.

### Performance

- `CartesiaTTSService` now uses websockets which improves speed. It also
  leverages the new Cartesia contexts which maintains generated audio prosody
  when multiple inputs are sent, therefore improving audio quality a lot.

## [0.0.36] - 2024-07-02

### Added

- Added `GladiaSTTService`.
  See https://docs.gladia.io/chapters/speech-to-text-api/pages/live-speech-recognition

- Added `XTTSService`. This is a local Text-To-Speech service.
  See https://github.com/coqui-ai/TTS

- Added `UserIdleProcessor`. This processor can be used to wait for any
  interaction with the user. If the user doesn't say anything within a given
  timeout a provided callback is called.

- Added `IdleFrameProcessor`. This processor can be used to wait for frames
  within a given timeout. If no frame is received within the timeout a provided
  callback is called.

- Added new frame `BotSpeakingFrame`. This frame will be continuously pushed
  upstream while the bot is talking.

- It is now possible to specify a Silero VAD version when using `SileroVADAnalyzer`
  or `SileroVAD`.

- Added `AysncFrameProcessor` and `AsyncAIService`. Some services like
  `DeepgramSTTService` need to process things asynchronously. For example, audio
  is sent to Deepgram but transcriptions are not returned immediately. In these
  cases we still require all frames (except system frames) to be pushed
  downstream from a single task. That's what `AsyncFrameProcessor` is for. It
  creates a task and all frames should be pushed from that task. So, whenever a
  new Deepgram transcription is ready that transcription will also be pushed
  from this internal task.

- The `MetricsFrame` now includes processing metrics if metrics are enabled. The
  processing metrics indicate the time a processor needs to generate all its
  output. Note that not all processors generate these kind of metrics.

### Changed

- `WhisperSTTService` model can now also be a string.

- Added missing \* keyword separators in services.

### Fixed

- `WebsocketServerTransport` doesn't try to send frames anymore if serializers
  returns `None`.

- Fixed an issue where exceptions that occurred inside frame processors were
  being swallowed and not displayed.

- Fixed an issue in `FastAPIWebsocketTransport` where it would still try to send
  data to the websocket after being closed.

### Other

- Added Fly.io deployment example in `examples/deployment/flyio-example`.

- Added new `17-detect-user-idle.py` example that shows how to use the new
  `UserIdleProcessor`.

## [0.0.35] - 2024-06-28

### Changed

- `FastAPIWebsocketParams` now require a serializer.

- `TwilioFrameSerializer` now requires a `streamSid`.

### Fixed

- Silero VAD number of frames needs to be 512 for 16000 sample rate or 256 for
  8000 sample rate.

## [0.0.34] - 2024-06-25

### Fixed

- Fixed an issue with asynchronous STT services (Deepgram and Azure) that could
  interruptions to ignore transcriptions.

- Fixed an issue introduced in 0.0.33 that would cause the LLM to generate
  shorter output.

## [0.0.33] - 2024-06-25

### Changed

- Upgraded to Cartesia's new Python library 1.0.0. `CartesiaTTSService` now
  expects a voice ID instead of a voice name (you can get the voice ID from
  Cartesia's playground). You can also specify the audio `sample_rate` and
  `encoding` instead of the previous `output_format`.

### Fixed

- Fixed an issue with asynchronous STT services (Deepgram and Azure) that could
  cause static audio issues and interruptions to not work properly when dealing
  with multiple LLMs sentences.

- Fixed an issue that could mix new LLM responses with previous ones when
  handling interruptions.

- Fixed a Daily transport blocking situation that occurred while reading audio
  frames after a participant left the room. Needs daily-python >= 0.10.1.

## [0.0.32] - 2024-06-22

### Added

- Allow specifying a `DeepgramSTTService` url which allows using on-prem
  Deepgram.

- Added new `FastAPIWebsocketTransport`. This is a new websocket transport that
  can be integrated with FastAPI websockets.

- Added new `TwilioFrameSerializer`. This is a new serializer that knows how to
  serialize and deserialize audio frames from Twilio.

- Added Daily transport event: `on_dialout_answered`. See
  https://reference-python.daily.co/api_reference.html#daily.EventHandler

- Added new `AzureSTTService`. This allows you to use Azure Speech-To-Text.

### Performance

- Convert `BaseOutputTransport` and `BaseOutputTransport` to fully use asyncio
  and remove the use of threads.

### Other

- Added `twilio-chatbot`. This is an example that shows how to integrate Twilio
  phone numbers with a Pipecat bot.

- Updated `07f-interruptible-azure.py` to use `AzureLLMService`,
  `AzureSTTService` and `AzureTTSService`.

## [0.0.31] - 2024-06-13

### Performance

- Break long audio frames into 20ms chunks instead of 10ms.

## [0.0.30] - 2024-06-13

### Added

- Added `report_only_initial_ttfb` to `PipelineParams`. This will make it so
  only the initial TTFB metrics after the user stops talking are reported.

- Added `OpenPipeLLMService`. This service will let you run OpenAI through
  OpenPipe's SDK.

- Allow specifying frame processors' name through a new `name` constructor
  argument.

- Added `DeepgramSTTService`. This service has an ongoing websocket
  connection. To handle this, it subclasses `AIService` instead of
  `STTService`. The output of this service will be pushed from the same task,
  except system frames like `StartFrame`, `CancelFrame` or
  `StartInterruptionFrame`.

### Changed

- `FrameSerializer.deserialize()` can now return `None` in case it is not
  possible to desearialize the given data.

- `daily_rest.DailyRoomProperties` now allows extra unknown parameters.

### Fixed

- Fixed an issue where `DailyRoomProperties.exp` always had the same old
  timestamp unless set by the user.

- Fixed a couple of issues with `WebsocketServerTransport`. It needed to use
  `push_audio_frame()` and also VAD was not working properly.

- Fixed an issue that would cause LLM aggregator to fail with small
  `VADParams.stop_secs` values.

- Fixed an issue where `BaseOutputTransport` would send longer audio frames
  preventing interruptions.

### Other

- Added new `07h-interruptible-openpipe.py` example. This example shows how to
  use OpenPipe to run OpenAI LLMs and get the logs stored in OpenPipe.

- Added new `dialin-chatbot` example. This examples shows how to call the bot
  using a phone number.

## [0.0.29] - 2024-06-07

### Added

- Added a new `FunctionFilter`. This filter will let you filter frames based on
  a given function, except system messages which should never be filtered.

- Added `FrameProcessor.can_generate_metrics()` method to indicate if a
  processor can generate metrics. In the future this might get an extra argument
  to ask for a specific type of metric.

- Added `BasePipeline`. All pipeline classes should be based on this class. All
  subclasses should implement a `processors_with_metrics()` method that returns
  a list of all `FrameProcessor`s in the pipeline that can generate metrics.

- Added `enable_metrics` to `PipelineParams`.

- Added `MetricsFrame`. The `MetricsFrame` will report different metrics in the
  system. Right now, it can report TTFB (Time To First Byte) values for
  different services, that is the time spent between the arrival of a `Frame` to
  the processor/service until the first `DataFrame` is pushed downstream. If
  metrics are enabled an intial `MetricsFrame` with all the services in the
  pipeline will be sent.

- Added TTFB metrics and debug logging for TTS services.

### Changed

- Moved `ParallelTask` to `pipecat.pipeline.parallel_task`.

### Fixed

- Fixed PlayHT TTS service to work properly async.

## [0.0.28] - 2024-06-05

### Fixed

- Fixed an issue with `SileroVADAnalyzer` that would cause memory to keep
  growing indefinitely.

## [0.0.27] - 2024-06-05

### Added

- Added `DailyTransport.participants()` and `DailyTransport.participant_counts()`.

## [0.0.26] - 2024-06-05

### Added

- Added `OpenAITTSService`.

- Allow passing `output_format` and `model_id` to `CartesiaTTSService` to change
  audio sample format and the model to use.

- Added `DailyRESTHelper` which helps you create Daily rooms and tokens in an
  easy way.

- `PipelineTask` now has a `has_finished()` method to indicate if the task has
  completed. If a task is never ran `has_finished()` will return False.

- `PipelineRunner` now supports SIGTERM. If received, the runner will be
  cancelled.

### Fixed

- Fixed an issue where `BaseInputTransport` and `BaseOutputTransport` where
  stopping push tasks before pushing `EndFrame` frames could cause the bots to
  get stuck.

- Fixed an error closing local audio transports.

- Fixed an issue with Deepgram TTS that was introduced in the previous release.

- Fixed `AnthropicLLMService` interruptions. If an interruption occurred, a
  `user` message could be appended after the previous `user` message. Anthropic
  does not allow that because it requires alternate `user` and `assistant`
  messages.

### Performance

- The `BaseInputTransport` does not pull audio frames from sub-classes any
  more. Instead, sub-classes now push audio frames into a queue in the base
  class. Also, `DailyInputTransport` now pushes audio frames every 20ms instead
  of 10ms.

- Remove redundant camera input thread from `DailyInputTransport`. This should
  improve performance a little bit when processing participant videos.

- Load Cartesia voice on startup.

## [0.0.25] - 2024-05-31

### Added

- Added WebsocketServerTransport. This will create a websocket server and will
  read messages coming from a client. The messages are serialized/deserialized
  with protobufs. See `examples/websocket-server` for a detailed example.

- Added function calling (LLMService.register_function()). This will allow the
  LLM to call functions you have registered when needed. For example, if you
  register a function to get the weather in Los Angeles and ask the LLM about
  the weather in Los Angeles, the LLM will call your function.
  See https://platform.openai.com/docs/guides/function-calling

- Added new `LangchainProcessor`.

- Added Cartesia TTS support (https://cartesia.ai/)

### Fixed

- Fixed SileroVAD frame processor.

- Fixed an issue where `camera_out_enabled` would cause the highg CPU usage if
  no image was provided.

### Performance

- Removed unnecessary audio input tasks.

## [0.0.24] - 2024-05-29

### Added

- Exposed `on_dialin_ready` for Daily transport SIP endpoint handling. This
  notifies when the Daily room SIP endpoints are ready. This allows integrating
  with third-party services like Twilio.

- Exposed Daily transport `on_app_message` event.

- Added Daily transport `on_call_state_updated` event.

- Added Daily transport `start_recording()`, `stop_recording` and
  `stop_dialout`.

### Changed

- Added `PipelineParams`. This replaces the `allow_interruptions` argument in
  `PipelineTask` and will allow future parameters in the future.

- Fixed Deepgram Aura TTS base_url and added ErrorFrame reporting.

- GoogleLLMService `api_key` argument is now mandatory.

### Fixed

- Daily tranport `dialin-ready` doesn't not block anymore and it now handles
  timeouts.

- Fixed AzureLLMService.

## [0.0.23] - 2024-05-23

### Fixed

- Fixed an issue handling Daily transport `dialin-ready` event.

## [0.0.22] - 2024-05-23

### Added

- Added Daily transport `start_dialout()` to be able to make phone or SIP calls.
  See https://reference-python.daily.co/api_reference.html#daily.CallClient.start_dialout

- Added Daily transport support for dial-in use cases.

- Added Daily transport events: `on_dialout_connected`, `on_dialout_stopped`,
  `on_dialout_error` and `on_dialout_warning`. See
  https://reference-python.daily.co/api_reference.html#daily.EventHandler

## [0.0.21] - 2024-05-22

### Added

- Added vision support to Anthropic service.

- Added `WakeCheckFilter` which allows you to pass information downstream only
  if you say a certain phrase/word.

### Changed

- `FrameSerializer.serialize()` and `FrameSerializer.deserialize()` are now
  `async`.

- `Filter` has been renamed to `FrameFilter` and it's now under
  `processors/filters`.

### Fixed

- Fixed Anthropic service to use new frame types.

- Fixed an issue in `LLMUserResponseAggregator` and `UserResponseAggregator`
  that would cause frames after a brief pause to not be pushed to the LLM.

- Clear the audio output buffer if we are interrupted.

- Re-add exponential smoothing after volume calculation. This makes sure the
  volume value being used doesn't fluctuate so much.

## [0.0.20] - 2024-05-22

### Added

- In order to improve interruptions we now compute a loudness level using
  [pyloudnorm](https://github.com/csteinmetz1/pyloudnorm). The audio coming
  WebRTC transports (e.g. Daily) have an Automatic Gain Control (AGC) algorithm
  applied to the signal, however we don't do that on our local PyAudio
  signals. This means that currently incoming audio from PyAudio is kind of
  broken. We will fix it in future releases.

### Fixed

- Fixed an issue where `StartInterruptionFrame` would cause
  `LLMUserResponseAggregator` to push the accumulated text causing the LLM
  respond in the wrong task. The `StartInterruptionFrame` should not trigger any
  new LLM response because that would be spoken in a different task.

- Fixed an issue where tasks and threads could be paused because the executor
  didn't have more tasks available. This was causing issues when cancelling and
  recreating tasks during interruptions.

## [0.0.19] - 2024-05-20

### Changed

- `LLMUserResponseAggregator` and `LLMAssistantResponseAggregator` internal
  messages are now exposed through the `messages` property.

### Fixed

- Fixed an issue where `LLMAssistantResponseAggregator` was not accumulating the
  full response but short sentences instead. If there's an interruption we only
  accumulate what the bot has spoken until now in a long response as well.

## [0.0.18] - 2024-05-20

### Fixed

- Fixed an issue in `DailyOuputTransport` where transport messages were not
  being sent.

## [0.0.17] - 2024-05-19

### Added

- Added `google.generativeai` model support, including vision. This new `google`
  service defaults to using `gemini-1.5-flash-latest`. Example in
  `examples/foundational/12a-describe-video-gemini-flash.py`.

- Added vision support to `openai` service. Example in
  `examples/foundational/12a-describe-video-gemini-flash.py`.

- Added initial interruptions support. The assistant contexts (or aggregators)
  should now be placed after the output transport. This way, only the completed
  spoken context is added to the assistant context.

- Added `VADParams` so you can control voice confidence level and others.

- `VADAnalyzer` now uses an exponential smoothed volume to improve speech
  detection. This is useful when voice confidence is high (because there's
  someone talking near you) but volume is low.

### Fixed

- Fixed an issue where TTSService was not pushing TextFrames downstream.

- Fixed issues with Ctrl-C program termination.

- Fixed an issue that was causing `StopTaskFrame` to actually not exit the
  `PipelineTask`.

## [0.0.16] - 2024-05-16

### Fixed

- `DailyTransport`: don't publish camera and audio tracks if not enabled.

- Fixed an issue in `BaseInputTransport` that was causing frames pushed
  downstream not pushed in the right order.

## [0.0.15] - 2024-05-15

### Fixed

- Quick hot fix for receiving `DailyTransportMessage`.

## [0.0.14] - 2024-05-15

### Added

- Added `DailyTransport` event `on_participant_left`.

- Added support for receiving `DailyTransportMessage`.

### Fixed

- Images are now resized to the size of the output camera. This was causing
  images not being displayed.

- Fixed an issue in `DailyTransport` that would not allow the input processor to
  shutdown if no participant ever joined the room.

- Fixed base transports start and stop. In some situation processors would halt
  or not shutdown properly.

## [0.0.13] - 2024-05-14

### Changed

- `MoondreamService` argument `model_id` is now `model`.

- `VADAnalyzer` arguments have been renamed for more clarity.

### Fixed

- Fixed an issue with `DailyInputTransport` and `DailyOutputTransport` that
  could cause some threads to not start properly.

- Fixed `STTService`. Add `max_silence_secs` and `max_buffer_secs` to handle
  better what's being passed to the STT service. Also add exponential smoothing
  to the RMS.

- Fixed `WhisperSTTService`. Add `no_speech_prob` to avoid garbage output text.

## [0.0.12] - 2024-05-14

### Added

- Added `DailyTranscriptionSettings` to be able to specify transcription
  settings much easier (e.g. language).

### Other

- Updated `simple-chatbot` with Spanish.

- Add missing dependencies in some of the examples.

## [0.0.11] - 2024-05-13

### Added

- Allow stopping pipeline tasks with new `StopTaskFrame`.

### Changed

- TTS, STT and image generation service now use `AsyncGenerator`.

### Fixed

- `DailyTransport`: allow registering for participant transcriptions even if
  input transport is not initialized yet.

### Other

- Updated `storytelling-chatbot`.

## [0.0.10] - 2024-05-13

### Added

- Added Intel GPU support to `MoondreamService`.

- Added support for sending transport messages (e.g. to communicate with an app
  at the other end of the transport).

- Added `FrameProcessor.push_error()` to easily send an `ErrorFrame` upstream.

### Fixed

- Fixed Azure services (TTS and image generation).

### Other

- Updated `simple-chatbot`, `moondream-chatbot` and `translation-chatbot`
  examples.

## [0.0.9] - 2024-05-12

### Changed

Many things have changed in this version. Many of the main ideas such as frames,
processors, services and transports are still there but some things have changed
a bit.

- `Frame`s describe the basic units for processing. For example, text, image or
  audio frames. Or control frames to indicate a user has started or stopped
  speaking.

- `FrameProcessor`s process frames (e.g. they convert a `TextFrame` to an
  `ImageRawFrame`) and push new frames downstream or upstream to their linked
  peers.

- `FrameProcessor`s can be linked together. The easiest wait is to use the
  `Pipeline` which is a container for processors. Linking processors allow
  frames to travel upstream or downstream easily.

- `Transport`s are a way to send or receive frames. There can be local
  transports (e.g. local audio or native apps), network transports
  (e.g. websocket) or service transports (e.g. https://daily.co).

- `Pipeline`s are just a processor container for other processors.

- A `PipelineTask` know how to run a pipeline.

- A `PipelineRunner` can run one or more tasks and it is also used, for example,
  to capture Ctrl-C from the user.

## [0.0.8] - 2024-04-11

### Added

- Added `FireworksLLMService`.

- Added `InterimTranscriptionFrame` and enable interim results in
  `DailyTransport` transcriptions.

### Changed

- `FalImageGenService` now uses new `fal_client` package.

### Fixed

- `FalImageGenService`: use `asyncio.to_thread` to not block main loop when
  generating images.

- Allow `TranscriptionFrame` after an end frame (transcriptions can be delayed
  and received after `UserStoppedSpeakingFrame`).

## [0.0.7] - 2024-04-10

### Added

- Add `use_cpu` argument to `MoondreamService`.

## [0.0.6] - 2024-04-10

### Added

- Added `FalImageGenService.InputParams`.

- Added `URLImageFrame` and `UserImageFrame`.

- Added `UserImageRequestFrame` and allow requesting an image from a participant.

- Added base `VisionService` and `MoondreamService`

### Changed

- Don't pass `image_size` to `ImageGenService`, images should have their own size.

- `ImageFrame` now receives a tuple`(width,height)` to specify the size.

- `on_first_other_participant_joined` now gets a participant argument.

### Fixed

- Check if camera, speaker and microphone are enabled before writing to them.

### Performance

- `DailyTransport` only subscribe to desired participant video track.

## [0.0.5] - 2024-04-06

### Changed

- Use `camera_bitrate` and `camera_framerate`.

- Increase `camera_framerate` to 30 by default.

### Fixed

- Fixed `LocalTransport.read_audio_frames`.

## [0.0.4] - 2024-04-04

### Added

- Added project optional dependencies `[silero,openai,...]`.

### Changed

- Moved thransports to its own directory.

- Use `OPENAI_API_KEY` instead of `OPENAI_CHATGPT_API_KEY`.

### Fixed

- Don't write to microphone/speaker if not enabled.

### Other

- Added live translation example.

- Fix foundational examples.

## [0.0.3] - 2024-03-13

### Other

- Added `storybot` and `chatbot` examples.

## [0.0.2] - 2024-03-12

Initial public release.<|MERGE_RESOLUTION|>--- conflicted
+++ resolved
@@ -9,16 +9,14 @@
 
 ### Added
 
-<<<<<<< HEAD
 - Added Async.ai TTS integration (https://async.ai/)
   - `AsyncAITTSService` – WebSocket-based streaming TTS with interruption support
   - `AsyncAIHttpTTSService` – HTTP-based streaming TTS service
   - Example scripts:
     - `examples/foundational/07ac-interruptible-asyncai.py` (WebSocket demo)
     - `examples/foundational/07ac-interruptible-asyncai-http.py` (HTTP demo)
-=======
+
 - Added `transcription_bucket` params support to the `DailyRESTHelper`.
->>>>>>> fa4c3ec6
 
 - Added a new TTS service, `InworldTTSService`. This service provides
   low-latency, high-quality speech generation using Inworld's streaming API.
