--- conflicted
+++ resolved
@@ -9,14 +9,11 @@
 
 ### Added
 
-<<<<<<< HEAD
 - Added support for `VideoSDKTransport` in `src/pipecat/transports/videosdk`, enabling Pipecat bots to join VideoSDK.live meetings with bidirectional audio and handle participant chat messages via VideoSDK PubSub.
 - Added `videosdk>=0.2.7` dependency to `pyproject.toml`.
 - Added `VIDEOSDK_AUTH_TOKEN` and `VIDEOSDK_MEETING_ID` fields to `env.example`.
 - Added new example `examples/foundational/04c-transports-videosdk.py` demonstrating usage of `VideoSDKTransport`.
 
-- Added `cache_read_input_tokens`, `cache_creation_input_tokens` and 
-=======
 - Enhanced error handling across the framework:
 
   - Added `on_error` callback to `FrameProcessor` for centralized error
@@ -37,7 +34,6 @@
     `logger.error` throughout the codebase.
 
 - Added `cache_read_input_tokens`, `cache_creation_input_tokens` and
->>>>>>> b78eb5de
   `reasoning_tokens` to OTel spans for LLM call
 
 - Added `LiveKitRESTHelper` utility class for managing LiveKit rooms via REST API.
