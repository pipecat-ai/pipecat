--- conflicted
+++ resolved
@@ -8,6 +8,11 @@
 ## [Unreleased]
 
 ### Added
+
+- Added support for `VideoSDKTransport` in `src/pipecat/transports/videosdk`, enabling Pipecat bots to join VideoSDK.live meetings with bidirectional audio and handle participant chat messages via VideoSDK PubSub.
+- Added `videosdk>=0.2.7` dependency to `pyproject.toml`.
+- Added `VIDEOSDK_AUTH_TOKEN` and `VIDEOSDK_MEETING_ID` fields to `env.example`.
+- Added new example `examples/foundational/04c-transports-videosdk.py` demonstrating usage of `VideoSDKTransport`.
 
 - Added `wait_for_all` argument to the base `LLMService`. When enabled, this
   ensures all function calls complete before returning results to the LLM (i.e.,
@@ -81,15 +86,8 @@
 
 ### Added
 
-<<<<<<< HEAD
-- Added support for `VideoSDKTransport` in `src/pipecat/transports/videosdk`, enabling Pipecat bots to join VideoSDK.live meetings with bidirectional audio and handle participant chat messages via VideoSDK PubSub.
-- Added `videosdk>=0.2.7` dependency to `pyproject.toml`.
-- Added `VIDEOSDK_AUTH_TOKEN` and `VIDEOSDK_MEETING_ID` fields to `env.example`.
-- Added new example `examples/foundational/04c-transports-videosdk.py` demonstrating usage of `VideoSDKTransport`.
-=======
 - Added `AWSBedrockAgentCoreProcessor` to support invoking an AgentCore-hosted
   agent in a Pipecat pipeline.
->>>>>>> b5e79f9d
 
 - Enhanced error handling across the framework:
 
