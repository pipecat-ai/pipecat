# Changelog

All notable changes to **Pipecat** will be documented in this file.

The format is based on [Keep a Changelog](https://keepachangelog.com/en/1.0.0/),
and this project adheres to [Semantic Versioning](https://semver.org/spec/v2.0.0.html).

## [Unreleased]
<<<<<<< HEAD
- Added `ResembleTTSService` using Resemble AI's streaming websocket-based API.
=======

### Changed

- `FunctionFilter` now has a `filter_system_frames` arg, which controls whether
  or not SystemFrames are filtered.

- Upgraded `aws_sdk_bedrock_runtime` to v0.1.1 to resolve potential CPU issues
  when running `AWSNovaSonicLLMService`.

### Fixed

- Fixed an issue in the runner where starting a DailyTransport room via
  `/start` didn't support using the `DAILY_SAMPLE_ROOM_URL` env var.

- Fixed an issue in `ServiceSwitcher` where the `STTService`s would result in
  all STT services producing `TranscriptionFrame`s.

## [0.0.91] - 2025-10-21

### Added

- It is now possible to start a bot from the `/start` endpoint when using the
  runner Daily's transport. This follows the Pipecat Cloud format with
  `createDailyRoom` and `body` fields in the POST request body.

- Added an ellipsis character (`…`) to the end of sentence detection in the
  string utils.

- Expanded support for universal `LLMContext` to `AWSNovaSonicLLMService`.
  As a reminder, the context-setup pattern when using `LLMContext` is:

  ```python
  context = LLMContext(messages, tools)
  context_aggregator = LLMContextAggregatorPair(context)
  ```

  (Note that even though `AWSNovaSonicLLMService` now supports the universal
  `LLMContext`, it is not meant to be swapped out for another LLM service at
  runtime.)

  Worth noting: whether or not you use the new context-setup pattern with
  `AWSNovaSonicLLMService`, some types have changed under the hood:

  ```python
  ## BEFORE:

  # Context aggregator type
  context_aggregator: AWSNovaSonicContextAggregatorPair

  # Context frame type
  frame: OpenAILLMContextFrame

  # Context type
  context: AWSNovaSonicLLMContext
  # or
  context: OpenAILLMContext

  ## AFTER:

  # Context aggregator type
  context_aggregator: LLMContextAggregatorPair

  # Context frame type
  frame: LLMContextFrame

  # Context type
  context: LLMContext
  ```

- Added support for `bulbul:v3` model in `SarvamTTSService` and
  `SarvamHttpTTSService`.

- Added `keyterms_prompt` parameter to `AssemblyAIConnectionParams`.

- Added `speech_model` parameter to `AssemblyAIConnectionParams` to access the
  multilingual model.

- Added support for trickle ICE to the `SmallWebRTCTransport`.

- Added support for updating `OpenAITTSService` settings (`instructions` and
  `speed`) at runtime via `TTSUpdateSettingsFrame`.

- Added `--whatsapp` flag to runner to better surface WhatsApp transport logs.

- Added `on_connected` and `on_disconnected` events to TTS and STT
  websocket-based services.

- Added an `aggregate_sentences` arg in `ElevenLabsHttpTTSService`, where the
  default value is True.

- Added a `room_properties` arg to the Daily runner's `configure()` method,
  allowing `DailyRoomProperties` to be provided.

- The runner `--folder` argument now supports downloading files from
  subdirectories.

### Changed

- `RunnerArguments` now include the `body` field, so there's no need to add it
  to subclasses. Also, all `RunnerArguments` fields are now keyword-only.

- `CartesiaSTTService` now inherits from `WebsocketSTTService`.

- Package upgrades:

  - `daily-python` upgraded to 0.20.0.
  - `openai` upgraded to support up to 2.x.x.
  - `openpipe` upgraded to support up to 5.x.x.

- `SpeechmaticsSTTService` updated dependencies for `speechmatics-rt>=0.5.0`.

### Deprecated

- The `send_transcription_frames` argument to `AWSNovaSonicLLMService` is
  deprecated. Transcription frames are now always sent. They go upstream, to be
  handled by the user context aggregator. See "Added" section for details.

- Types in `pipecat.services.aws.nova_sonic.context` have been deprecated due
  to changes to support `LLMContext`. See "Changed" section for details.

### Fixed

- Fixed an issue where the `RTVIProcessor` was sending duplicate
  `UserStartedSpeakingFrame` and `UserStoppedSpeakingFrame` messages.

- Fixed an issue in `AWSBedrockLLMService` where both `temperature` and `top_p`
  were always sent together, causing conflicts with models like Claude Sonnet 4.5
  that don't allow both parameters simultaneously. The service now only includes
  inference parameters that are explicitly set, and `InputParams` defaults have
  been changed to `None` to rely on AWS Bedrock's built-in model defaults.

- Fixed an issue in `RivaSegmentedSTTService` where a runtime error occurred due
  to a mismatch in the `_handle_transcription` method's signature.

- Fixed multiple pipeline task cancellation issues. `asyncio.CancelledError` is
  now handled properly in `PipelineTask` making it possible to cancel an asyncio
  task that it's executing a `PipelineRunner` cleanly. Also,
  `PipelineTask.cancel()` does not block anymore waiting for the `CancelFrame`
  to reach the end of the pipeline (going back to the behavior in < 0.0.83).

- Fixed an issue in `ElevenLabsTTSService` and `ElevenLabsHttpTTSService` where
  the Flash models would split words, resulting in a space being inserted
  between words.

- Fixed an issue where audio filters' `stop()` would not be called when using
  `CancelFrame`.

- Fixed an issue in `ElevenLabsHttpTTSService`, where
  `apply_text_normalization` was incorrectly set as a query parameter. It's now
  being added as a request parameter.

- Fixed an issue where `RimeHttpTTSService` and `PiperTTSService` could generate
  incorrectly 16-bit aligned audio frames, potentially leading to internal
  errors or static audio.

- Fixed an issue in `SpeechmaticsSTTService` where `AdditionalVocabEntry` items
  needed to have `sounds_like` for the session to start.

### Other

- Added foundational example `47-sentry-metrics.py`, demonstrating how to use the
  `SentryMetrics` processor.

- Added foundational example `14x-function-calling-openpipe.py`.

## [0.0.90] - 2025-10-10

### Added

- Added audio filter `KrispVivaFilter` using the Krisp VIVA SDK.

- Added `--folder` argument to the runner, allowing files saved in that folder
  to be downloaded from `http://HOST:PORT/file/FILE`.

- Added `GeminiLiveVertexLLMService`, for accessing Gemini Live via Google
  Vertex AI.

- Added some new configuration options to `GeminiLiveLLMService`:

  - `thinking`
  - `enable_affective_dialog`
  - `proactivity`

  Note that these new configuration options require using a newer model than
  the default, like "gemini-2.5-flash-native-audio-preview-09-2025". The last
  two require specifying `http_options=HttpOptions(api_version="v1alpha")`.

- Added `on_pipeline_error` event to `PipelineTask`. This event will get fired
  when an `ErrorFrame` is pushed (use `FrameProcessor.push_error()`).

  ```python
  @task.event_handler("on_pipeline_error")
  async def on_pipeline_error(task: PipelineTask, frame: ErrorFrame):
      ...
  ```

- Added a `service_tier` `InputParam` to the `BaseOpenAILLMService`. This
  parameter can influence the latency of the response. For example `"priority"`
  will result in faster completions, but in exchange for a higher price.

### Changed

- Updated `GeminiLiveLLMService` to use the `google-genai` library rather than
  use WebSockets directly.

### Deprecated

- `LivekitFrameSerializer` is now deprecated. Use `LiveKitTransport` instead.

- `pipecat.service.openai_realtime` is now deprecated, use
  `pipecat.services.openai.realtime` instead or
  `pipecat.services.azure.realtime` for Azure Realtime.

- `pipecat.service.aws_nova_sonic` is now deprecated, use
  `pipecat.services.aws.nova_sonic` instead.

- `GeminiMultimodalLiveLLMService` is now deprecated, use
  `GeminiLiveLLMService`.

### Fixed

- Fixed a `GoogleVertexLLMService` issue that would generate an error if no
  token information was returned.

- `GeminiLiveLLMService` will now end gracefully (i.e. after the bot has
  finished) upon receiving an `EndFrame`.

- `GeminiLiveLLMService` will try to seamlessly reconnect when it loses its
  connection.

## [0.0.89] - 2025-10-07

### Fixed

- Reverted a change introduced in 0.0.88 that was causing pipelines to be frozen
  when using interruption strategies and processors that block interruption
  frames (e.g. `STTMuteFilter`).

## [0.0.88] - 2025-10-07

### Added

- Added support for Nano Banana models to `GoogleLLMService`. For example, you
  can now use the `gemini-2.5-flash-image` model to generate images.

- Added `HumeTTSService` for text-to-speech synthesis using Hume AI's expressive
  voice models. Provides high-quality, emotionally expressive speech synthesis
  with support for various voice models. Includes example in
  `examples/foundational/07ad-interruptible-hume.py`. Use with:
  `uv pip install pipecat-ai[hume]`.

### Changed

- Updated default `GoogleLLMService` model to `gemini-2.5-flash`.

### Deprecated

- PlayHT is shutting down their API on December 31st, 2025. As a result,
  `PlayHTTTSService` and `PlayHTHttpTTSService` are deprecated and will be
  removed in a future version.

### Fixed

- Fixed an issue with `AWSNovaSonicLLMService` where the client wouldn't
  connect due to a breaking change in the AWS dependency chain.

- `PermissionError` is now caught if NLTK's `punkt_tab` can't be downloaded.

- Fixed an issue that would cause wrong user/assistant context ordering when
  using interruption strategies.

- Fixed RTVI incoming message handling, broken in 0.0.87.

## [0.0.87] - 2025-10-02

### Added

- Added `WebsocketSTTService` base class for websocket-based STT services.
  Combines STT functionality with websocket connectivity, providing automatic
  error handling and reconnection capabilities with exponential backoff.

- Added `DeepgramFluxSTTService` for real-time speech recognition using
  Deepgram's Flux WebSocket API. Flux understands conversational flow and
  automatically handles turn-taking.

- Added RTVI messages for user/bot audio levels and system logs.

- Include OpenAI-based LLM services cached tokens to `MetricsFrame`.

### Changed

- Updated the default model for `AnthropicLLMService` to
  `claude-sonnet-4-5-20250929`.

### Deprecated

- `DailyTransportMessageFrame` and `DailyTransportMessageUrgentFrame` are
  deprecated, use `DailyOutputTransportMessageFrame` and
  `DailyOutputTransportMessageUrgentFrame` respectively instead.

- `LiveKitTransportMessageFrame` and `LiveKitTransportMessageUrgentFrame` are
  deprecated, use `LiveKitOutputTransportMessageFrame` and
  `LiveKitOutputTransportMessageUrgentFrame` respectively instead.

- `TransportMessageFrame` and `TransportMessageUrgentFrame` are deprecated, use
  `OutputTransportMessageFrame` and `OutputTransportMessageUrgentFrame`
  respectively instead.

- `InputTransportMessageUrgentFrame` is deprecated, use
  `InputTransportMessageFrame` instead.

- `DailyUpdateRemoteParticipantsFrame` is deprecated and will be removed in a
  future version. Instead, create your own custom frame and handle it in the
  `@transport.output().event_handler("on_after_push_frame")` event handler or a
  custom processor.

## Fixed

- Fixed an issue in `AWSBedrockLLMService` where timeout exceptions weren't
  being detected.

- Fixed a `PipelineTask` issue that could prevent the application to exit if
  `task.cancel()` was called when the task was already finished.

- Fixed an issue where local SmartTurn was not being ran in a separate thread.

## [0.0.86] - 2025-09-24

### Added

- Added `HeyGenTransport`. This is an integration for HeyGen Interactive
  Avatar. A video service that handles audio streaming and requests HeyGen to
  generate avatar video responses. (see https://www.heygen.com/). When used, the
  Pipecat bot joins the same virtual room as the HeyGen Avatar and the user.

- Added support to `TwilioFrameSerializer` for `region` and `edge` settings.

- Added support for using universal `LLMContext` with:

  - `LLMLogObserver`
  - `GatedLLMContextAggregator` (formerly `GatedOpenAILLMContextAggregator`)
  - `LangchainProcessor`
  - `Mem0MemoryService`

- Added `StrandsAgentProcessor` which allows you to use the Strands Agents
  framework to build your voice agents.
  See https://strandsagents.com

- Added `ElevenLabsSTTService` for speech-to-text transcription.

- Added a peer connection monitor to the `SmallWebRTCConnection` that
  automatically disconnects if the connection fails to establish within
  the timeout (1 minute by default).

- Added memory cleanup improvements to reduce memory peaks.

- Added `on_before_process_frame`, `on_after_process_frame`,
  `on_before_push_frame` and `on_after_push_frame`. These are synchronous events
  that get called before and after a frame is processed or pushed. Note that
  these events are synchrnous so they should ideally perform lightweight tasks
  in order to not block the pipeline. See
  `examples/foundational/45-before-and-after-events.py`.

- Added `on_before_leave` synchronous event to `DailyTransport`.

- Added `on_before_disconnect` synchronous event to `LiveKitTransport`.

- It is now possible to register synchronous event handlers. By default, all
  event handlers are executed in a separate task. However, in some cases we want
  to guarantee order of execution, for example, executing something before
  disconnecting a transport.

  ```python
  self._register_event_handler("on_event_name", sync=True)
  ```

- Added support for global location in `GoogleVertexLLMService`. The service now
  supports both regional locations (e.g., "us-east4") and the "global" location
  for Vertex AI endpoints. When using "global" location, the service will use
  `aiplatform.googleapis.com` as the API host instead of the regional format.

- Added `on_pipeline_finished` event to `PipelineTask`. This event will get
  fired when the pipeline is done running. This can be the result of a
  `StopFrame`, `CancelFrame` or `EndFrame`.

  ```python
  @task.event_handler("on_pipeline_finished")
  async def on_pipeline_finished(task: PipelineTask, frame: Frame):
      ...
  ```

- Added support for new RTVI `send-text` event, along with the ability to toggle
  the audio response off (skip tts) while handling the new context.

### Changed

- Updated `aiortc` to 1.13.0.

- Updated `sentry` to 2.38.0.

- `BaseOutputTransport` methods `write_audio_frame` and `write_video_frame` now
  return a boolean to indicate if the transport implementation was able to write
  the given frame or not.

- Updated Silero VAD model to v6.

- Updated `livekit` to 1.0.13.

- `torch` and `torchaudio` are no longer required for running Smart Turn
  locally. This avoids gigabytes of dependencies being installed.

- Updated `websockets` dependency to support version 15.0. Removed deprecated
  usage of `ConnectionClosed.code` and `ConnectionClosed.reason` attributes in
  `AWSTranscribeSTTService` for compatibility.

- Refactored `pyproject.toml` to reduce websockets dependency repetition using
  self-referencing extras. All websockets-dependent services now reference a
  shared `websockets-base` extra.

### Deprecated

- `GladiaSTTService`'s `confidence` arg is deprecated. `confidence` is no
  longer needed to determine which transcription or translation frames to
  emit.

- `PipelineTask` events `on_pipeline_stopped`, `on_pipeline_ended` and
  `on_pipeline_cancelled` are now deprecated. Use `on_pipeline_finished`
  instead.

- Support for the RTVI `append-to-context` event, in lieu of the new `send-text`
  event and making way for future events like `send-image`.

### Fixed

- Fixed an issue where the pipeline could freeze if a task cancellation never
  completed because a third-party library swallowed asyncio.CancelledError. We
  now apply a timeout to task cancellations to prevent these freezes. If the
  timeout is reached, the system logs warnings and leaves dangling tasks behind,
  which can help diagnose where cancellation is being blocked.

- Fixed an `AudioBufferProcessor` issues that was causing user audio to be
  missing in stereo recordings causing bot and user overlaps.

- Fixed a `BaseOutputTransport` issue that could produce large saved
  `AudioBufferProcessor` files when using an audio mixer.

- Fixed a `PipelineRunner` issue on Windows where setting up SIGINT and SIGTERM
  was raising an exception.

- Fixed an issue where multiple handlers for an event would not run in parallel.

- Fixed `DailyTransport.sip_call_transfer()` to automatically use the session
  ID from the `on_dialin_connected` event, when not explicitly provided. Now
  supports cold transfers (from incoming dial-in calls) by automatically
  tracking session IDs from connection events.

- Fixed a memory leak in `SmallWebRTCTransport`. In `aiortc`, when you receive
  a `MediaStreamTrack` (audio or video), frames are produced asynchronously. If
  the code never consumes these frames, they are queued in memory, causing a
  memory leak.

- Fixed an issue in `AsyncAITTSService`, where `TTSTextFrames` were not being
  pushed.

- Fixed an issue that would cause `push_interruption_task_frame_and_wait()` to
  not wait if a previous interruption had already happened.

- Fixed a couple of bugs in `ServiceSwitcher`:

  - Using multiple `ServiceSwitcher`s in a pipeline would result in an error.
  - `ServiceSwitcherFrame`s (such as `ManuallySwitchServiceFrame`s) were having
    an effect too early, essentially "jumping the queue" in terms of pipeline
    frame ordering.

- Fixed a self-cancellation deadlock in `UserIdleProcessor` when returning
  `False` from an idle callback. The task now terminates naturally instead of
  attempting to cancel itself.

- Fixed an issue in `AudioBufferProcessor` where a recording is not created
  when a bot speaks and user input is blocked.

- Fixed a `FastAPIWebsocketTransport` and `SmallWebRTCTransport` issue where
  `on_client_disconnected` would be triggered when the bot ends the
  conversation. That is, `on_client_disconnected` should only be triggered when
  the remote client actually disconnects.

- Fixed an issue in `HeyGenVideoService` where the `BotStartedSpeakingFrame`
  was blocked from moving through the Pipeline.

## [0.0.85] - 2025-09-12

### Added

- `AzureSTTService` now pushes interim transcriptions.

- Added `voice_cloning_key` to `GoogleTTSService` to support custom cloned
  voices.

- Added `speaking_rate` to `GoogleTTSService.InputParams` to control the
  speaking rate.

- Added a `speed` arg to `OpenAITTSService` to control the speed of the voice
  response.

- Added `FrameProcessor.push_interruption_task_frame_and_wait()`. Use this
  method to programatically interrupt the bot from any part of the
  pipeline. This guarantees that all the processors in the pipeline are
  interrupted in order (from upstream to downstream). Internally, this works by
  first pushing an `InterruptionTaskFrame` upstream until it reaches the
  pipeline task. The pipeline task then generates an `InterruptionFrame`, which
  flows downstream through all processors. Once the `InterruptionFrame` has
  reaches the processor waiting for the interruption, the function returns and
  execution continues after the call. Think of it as sending an upstream request
  for interruption and waiting until the acknowledgment flows back downstream.

- Added new base `TaskFrame` (which is a system frame). This is the base class
  for all task frames (`EndTaskFrame`, `CancelTaskFrame`, etc.) that are meant
  to be pushed upstream to reach the pipeline task.

- Expanded support for universal `LLMContext` to the AWS Bedrock LLM service.
  Using the universal `LLMContext` and associated `LLMContextAggregatorPair` is
  a pre-requisite for using `LLMSwitcher` to switch between LLMs at runtime.

- Added new fields to the development runner's `parse_telephony_websocket`
  method in support of providing dynamic data to a bot.

  - Twilio: Added a new `body` parameter, which parses the websocket message
    for `customParameters`. Provide data via the `Parameter` nouns in your
    TwiML to use this feature.
  - Telnyx & Exotel: Both providers make the `to` and `from` phone numbers
    available in the websocket messages. You can now access these numbers as
    `call_data["to"]` and `call_data["from"]`.

  Note: Each telephony provider offers different features. Refer to the
  corresponding example in `pipecat-examples` to see how to pass custom data
  to your bot.

- Added `body` to the `WebsocketRunnerArguments` as an optional parameter.
  Custom `body` information can be passed from the server into the bot file via
  the `bot()` method using this new parameter.

- Added video streaming support to `LiveKitTransport`.

- Added `OpenAIRealtimeLLMService` and `AzureRealtimeLLMService` which provide
  access to OpenAI Realtime.

### Changed

- `pipeline.tests.utils.run_test()` now allows passing `PipelineParams` instead
  of individual parameters.

### Removed

- Remove `VisionImageRawFrame` in favor of context frames (`LLMContextFrame` or
  `OpenAILLMContextFrame`).

### Deprecated

- `BotInterruptionFrame` is now deprecated, use `InterruptionTaskFrame` instead.

- `StartInterruptionFrame` is now deprected, use `InterruptionFrame` instead.

- Deprecate `VisionImageFrameAggregator` because `VisionImageRawFrame` has been
  removed. See the `12*` examples for the new recommended replacement pattern.

- `NoisereduceFilter` is now deprecated and will be removed in a future
  version. Use other audio filters like `KrispFilter` or `AICFilter`.

- Deprecated `OpenAIRealtimeBetaLLMService` and `AzureRealtimeBetaLLMService`.
  Use `OpenAIRealtimeLLMService` and `AzureRealtimeLLMService`, respectively.
  Each service will be removed in an upcoming version, 1.0.0.

### Fixed

- Fixed a `BaseOutputTransport` issue that caused incorrect detection of when
  the bot stopped talking while using an audio mixer.

- Fixed a `LiveKitTransport` issue where RTVI messages were not properly
  encoded.

- Add additional fixups to Mistral context messages to ensure they meet
  Mistral-specific requirements, avoiding Mistral "invalid request" errors.

- Fixed `DailyTransport` transcription handling to gracefully handle missing
  `rawResponse` field in transcription messages, preventing KeyError crashes.

## [0.0.84] - 2025-09-05

### Added

- Add the ability to send DTMF to `LiveKitTransport`.

- Expanded support for universal `LLMContext` to the Anthropic LLM service.
  Using the universal `LLMContext` and associated `LLMContextAggregatorPair` is
  a pre-requisite for using `LLMSwitcher` to switch between LLMs at runtime.

### Changed

- Updated `daily-python` to 0.19.9.

- Restored `DailyTransport`'s native DTMF support using Daily's `send_dtmf()`
  method instead of generated audio tones.

### Fixed

- Fixed a `AWSBedrockLLMService` crash caused by an extra `await`.

- Fixed a `OpenAIImageGenService` issue where it was not creating
  `URLImageRawFrame` correctly.

## [0.0.83] - 2025-09-03

### Added

- Added multilingual support for AsyncAI in `AsyncAITTSService` and `AsyncAIHttpTTSService`.

  - New `languages`: `es`, `fr`, `de`, `it`.

- Added new frames `InputTransportMessageUrgentFrame` and
  `DailyInputTransportMessageUrgentFrame` for transport messages received from
  external sources.

- Added `UserSpeakingFrame`. This will be sent upstream and downstream while VAD
  detects the user is speaking.

- Expanded support for universal `LLMContext` to more LLM services. Using the
  universal `LLMContext` and associated `LLMContextAggregatorPair` is a
  pre-requisite for using `LLMSwitcher` to switch between LLMs at runtime.
  Here are the newly-supported services:

  - Azure
  - Cerebras
  - Deepseek
  - Fireworks AI
  - Google Vertex AI
  - Grok
  - Groq
  - Mistral
  - NVIDIA NIM
  - Ollama
  - OpenPipe
  - OpenRouter
  - Perplexity
  - Qwen
  - SambaNova
  - Together.ai

- Added support for WhatsApp User-initiated Calls.

- Added new audio filter `AICFilter`, speech enhancement for improving VAD/STT
  performance, no ONNX dependency.
  See https://ai-coustics.com/sdk/

- Added a timeout around cancel input tasks to prevent indefinite hangs when
  cancellation is swallowed by third-party code.

- Added `pipecat.extensions.ivr` for automated IVR system navigation with
  configurable goals and conversation handling. Supports DTMF input, verbal
  responses, and intelligent menu traversal.

  Basic usage:

  ```python
  from pipecat.extensions.ivr.ivr_navigator import IVRNavigator

  # Create IVR navigator with your goal
  ivr_navigator = IVRNavigator(
      llm=llm_service,
      ivr_prompt="Navigate to billing department to dispute a charge"
  )

  # Handle different outcomes
  @ivr_navigator.event_handler("on_conversation_detected")
  async def on_conversation(processor, conversation_history):
      # Switch to normal conversation mode
      pass

  @ivr_navigator.event_handler("on_ivr_status_changed")
  async def on_ivr_status(processor, status):
      if status == IVRStatus.COMPLETED:
          # End pipeline, transfer call, or start bot conversation
      elif status == IVRStatus.STUCK:
          # Handle navigation failure
  ```

- `BaseOutputTransport` now implements `write_dtmf()` by loading DTMF audio and
  sending it through the transport. This makes sending DTMF generic across all
  output transports.

- Added new config parameters to `GladiaSTTService`.
  - PreProcessingConfig > `audio_enhancer` to enhance audio quality.
  - CustomVocabularyItem > `pronunciations` and `language` to specify special
    pronunciations and in which language it will be pronounced.

### Changed

- `UserStartedSpeakingFrame` and `UserStoppedSpeakingFrame` are also pushed
  upstream.

- `ParallelPipeline` now waits for `CancelFrame` to finish in all branches
  before pushing it downstream.

- Added `sip_codecs` to the `DailyRoomSipParams`.

- Updated the `configure()` function in `pipecat.runner.daily` to include new
  args to create SIP-enabled rooms. Additionally, added new args to control the
  room and token expiration durations.

- `pipecat.frames.frames.KeypadEntry` is deprecated and has been moved to
  `pipecat.audio.dtmf.types.KeypadEntry`.

- Updated `RimeTTSService`'s flush_audio message to conform with Rime's official
  API.

- Updated the default model for `CerebrasLLMService` to GPT-OSS-120B.

### Removed

- Remove `StopInterruptionFrame`. This was a legacy frame that was not being
  used really anywhere and it didn't provide any useful meaning. It was only
  pushed after `UserStoppedSpeakingFrame`, so developers can just use
  `UserStoppedSpeakingFrame`.

- `DailyTransport.write_dtmf()` has been removed in favor of the generic
  `BaseOutputTransport.write_dtmf()`.

- Remove deprecated `DailyTransport.send_dtmf()`.

### Deprecated

- Transports have been re-organized.

  ```
  pipecat.transports.network.small_webrtc        -> pipecat.transports.smallwebrtc.transport
  pipecat.transports.network.webrtc_connection   -> pipecat.transports.smallwebrtc.connection
  pipecat.transports.network.websocket_client    -> pipecat.transports.websocket.client
  pipecat.transports.network.websocket_server    -> pipecat.transports.websocket.server
  pipecat.transports.network.fastapi_websocket   -> pipecat.transports.websocket.fastapi
  pipecat.transports.services.daily              -> pipecat.transports.daily.transport
  pipecat.transports.services.helpers.daily_rest -> pipecat.transports.daily.utils
  pipecat.transports.services.livekit            -> pipecat.transports.livekit.transport
  pipecat.transports.services.tavus              -> pipecat.transports.tavus.transport
  ```

- `pipecat.frames.frames.KeypadEntry` is deprecated use
  `pipecat.audio.dtmf.types.KeypadEntry` instead.

### Fixed

- Fixed an issue where messages received from the transport were always being resent.

- Fixed `SmallWebRTCTransport` to not use `mid` to decide if the transceiver should
  be `sendrecv` or not.

- Fixed an issue where Deepgram swallowed `asyncio.CancelledError` during
  disconnect, preventing tasks from being cancelled.

- Fixed an issue where `PipelineTask` was not cleaning up the observers.

### Performance

- Reduced latency and improved memory performance in `Mem0MemoryService`.

## [0.0.82] - 2025-08-28

### Added

- Added a new `LLMRunFrame` to trigger an LLM response:

  ```python
  await task.queue_frames([LLMRunFrame()])
  ```

  This replaces `OpenAILLMContextFrame`, which you’d previously typically use
  like this:

  ```python
  await task.queue_frames([context_aggregator.user().get_context_frame()])
  ```

  Use this way of kicking off your conversation when you’ve already initialized
  your context and are simply instructing the bot when to go:

  ```python
  context = OpenAILLMContext(messages, tools)
  context_aggregator = llm.create_context_aggregator(context)

  # ...

  @transport.event_handler("on_client_connected")
  async def on_client_connected(transport, client):
      # Kick off the conversation.
      await task.queue_frames([LLMRunFrame()])
  ```

  Note that if you want to add new messages when kicking off the conversation,
  you could use `LLMMessagesAppendFrame` with `run_llm=True` instead:

  ```python
  @transport.event_handler("on_client_connected")
  async def on_client_connected(transport, client):
      # Kick off the conversation.
      await task.queue_frames([LLMMessagesAppendFrame(new_messages, run_llm=True)])
  ```

  In the rare case you don’t have a context aggregator in your pipeline, then
  you may continue using a context frame.

- Added support for switching between audio+text to text-only modes within the
  same pipeline. This is done by pushing
  `LLMConfigureOutputFrame(skip_tts=True)` to enter text-only mode, and
  disabling it to return to audio+text. The LLM will still generate tokens and
  add them to the context, but they will not be sent to TTS.

- Added `skip_tts` field to `TextFrame`. This lets a text frame bypass TTS while
  still being included in the LLM context. Useful for cases like structured text
  that isn’t meant to be spoken but should still contribute to context.

- Added a `cancel_timeout_secs` argument to `PipelineTask` which defines how
  long the pipeline has to complete cancellation. When `PipelineTask.cancel()`
  is called, a `CancelFrame` is pushed through the pipeline and must reach the
  end. If it does not reach the end within the specified time, a warning is
  shown and the wait is aborted.

- Added a new "universal" (LLM-agnostic) `LLMContext` and accompanying
  `LLMContextAggregatorPair`, which will eventually replace `OpenAILLMContext`
  (and the other under-the-hood contexts) and the other context aggregators.
  The new universal `LLMContext` machinery allows a single context to be shared
  between different LLMs, enabling runtime LLM switching and scenarios like
  failover.

  From the developer's point of view, switching to using the new universal
  context machinery will usually be a matter of going from this:

  ```python
  context = OpenAILLMContext(messages, tools)
  context_aggregator = llm.create_context_aggregator(context)
  ```

  To this:

  ```python
  context = LLMContext(messages, tools)
  context_aggregator = LLMContextAggregatorPair(context)
  ```

  To start, the universal `LLMContext` is supported with the following LLM
  services:

  - `OpenAILLMService`
  - `GoogleLLMService`

- Added a new `LLMSwitcher` class to enable runtime LLM switching, built atop a
  new generic `ServiceSwitcher`.

  Switchers take a switching strategy. The first available strategy is
  `ServiceSwitcherStrategyManual`.

  To switch LLMs at runtime, the LLMs must be sharing one instance of the new
  universal `LLMContext` (see above bullet).

  ```python
  # Instantiate your LLM services
  llm_openai = OpenAILLMService(api_key=os.getenv("OPENAI_API_KEY"))
  llm_google = GoogleLLMService(api_key=os.getenv("GOOGLE_API_KEY"))

  # Instantiate a switcher
  # (ServiceSwitcherStrategyManual defaults to OpenAI, as it's first in the list)
  llm_switcher = LLMSwitcher(
      llms=[llm_openai, llm_google], strategy_type=ServiceSwitcherStrategyManual
  )

  # Create your pipeline
  pipeline = Pipeline(
    [
        transport.input(),
        stt,
        context_aggregator.user(),
        llm_switcher,
        tts,
        transport.output(),
        context_aggregator.assistant(),
    ]
  )
  task = PipelineTask(pipeline, params=PipelineParams(allow_interruptions=True))

  # ...
  # Whenever is appropriate, switch LLMs!
  await task.queue_frames([ManuallySwitchServiceFrame(service=llm_google)])
  ```

- Added an `LLMService.run_inference()` method to LLM services to enable
  direct, out-of-band (i.e. out-of-pipeline) inference.

### Changed

- Updated `daily-python` to 0.19.8.

- `PipelineTask` now waits for `StartFrame` to reach the end of the pipeline
  before pushing any other frames.

- Updated `CartesiaTTSService` and `CartesiaHttpTTSService` to align with
  Cartesia's changes for the `speed` parameter. It now takes only an enum of
  `slow`, `normal`, or `fast`.

- Added support to `AWSBedrockLLMService` for setting authentication
  credentials through environment variables.

- Updated `SarvamTTSService` to use WebSocket streaming for real-time audio
  generation with multiple Indian languages, with HTTP support still available
  via `SarvamHttpTTSService`.

### Fixed

- Fixed an RTVI issue that was causing frames to be pushed before pipeline was
  properly initialized.

- Fixed some `get_messages_for_logging()` that were returning a JSON string
  instead of a list.

- Fixed a `DailyTransport` issue that prevented DTMF tones from being sent.

- Fixed a missing import in `SentryMetrics`.

- Fixed `AWSPollyTTSService` to support AWS credential provider chain (IAM
  roles, IRSA, instance profiles) instead of requiring explicit environment
  variables.

- Fixed a `CartesiaTTSService` issue that was causing the application to hang
  after Cartesia's 5 minutes timed out.

- Fixed an issue preventing `SpeechmaticsSTTService` from transcribing audio.

## [0.0.81] - 2025-08-25

### Added

- Added `pipecat.extensions.voicemail`, a module for detecting voicemail vs.
  live conversation, primarily intended for use in outbound calling scenarios.
  The voicemail module is optimized for text LLMs only.

- Added new frames to the `idle_timeout_frames` arg: `TranscriptionFrame`,
  `InterimTranscriptionFrame`, `UserStartedSpeakingFrame`, and
  `UserStoppedSpeakingFrame`. These additions serve as indicators of user
  activity in the pipeline idle detection logic.

- Allow passing custom pipeline sink and source processors to a
  `Pipeline`. Pipeline source and sink processors are used to know and control
  what's coming in and out of a `Pipeline` processor.

- Added `FrameProcessor.pause_processing_system_frames()` and
  `FrameProcessor.resume_processing_system_frames()`. These allow to pause and
  resume the processing of system frame.

- Added new `on_process_frame()` observer method which makes it possible to know
  when a frame is being processed.

- Added new `FrameProcessor.entry_processor()` method. This allows you to access
  the first non-compound processor in a pipeline.

- Added `FrameProcessor` properties `processors`, `next` and `previous`.

- `ElevenLabsTTSService` now supports additional runtime changes to the `model`,
  `language`, and `voice_settings` parameters.

- Added `apply_text_normalization` support to `ElevenLabsTTSService` and
  `ElevenLabsHttpTTSService`.

- Added `MistralLLMService`, using Mistral's chat completion API.

- Added the ability to retry executing a chat completion after a timeout period
  for `OpenAILLMService` and its subclasses, `AnthropicLLMService`, and
  `AWSBedrockLLMService`. The LLM services accept new args:
  `retry_timeout_secs` and `retry_on_timeout`. This feature is disabled by
  default.

### Changed

- Updated `daily-python` to 0.19.7.

### Deprecated

- `FrameProcessor.wait_for_task()` is deprecated. Use `await task` or
  `await asyncio.wait_for(task, timeout)` instead.

### Removed

- Watchdog timers have been removed. They were introduced in 0.0.72 to help
  diagnose pipeline freezes. Unfortunately, they proved ineffective since they
  required developers to use Pipecat-specific queues, iterators, and events to
  correctly reset the timer, which limited their usefulness and added friction.

- Removed unused `FrameProcessor.set_parent()` and
  `FrameProcessor.get_parent()`.

### Fixed

- Fixed an issue that would cause `PipelineRunner` and `PipelineTask` to not
  handle external asyncio task cancellation properly.

- Added `SpeechmaticsSTTService` exception handling on connection and sending.

- Replaced `asyncio.wait_for()` for `wait_for2.wait_for()` for Python <
  3.12. because of issues regarding task cancellation (i.e. cancellation is
  never propagated).
  See https://bugs.python.org/issue42130

- Fixed an `AudioBufferProcessor` issues that would cause audio overlap when
  setting a max buffer size.

- Fixed an issue where `AsyncAITTSService` had very high latency in responding
  by adding `force=true` when sending the flush command.

### Performance

- Improve `PipelineTask` performance by using direct mode processors and by
  removing unnecessary tasks.

- Improve `ParallelPipeline` performance by using direct mode, by not
  creating a task for each frame and every sub-pipeline and also by removing
  other unnecessary tasks.

- `Pipeline` performance improvements by using direct mode.

### Other

- Added `14w-function-calling-mistal.py` using `MistralLLMService`.

- Added `13j-azure-transcription.py` using `AzureSTTService`.

## [0.0.80] - 2025-08-13

### Added

- Added `GeminiTTSService` which uses Google Gemini to generate TTS output. The
  Gemini model can be prompted to insert styled speech to control the TTS
  output.

- Added Exotel support to Pipecat's development runner. You can now connect
  using the runner with `uv run bot.py -t exotel` and an ngrok connection to
  HTTP port 7860.

- Added `enable_direct_mode` argument to `FrameProcessor`. The direct mode is
  for processors which require very little I/O or compute resources, that is
  processors that can perform their task almost immediately. These type of
  processors don't need any of the internal tasks and queues usually created by
  frame processors which means overall application performance might be slightly
  increased. Use with care.

- Added TTFB metrics for `HeyGenVideoService` and `TavusVideoService`.

- Added `endpoint_id` parameter to `AzureSTTService`. ([Custom EndpointId](https://docs.azure.cn/en-us/ai-services/speech-service/how-to-recognize-speech?pivots=programming-language-python#use-a-custom-endpoint))

### Changed

- `WatchdogPriorityQueue` now requires the items to be inserted to always be
  tuples and the size of the tuple needs to be specified in the constructor when
  creating the queue with the `tuple_size` argument.

- Updated Moondream to revision `2025-01-09`.

- Updated `PlayHTHttpTTSService` to no longer use the `pyht` client to remove
  compatibility issues with other packages. Now you can use the PlayHT HTTP
  service with other services, like GoogleLLMService.

- Updated `pyproject.toml` to once again pin `numba` to `>=0.61.2` in order to
  resolve package versioning issues.

- Updated the `STTMuteFilter` to include `VADUserStartedSpeakingFrame` and
  `VADUserStoppedSpeakingFrame` in the list of frames to filter when the
  filtering is on.

### Performance

- Improving the latency of the `HeyGenVideoService`.

- Improved some frame processors performance by using the new frame processor
  direct mode. In direct mode a frame processor will process frames right away
  avoiding the need for internal queues and tasks. This is useful for some
  simple processors. For example, in processors that wrap other processors
  (e.g. `Pipeline`, `ParallelPipeline`), we add one processor before and one
  after the wrapped processors (internally, you will see them as sources and
  sinks). These sources and sinks don't do any special processing and they
  basically forward frames. So, for these simple processors we now enable the
  new direct mode which avoids creating any internal tasks (and queues) and
  therefore improves performance.

### Fixed

- Fixed an issue with the `BaseWhisperSTTService` where the language was
  specified as an enum and not a string.

- Fixed an issue where `SmallWebRTCTransport` ended before TTS finished.

- Fixed an issue in `OpenAIRealtimeBetaLLMService` where specifying a `text`
  `modalities` didn't result in text being outputted from the model.

- Added SSML reserved character escaping to `AzureBaseTTSService` to properly
  handle special characters in text sent to Azure TTS. This fixes an issue
  where characters like `&`, `<`, `>`, `"`, and `'` in LLM-generated text would
  cause TTS failures.

- Fixed a `WatchdogPriorityQueue` issue that could cause an exception when
  compating watchdog cancel sentinel items with other items in the queue.

- Fixed an issue that would cause system frames to not be processed with higher
  priority than other frames. This could cause slower interruption times.

- Fixed an issue where retrying a websocket connection error would result in an
  error.

### Other

- Add foundation example `19b-openai-realtime-beta-text.py`, showing how to use
  `OpenAIRealtimeBetaLLMService` to output text to a TTS service.

- Add vision support to release evals so we can run the foundational examples 12
  series.

- Added foundational example `15a-switch-languages.py` to release evals. It is
  able to detect if we switched the language properly.

- Updated foundational examples to show how to enclose complex logic
  (e.g. `ParallelPipeline`) into a single processor so the main pipeline becomes
  simpler.

- Added `07n-interruptible-gemini.py`, demonstrating how to use
  `GeminiTTSService`.

## [0.0.79] - 2025-08-07

### Changed

- Changed `pipecat-ai`'s `openai` dependency to `>=1.74.0,<=1.99.1` due to a
  breaking change in `openai` 1.99.2 ([commit](https://github.com/openai/openai-python/commit/657f551dbe583ffb259d987dafae12c6211fba06))

### Deprecated

- `TTSService.say()` is deprecated, push a `TTSSpeakFrame` instead. Calling
  functions directly is a discouraged pattern in Pipecat because, for example,
  it might cause issues with frame ordering.

- `LLMMessagesFrame` is deprecated, in favor of either:

  - `LLMMessagesUpdateFrame` with `run_llm=True`
  - `OpenAILLMContextFrame` with desired messages in a new context

- `LLMUserResponseAggregator` and `LLMAssistantResponseAggregator` are
  deprecated, as they depended on the now-deprecated `LLMMessagesFrame`. Use
  `LLMUserContextAggregator` and `LLMAssistantResponseAggregator` (or
  LLM-specific subclasses thereof) instead.

## [0.0.78] - 2025-08-07

### Added

- Added `enable_emulated_vad_interruptions` to `LLMUserAggregatorParams`.
  When user speech is emulated (e.g. when a transcription is received but
  VAD doesn't detect speech), this parameter controls whether the emulated
  speech can interrupt the bot. Default is False (emulated speech is ignored
  while the bot is speaking).

- Added new `handle_sigint` and `handle_sigterm` to `RunnerArguments`. This
  allows applications to know what settings they should use for the environment
  they are running on. Also, added `pipeline_idle_timeout_secs` to be able to
  control the `PipelineTask` idle timeout.

- Added `processor` field to `ErrorFrame` to indicate `FrameProcessor` that
  generated the error.

- Added new language support for `AWSTranscribeSTTService`. All languages
  supporting streaming data input are now supported:
  https://docs.aws.amazon.com/transcribe/latest/dg/supported-languages.html

- Added support for Simli Trinity Avatars. A new `is_trinity_avatar` parameter
  has been introduced to specify whether the provided `faceId` corresponds to a
  Trinity avatar, which is required for optimal Trinity avatar performance.

- The development runner how handles custom `body` data for `DailyTransport`.
  The `body` data is passed to the Pipecat client. You can POST to the `/start`
  endpoint with a request body of:

  ```
  {
      "createDailyRoom": true,
      "dailyRoomProperties": { "start_video_off": true },
      "body": { "custom_data": "value" }
  }
  ```

  The `body` information is parsed and used in the application. The
  `dailyRoomProperties` are currently not handled.

- Added detailed latency logging to `UserBotLatencyLogObserver`, capturing
  average response time between user stop and bot start, as well as minimum and
  maximum response latency.

- Added Chinese, Japanese, Korean word timestamp support to
  `CartesiaTTSService`.

- Added `region` parameter to `GladiaSTTService`. Accepted values: eu-west
  (default), us-west.

### Changed

- System frames are now queued. Before, system frames could be generated from
  any task and would not guarantee any order which was causing undesired
  behavior. Also, it was possible to get into some rare recursion issues because
  of the way system frames were executed (they were executed in-place, meaning
  calling `push_frame()` would finish after the system frame traversed all the
  pipeline). This makes system frames more deterministic.

- Changed the default model for both `ElevenLabsTTSService` and
  `ElevenLabsHttpTTSService` to `eleven_turbo_v2_5`. The rationale for this
  change is that the Turbo v2.5 model exhibits the most stable voice quality
  along with very low latency TTFB; latencies are on par with the Flash v2.5
  model. Also, the Turbo v2.5 model outputs word/timestamp alignment data with
  correct spacing.

- The development runners `/connect` and `/start` endpoint now both return
  `dailyRoom` and `dailyToken` in place of the previous `room_url` and `token`.

- Updated the `pipecat.runner.daily` utility to only a take `DAILY_API_URL` and
  `DAILY_SAMPLE_ROOM_URL` environment variables instead of argparsing `-u` and
  `-k`, respectively.

- Updated `daily-python` to 0.19.6.

- Changed `TavusVideoService` to send audio or video frames only after the
  transport is ready, preventing warning messages at startup.

- The development runner now strips any provided protocol (e.g. https://) from
  the proxy address and issues a warning. It also strips trailing `/`.

### Deprecated

- In the `pipecat.runner.daily`, the `configure_with_args()` function is
  deprecated. Use the `configure()` function instead.

- The development runner's `/connect` endpoint is deprecated and will be
  removed in a future version. Use the `/start` endpoint in its place. In the
  meantime, both endpoints work and deliver equivalent functionality.

### Fixed

- Fixed a `DailyTransport` issue that would result in an unhandled
  `concurrent.futures.CancelledError` when a future is cancelled.

- Fixed a `RivaSTTService` issue that would result in an unhandled
  `concurrent.futures.CancelledError` when a future is cancelled when reading
  from the audio chunks from the incoming audio stream.

- Fixed an issue in the `BaseOutputTransport`, mainly reproducible with
  `FastAPIWebsocketOutputTransport` when the audio mixer was enabled, where the
  loop could consume 100% CPU by continuously returning without delay, preventing
  other asyncio tasks (such as cancellation or shutdown signals) from being
  processed.

- Fixed an issue where `BotStartedSpeakingFrame` and `BotStoppedSpeakingFrame`
  were not emitted when using `TavusVideoService` or `HeyGenVideoService`.

- Fixed an issue in `LiveKitTransport` where empty `AudioRawFrame`s were pushed
  down the pipeline. This resulted in warnings by the STT processor.
- Fixed `PiperTTSService` to send text as a JSON object in the request body,
  resolving compatibility with Piper's HTTP API.

- Fixed an issue with the `TavusVideoService` where an error was thrown due to
  missing transcription callbacks.

- Fixed an issue in `SpeechmaticsSTTService` where the `user_id` was set to
  `None` when diarization is not enabled.

### Performance

- Fixed an issue in `TaskObserver` (a proxy to all observers) that was degrading
  global performance.

### Other

- Added `07aa-interruptible-soniox.py`, `07ab-interruptible-inworld-http.py`,
  `07ac-interruptible-asyncai.py` and `07ac-interruptible-asyncai-http.py`
  release evals.
>>>>>>> a3d630c0

## [0.0.77] - 2025-07-31

### Added

- Added `InputTextRawFrame` frame type to handle user text input with Gemini
  Multimodal Live.

- Added `HeyGenVideoService`. This is an integration for HeyGen Interactive
  Avatar. A video service that handles audio streaming and requests HeyGen to
  generate avatar video responses. (see https://www.heygen.com/)

- Added the ability to switch voices to `RimeTTSService`.

- Added unified development runner for building voice AI bots across multiple
  transports

  - `pipecat.runner.run` – FastAPI-based development server with automatic bot
    discovery
  - `pipecat.runner.types` – Runner session argument types
    (`DailyRunnerArguments`, `SmallWebRTCRunnerArguments`,
    `WebSocketRunnerArguments`)
  - `pipecat.runner.utils.create_transport()` – Factory function for creating
    transports from session arguments
  - `pipecat.runner.daily` and `pipecat.runner.livekit` – Configuration
    utilities for Daily and LiveKit setups
  - Support for all transport types: Daily, WebRTC, Twilio, Telnyx, Plivo
  - Automatic telephony provider detection and serializer configuration
  - ESP32 WebRTC compatibility with SDP munging
  - Environment detection (`ENV=local`) for conditional features

- Added Async.ai TTS integration (https://async.ai/)

  - `AsyncAITTSService` – WebSocket-based streaming TTS with interruption
    support
  - `AsyncAIHttpTTSService` – HTTP-based streaming TTS service
  - Example scripts:
    - `examples/foundational/07ac-interruptible-asyncai.py` (WebSocket demo)
    - `examples/foundational/07ac-interruptible-asyncai-http.py` (HTTP demo)

- Added `transcription_bucket` params support to the `DailyRESTHelper`.

- Added a new TTS service, `InworldTTSService`. This service provides
  low-latency, high-quality speech generation using Inworld's streaming API.

- Added a new field `handle_sigterm` to `PipelineRunner`. It defaults to
  `False`. This field handles SIGTERM signals. The `handle_sigint` field still
  defaults to `True`, but now it handles only SIGINT signals.

- Added foundational example `14u-function-calling-ollama.py` for Ollama
  function calling.

- Added `LocalSmartTurnAnalyzerV2`, which supports local on-device inference
  with the new `smart-turn-v2` turn detection model.

- Added `set_log_level` to `DailyTransport`, allowing setting the logging level
  for Daily's internal logging system.

- Added `on_transcription_stopped` and `on_transcription_error` to Daily
  callbacks.

### Changed

- Changed the default `url` for `NeuphonicTTSService` to
  `wss://api.neuphonic.com` as it provides better global performance. You can
  set the URL to other URLs, such as the previous default:
  `wss://eu-west-1.api.neuphonic.com`.

- Update `daily-python` to 0.19.5.

- `STTMuteFilter` now pushes the `STTMuteFrame` upstream and downstream, to
  allow for more flexible `STTMuteFilter` placement.

- Play delayed messages from `ElevenLabsTTSService` if they still belong to the
  current context.

- Dependency compatibility improvements: Relaxed version constraints for core
  dependencies to support broader version ranges while maintaining stability:

  - `aiohttp`, `Markdown`, `nltk`, `numpy`, `Pillow`, `pydantic`, `openai`,
    `numba`: Now support up to the next major version (e.g. `numpy>=1.26.4,<3`)
  - `pyht`: Relaxed to `>=0.1.6` to resolve `grpcio` conflicts with
    `nvidia-riva-client`
  - `fastapi`: Updated to support versions `>=0.115.6,<0.117.0`
  - `torch`/`torchaudio`: Changed from exact pinning (`==2.5.0`) to compatible
    range (`~=2.5.0`)
  - `aws_sdk_bedrock_runtime`: Added Python 3.12+ constraint via environment
    marker
  - `numba`: Reduced minimum version to `0.60.0` for better compatibility

- Changed `NeuphonicHttpTTSService` to use a POST based request instead of the
  `pyneuphonic` package. This removes a package requirement, allowing Neuphonic
  to work with more services.

- Updated `ElevenLabsTTSService` to handle the case where
  `allow_interruptions=False`. Now, when interruptions are disabled, the same
  context ID will be used throughout the conversation.

- Updated the `deepgram` optional dependency to 4.7.0, which downgrades the
  `tasks cancelled error` to a debug log. This removes the log from appearing
  in Pipecat logs upon leaving.

- Upgraded the `websockets` implementation to the new asyncio implementation.
  Along with this change, we're updating support for versions >=13.1.0 and
  <15.0.0. All services have been update to use the asyncio implementation.

- Updated `MiniMaxHttpTTSService` with a `base_url` arg where you can specify
  the Global endpoint (default) or Mainland China.

- Replaced regex-based sentence detection in `match_endofsentence` with NLTK's
  punkt_tab tokenizer for more reliable sentence boundary detection.

- Changed the `livekit` optional dependency for `tenacity` to
  `tenacity>=8.2.3,<10.0.0` in order to support the `google-genai` package.

- For `LmntTTSService`, changed the default `model` to `blizzard`, LMNT's
  recommended model.

- Updated `SpeechmaticsSTTService`:
  - Added support for additional diarization options.
  - Added foundational example `07a-interruptible-speechmatics-vad.py`, which
    uses VAD detection provided by `SpeechmaticsSTTService`.

### Fixed

- Fixed a `LLMUserResponseAggregator` issue where interruptions were not being
  handled properly.

- Fixed `PiperTTSService` to work with newer Piper GPL.

- Fixed a race condition in `FastAPIWebsocketClient` that occurred when
  attempting to send a message while the client was disconnecting.

- Fixed an issue in `GoogleLLMService` where interruptions did not work when an
  interruption strategy was used.

- Fixed an issue in the `TranscriptProcessor` where newline characters could
  cause the transcript output to be corrupted (e.g. missing all spaces).

- Fixed an issue in `AudioBufferProcessor` when using `SmallWebRTCTransport`
  where, if the microphone was muted, track timing was not respected.

- Fixed an error that occurs when pushing an `LLMMessagesFrame`. Only some LLM
  services, like Grok, are impacted by this issue. The fix is to remove the
  optional `name` property that was being added to the message.

- Fixed an issue in `AudioBufferProcessor` that caused garbled audio when
  `enable_turn_audio` was enabled and audio resampling was required.

- Fixed a dependency issue for uv users where an `llvmlite` version required
  python 3.9.

- Fixed an issue in `MiniMaxHttpTTSService` where the `pitch` param was the
  incorrect type.

- Fixed an issue with OpenTelemetry tracing where the `enable_tracing` flag did
  not disable the internal tracing decorator functions.

- Fixed an issue in `OLLamaLLMService` where kwargs were not passed correctly
  to the parent class.

- Fixed an issue in `ElevenLabsTTSService` where the word/timestamp pairs were
  calculating word boundaries incorrectly.

- Fixed an issue where, in some edge cases, the
  `EmulateUserStartedSpeakingFrame` could be created even if we didn't have a
  transcription.

- Fixed an issue in `GoogleLLMContext` where it would inject the
  `system_message` as a "user" message into cases where it was not meant to;
  it was only meant to do that when there were no "regular" (non-function-call)
  messages in the context, to ensure that inference would run properly.

- Fixed an issue in `LiveKitTransport` where the `on_audio_track_subscribed` was
  never emitted.

### Other

- Added new quickstart demos:

  - examples/quickstart: voice AI bot quickstart
  - examples/client-server-web: client/server starter example
  - examples/phone-bot-twilio: twilio starter example

- Removed most of the examples from the pipecat repo. Examples can now be
  found in: https://github.com/pipecat-ai/pipecat-examples.

## [0.0.76] - 2025-07-11

### Added

- Added `SpeechControlParamsFrame`, a new `SystemFrame` that notifies
  downstream processors of the VAD and Turn analyzer params. This frame is
  pushed by the `BaseInputTransport` at Start and any time a
  `VADParamsUpdateFrame` is received.

### Changed

- Two package dependencies have been updated:
  - `numpy` now supports 1.26.0 and newer
  - `transformers` now supports 4.48.0 and newer

### Fixed

- Fixed an issue with RTVI's handling of `append-to-context`.

- Fixed an issue where using audio input with a sample rate requiring resampling
  could result in empty audio being passed to STT services, causing errors.

- Fixed the VAD analyzer to process the full audio buffer as long as it contains
  more than the minimum required bytes per iteration, instead of only analyzing
  the first chunk.

- Fixed an issue in ParallelPipeline that caused errors when attempting to drain
  the queues.

- Fixed an issue with emulated VAD timeout inconsistency in
  `LLMUserContextAggregator`. Previously, emulated VAD scenarios (where
  transcription is received without VAD detection) used a hardcoded
  `aggregation_timeout` (default 0.5s) instead of matching the VAD's
  `stop_secs` parameter (default 0.8s). This created different user experiences
  between real VAD and emulated VAD scenarios. Now, emulated VAD timeouts
  automatically synchronize with the VAD's `stop_secs` parameter.

- Fix a pipeline freeze when using AWS Nova Sonic, which would occur if the
  user started early, while the bot was still working through
  `trigger_assistant_response()`.

## [0.0.75] - 2025-07-08 [YANKED]

**This release has been yanked due to resampling issues affecting audio output
quality and critical bugs impacting `ParallelPipelines` functionality.**

**Please upgrade to version 0.0.76 or later.**

### Added

- Added an `aggregate_sentences` arg in `CartesiaTTSService`,
  `ElevenLabsTTSService`, `NeuphonicTTSService` and `RimeTTSService`, where the
  default value is True. When `aggregate_sentences` is True, the `TTSService`
  aggregates the LLM streamed tokens into sentences by default. Note: setting
  the value to False requires a custom processor before the `TTSService` to
  aggregate LLM tokens.

- Added `kwargs` to the `OLLamaLLMService` to allow for configuration args to
  be passed to Ollama.

- Added call hang-up error handling in `TwilioFrameSerializer`, which handles
  the case where the user has hung up before the `TwilioFrameSerializer` hangs
  up the call.

### Changed

- Updated `RTVIObserver` and `RTVIProcessor` to match the new RTVI 1.0.0 protocol.
  This includes:

  - Deprecating support for all messages related to service configuaration and
    actions.
  - Adding support for obtaining and logging data about client, including its
    RTVI version and optionally included system information (OS/browser/etc.)
  - Adding support for handling the new `client-message` RTVI message through
    either a `on_client_message` event handler or listening for a new
    `RTVIClientMessageFrame`
  - Adding support for responding to a `client-message` with a `server-response`
    via either a direct call on the `RTVIProcessor` or via pushing a new
    `RTVIServerResponseFrame`
  - Adding built-in support for handling the new `append-to-context` RTVI message
    which allows a client to add to the user or assistant llm context. No extra
    code is required for supporting this behavior.
  - Updating all JavaScript and React client RTVI examples to use versions 1.0.0
    of the clients.

  Get started migrating to RTVI protocol 1.0.0 by following the migration guide:
  https://docs.pipecat.ai/client/migration-guide

- Refactored `AWSBedrockLLMService` and `AWSPollyTTSService` to work
  asynchronously using `aioboto3` instead of the `boto3` library.

- The `UserIdleProcessor` now handles the scenario where function calls take
  longer than the idle timeout duration. This allows you to use the
  `UserIdleProcessor` in conjunction with function calls that take a while to
  return a result.

### Fixed

- Updated the `NeuphonicTTSService` to work with the updated websocket API.

- Fixed an issue with `RivaSTTService` where the watchdog feature was causing
  an error on initialization.

### Performance

- Remove unncessary push task in each `FrameProcessor`.

## [0.0.74] - 2025-07-03 [YANKED]

**This release has been yanked due to resampling issues affecting audio output
quality and critical bugs impacting `ParallelPipelines` functionality.**

**Please upgrade to version 0.0.76 or later.**

### Added

- Added a new STT service, `SpeechmaticsSTTService`. This service provides
  real-time speech-to-text transcription using the Speechmatics API. It supports
  partial and final transcriptions, multiple languages, various audio formats,
  and speaker diarization.

- Added `normalize` and `model_id` to `FishAudioTTSService`.

- Added `http_options` argument to `GoogleLLMService`.

- Added `run_llm` field to `LLMMessagesAppendFrame` and `LLMMessagesUpdateFrame`
  frames. If true, a context frame will be pushed triggering the LLM to respond.

- Added a new `SOXRStreamAudioResampler` for processing audio in chunks or
  streams. If you write your own processor and need to use an audio resampler,
  use the new `create_stream_resampler()`.

- Added new `DailyParams.audio_in_user_tracks` to allow receiving one track per
  user (default) or a single track from the room (all participants mixed).

- Added support for providing "direct" functions, which don't need an
  accompanying `FunctionSchema` or function definition dict. Instead, metadata
  (i.e. `name`, `description`, `properties`, and `required`) are automatically
  extracted from a combination of the function signature and docstring.

  Usage:

  ```python
  # "Direct" function
  # `params` must be the first parameter
  async def do_something(params: FunctionCallParams, foo: int, bar: str = ""):
    """
    Do something interesting.

    Args:
      foo (int): The foo to do something interesting with.
      bar (string): The bar to do something interesting with.
    """

    result = await process(foo, bar)
    await params.result_callback({"result": result})

  # ...

  llm.register_direct_function(do_something)

  # ...

  tools = ToolsSchema(standard_tools=[do_something])
  ```

- `user_id` is now populated in the `TranscriptionFrame` and
  `InterimTranscriptionFrame` when using a transport that provides a `user_id`,
  like `DailyTransport` or `LiveKitTransport`.

- Added `watchdog_coroutine()`. This is a watchdog helper for couroutines. So,
  if you have a coroutine that is waiting for a result and that takes a long
  time, you will need to wrap it with `watchdog_coroutine()` so the watchdog
  timers are reset regularly.

- Added `session_token` parameter to `AWSNovaSonicLLMService`.

- Added Gemini Multimodal Live File API for uploading, fetching, listing, and
  deleting files. See `26f-gemini-live-files-api.py` for example usage.

### Changed

- Updated all the services to use the new `SOXRStreamAudioResampler`, ensuring smooth
  transitions and eliminating clicks.

- Upgraded `daily-python` to 0.19.4.

- Updated `google` optional dependency to use `google-genai` version `1.24.0`.

### Fixed

- Fixed an issue where audio would get stuck in the queue when an interrupt occurs
  during Azure TTS synthesis.

- Fixed a race condition that occurs in Python 3.10+ where the task could miss
  the `CancelledError` and continue running indefinitely, freezing the pipeline.

- Fixed a `AWSNovaSonicLLMService` issue introduced in 0.0.72.

### Deprecated

- In `FishAudioTTSService`, deprecated `model` and replaced with
  `reference_id`. This change is to better align with Fish Audio's variable
  naming and to reduce confusion about what functionality the variable
  controls.

## [0.0.73] - 2025-06-26

### Fixed

- Fixed an issue introduced in 0.0.72 that would cause `ElevenLabsTTSService`,
  `GladiaSTTService`, `NeuphonicTTSService` and `OpenAIRealtimeBetaLLMService`
  to throw an error.

## [0.0.72] - 2025-06-26

### Added

- Added logging and improved error handling to help diagnose and prevent potential
  Pipeline freezes.

- Added `WatchdogQueue`, `WatchdogPriorityQueue`, `WatchdogEvent` and
  `WatchdogAsyncIterator`. These helper utilities reset watchdog timers
  appropriately before they expire. When watchdog timers are disabled, the
  utilities behave as standard counterparts without side effects.

- Introduce task watchdog timers. Watchdog timers are used to detect if a
  Pipecat task is taking longer than expected (by default 5 seconds). Watchdog
  timers are disabled by default and can be enabled globally by passing
  `enable_watchdog_timers` argument to `PipelineTask` constructor. It is
  possible to change the default watchdog timer timeout by using the
  `watchdog_timeout` argument. You can also log how long it takes to reset the
  watchdog timers which is done with the `enable_watchdog_logging`. You can
  control all these settings per each frame processor or even per task. That is,
  you can set `enable_watchdog_timers`, `enable_watchdog_logging` and
  `watchdog_timeout` when creating any frame processor through their constructor
  arguments or when you create a task with `FrameProcessor.create_task()`. Note
  that watchdog timers only work with Pipecat tasks and will not work if you use
  `asycio.create_task()` or similar.

- Added `lexicon_names` parameter to `AWSPollyTTSService.InputParams`.

- Added reconnection logic and audio buffer management to `GladiaSTTService`.

- The `TurnTrackingObserver` now ends a turn upon observing an `EndFrame` or
  `CancelFrame`.

- Added Polish support to `AWSTranscribeSTTService`.

- Added new frames `FrameProcessorPauseFrame` and `FrameProcessorResumeFrame`
  which allow pausing and resuming frame processing for a given frame
  processor. These are control frames, so they are ordered. Pausing frame
  processor will keep old frames in the internal queues until resume takes
  place. Frames being pushed while a frame processor is paused will be pushed to
  the queues. When frame processing is resumed all queued frames will be
  processed in order. Also added `FrameProcessorPauseUrgentFrame` and
  `FrameProcessorResumeUrgentFrame` which are system frames and therefore they
  have high priority.

- Added a property called `has_function_calls_in_progress` in
  `LLMAssistantContextAggregator` that exposes whether a function call is in
  progress.

- Added `SambaNovaLLMService` which provides llm api integration with an
  OpenAI-compatible interface.

- Added `SambaNovaTTSService` which provides speech-to-text functionality using
  SambaNovas's (whisper) API.

- Add fundational examples for function calling and transcription
  `14s-function-calling-sambanova.py`, `13g-sambanova-transcription.py`

### Changed

- `HeartbeatFrame`s are now control frames. This will make it easier to detect
  pipeline freezes. Previously, heartbeat frames were system frames which meant
  they were not get queued with other frames, making it difficult to detect
  pipeline stalls.

- Updated `OpenAIRealtimeBetaLLMService` to accept `language` in the
  `InputAudioTranscription` class for all models.

- Updated the default model for `OpenAIRealtimeBetaLLMService` to
  `gpt-4o-realtime-preview-2025-06-03`.

- The `PipelineParams` arg `allow_interruptions` now defaults to `True`.

- `TavusTransport` and `TavusVideoService` now send audio to Tavus using WebRTC
  audio tracks instead of `app-messages` over WebSocket. This should improve the
  overall audio quality.

- Upgraded `daily-python` to 0.19.3.

### Fixed

- Fixed an issue that would cause heartbeat frames to be sent before processors
  were started.

- Fixed an event loop blocking issue when using `SentryMetrics`.

- Fixed an issue in `FastAPIWebsocketClient` to ensure proper disconnection
  when the websocket is already closed.

- Fixed an issue where the `UserStoppedSpeakingFrame` was not received if the
  transport was not receiving new audio frames.

- Fixed an edge case where if the user interrupted the bot but no new aggregation
  was received, the bot would not resume speaking.

- Fixed an issue with `TelnyxFrameSerializer` where it would throw an exception
  when the user hung up the call.

- Fixed an issue with `ElevenLabsTTSService` where the context was not being
  closed.

- Fixed function calling in `AWSNovaSonicLLMService`.

- Fixed an issue that would cause multiple `PipelineTask.on_idle_timeout`
  events to be triggered repeatedly.

- Fixed an issue that was causing user and bot speech to not be synchronized
  during recordings.

- Fixed an issue where voice settings weren't applied to ElevenLabsTTSService.

- Fixed an issue with `GroqTTSService` where it was not properly parsing the
  WAV file header.

- Fixed an issue with `GoogleSTTService` where it was constantly reconnecting
  before starting to receive audio from the user.

- Fixed an issue where `GoogleLLMService`'s TTFB value was incorrect.

### Deprecated

- `AudioBufferProcessor` parameter `user_continuos_stream` is deprecated.

### Other

- Rename `14e-function-calling-gemini.py` to `14e-function-calling-google.py`.

## [0.0.71] - 2025-06-10

### Added

- Adds a parameter called `additional_span_attributes` to PipelineTask that
  lets you add any additional attributes you'd like to the conversation span.

### Fixed

- Fixed an issue with `CartesiaSTTService` initialization.

## [0.0.70] - 2025-06-10

### Added

- Added `ExotelFrameSerializer` to handle telephony calls via Exotel.

- Added the option `informal` to `TranslationConfig` on Gladia config.
  Allowing to force informal language forms when available.

- Added `CartesiaSTTService` which is a websocket based implementation to
  transcribe audio. Added a foundational example in
  `13f-cartesia-transcription.py`

- Added an `websocket` example, showing how to use the new Pipecat client
  `WebsocketTransport` to connect with Pipecat `FastAPIWebsocketTransport` or
  `WebsocketServerTransport`.

- Added language support to `RimeHttpTTSService`. Extended languages to include
  German and French for both `RimeTTSService` and `RimeHttpTTSService`.

### Changed

- Upgraded `daily-python` to 0.19.2.

- Make `PipelineTask.add_observer()` synchronous. This allows callers to call it
  before doing the work of running the `PipelineTask` (i.e. without invoking
  `PipelineTask.set_event_loop()` first).

- Pipecat 0.0.69 forced `uvloop` event loop on Linux on macOS. Unfortunately,
  this is causing issue in some systems. So, `uvloop` is not enabled by default
  anymore. If you want to use `uvloop` you can just set the `asyncio` event
  policy before starting your agent with:

```python
asyncio.set_event_loop_policy(uvloop.EventLoopPolicy())
```

### Fixed

- Fixed an issue with various TTS services that would cause audio glitches at
  the start of every bot turn.

- Fixed an `ElevenLabsTTSService` issue where a context warning was printed
  when pushing a `TTSSpeakFrame`.

- Fixed an `AssemblyAISTTService` issue that could cause unexpected behavior
  when yielding empty `Frame()`s.

- Fixed an issue where `OutputAudioRawFrame.transport_destination` was being
  reset to `None` instead of retaining its intended value before sending the
  audio frame to `write_audio_frame`.

- Fixed a typo in Livekit transport that prevented initialization.

## [0.0.69] - 2025-06-02 "AI Engineer World's Fair release" ✨

### Added

- Added a new frame `FunctionCallsStartedFrame`. This frame is pushed both
  upstream and downstream from the LLM service to indicate that one or more
  function calls are going to be executed.

- Added LLM services `on_function_calls_started` event. This event will be
  triggered when the LLM service receives function calls from the model and is
  going to start executing them.

- Function calls can now be executed sequentially (in the order received in the
  completion) by passing `run_in_parallel=False` when creating your LLM
  service. By default, if the LLM completion returns 2 or more function calls
  they run concurrently. In both cases, concurrently and sequentially, a new LLM
  completion will run when the last function call finishes.

- Added OpenTelemetry tracing for `GeminiMultimodalLiveLLMService` and
  `OpenAIRealtimeBetaLLMService`.

- Added initial support for interruption strategies, which determine if the user
  should interrupt the bot while the bot is speaking. Interruption strategies
  can be based on factors such as audio volume or the number of words spoken by
  the user. These can be specified via the new `interruption_strategies` field
  in `PipelineParams`. A new `MinWordsInterruptionStrategy` strategy has been
  introduced which triggers an interruption if the user has spoken a minimum
  number of words. If no interruption strategies are specified, the normal
  interruption behavior applies. If multiple strategies are provided, the first
  one that evaluates to true will trigger the interruption.

- `BaseInputTransport` now handles `StopFrame`. When a `StopFrame` is received
  the transport will pause sending frames downstream until a new `StartFrame` is
  received. This allows the transport to be reused (keeping the same connection)
  in a different pipeline.

- Updated AssemblyAI STT service to support their latest streaming
  speech-to-text model with improved transcription latency and endpointing.

- You can now access STT service results through the new
  `TranscriptionFrame.result` and `InterimTranscriptionFrame.result` field. This
  is useful in case you use some specific settings for the STT and you want to
  access the STT results.

- The examples runner is now public from the `pipecat.examples` package. This
  allows everyone to build their own examples and run them easily.

- It is now possible to push `OutputDTMFFrame` or `OutputDTMFUrgentFrame` with
  `DailyTransport`. This will be sent properly if a Daily dial-out connection
  has been established.

- Added `OutputDTMFUrgentFrame` to send a DTMF keypress quickly. The previous
  `OutputDTMFFrame` queues the keypress with the rest of data frames.

- Added `DTMFAggregator`, which aggregates keypad presses into
  `TranscriptionFrame`s. Aggregation occurs after a timeout, termination key
  press, or user interruption. You can specify the prefix of the
  `TranscriptionFrame`.

- Added new functions `DailyTransport.start_transcription()` and
  `DailyTransport.stop_transcription()` to be able to start and stop Daily
  transcription dynamically (maybe with different settings).

### Changed

- Reverted the default model for `GeminiMultimodalLiveLLMService` back to
  `models/gemini-2.0-flash-live-001`.
  `gemini-2.5-flash-preview-native-audio-dialog` has inconsistent performance.
  You can opt in to using this model by setting the `model` arg.

- Function calls are now cancelled by default if there's an interruption. To
  disable this behavior you can set `cancel_on_interruption=False` when
  registering the function call. Since function calls are executed as tasks you
  can tell if a function call has been cancelled by catching the
  `asyncio.CancelledError` exception (and don't forget to raise it again!).

- Updated OpenTelemetry tracing attribute `metrics.ttfb_ms` to `metrics.ttfb`.
  The attribute reports TTFB in seconds.

### Deprecated

- `DailyTransport.send_dtmf()` is deprecated, push an `OutputDTMFFrame` or an
  `OutputDTMFUrgentFrame` instead.

### Fixed

- Fixed an issue with `ElevenLabsTTSService` where long responses would
  continue generating output even after an interruption.

- Fixed an issue with the `OpenAILLMContext` where non-Roman characters were
  being incorrectly encoded as Unicode escape sequences. This was a logging
  issue and did not impact the actual conversation.

- In `AWSBedrockLLMService`, worked around a possible bug in AWS Bedrock where
  a `toolConfig` is required if there has been previous tool use in the
  messages array. This workaround includes a no_op factory function call is
  used to satisfy the requirement.

- Fixed `WebsocketClientTransport` to use `FrameProcessorSetup.task_manager`
  instead of `StartFrame.task_manager`.

### Performance

- Use `uvloop` as the new event loop on Linux and macOS systems.

## [0.0.68] - 2025-05-28

### Added

- Added `GoogleHttpTTSService` which uses Google's HTTP TTS API.

- Added `TavusTransport`, a new transport implementation compatible with any
  Pipecat pipeline. When using the `TavusTransport`the Pipecat bot will
  connect in the same room as the Tavus Avatar and the user.

- Added `PlivoFrameSerializer` to support Plivo calls. A full running example
  has also been added to `examples/plivo-chatbot`.

- Added `UserBotLatencyLogObserver`. This is an observer that logs the latency
  between when the user stops speaking and when the bot starts speaking. This
  gives you an initial idea on how quickly the AI services respond.

- Added `SarvamTTSService`, which implements Sarvam AI's TTS API:
  https://docs.sarvam.ai/api-reference-docs/text-to-speech/convert.

- Added `PipelineTask.add_observer()` and `PipelineTask.remove_observer()` to
  allow mangaging observers at runtime. This is useful for cases where the task
  is passed around to other code components that might want to observe the
  pipeline dynamically.

- Added `user_id` field to `TranscriptionMessage`. This allows identifying the
  user in a multi-user scenario. Note that this requires that
  `TranscriptionFrame` has the `user_id` properly set.

- Added new `PipelineTask` event handlers `on_pipeline_started`,
  `on_pipeline_stopped`, `on_pipeline_ended` and `on_pipeline_cancelled`, which
  correspond to the `StartFrame`, `StopFrame`, `EndFrame` and `CancelFrame`
  respectively.

- Added additional languages to `LmntTTSService`. Languages include: `hi`,
  `id`, `it`, `ja`, `nl`, `pl`, `ru`, `sv`, `th`, `tr`, `uk`, `vi`.

- Added a `model` parameter to the `LmntTTSService` constructor, allowing
  switching between LMNT models.

- Added `MiniMaxHttpTTSService`, which implements MiniMax's T2A API for TTS.
  Learn more: https://www.minimax.io/platform_overview

- A new function `FrameProcessor.setup()` has been added to allow setting up
  frame processors before receiving a `StartFrame`. This is what's happening
  internally: `FrameProcessor.setup()` is called, `StartFrame` is pushed from
  the beginning of the pipeline, your regular pipeline operations, `EndFrame`
  or `CancelFrame` are pushed from the beginning of the pipeline and finally
  `FrameProcessor.cleanup()` is called.

- Added support for OpenTelemetry tracing in Pipecat. This initial
  implementation includes:

  - A `setup_tracing` method where you can specify your OpenTelemetry exporter
  - Service decorators for STT (`@traced_stt`), LLM (`@traced_llm`), and TTS
    (`@traced_tts`) which trace the execution and collect properties and
    metrics (TTFB, token usage, character counts, etc.)
  - Class decorators that provide execution tracking; these are generic and can
    be used for service tracking as needed
  - Spans that help track traces on a per conversations and turn basis:

  ```
  conversation-uuid
  ├── turn-1
  │   ├── stt_deepgramsttservice
  │   ├── llm_openaillmservice
  │   └── tts_cartesiattsservice
  ...
  └── turn-n
      └── ...
  ```

  By default, Pipecat has implemented service decorators to trace execution of
  STT, LLM, and TTS services. You can enable tracing by setting
  `enable_tracing` to `True` in the PipelineTask.

- Added `TurnTrackingObserver`, which tracks the start and end of a user/bot
  turn pair and emits events `on_turn_started` and `on_turn_stopped`
  corresponding to the start and end of a turn, respectively.

- Allow passing observers to `run_test()` while running unit tests.

### Changed

- Upgraded `daily-python` to 0.19.1.

- ⚠️ Updated `SmallWebRTCTransport` to align with how other transports handle
  `on_client_disconnected`. Now, when the connection is closed and no reconnection
  is attempted, `on_client_disconnected` is called instead of `on_client_close`. The
  `on_client_close` callback is no longer used, use `on_client_disconnected` instead.

- Check if `PipelineTask` has already been cancelled.

- Don't raise an exception if event handler is not registered.

- Upgraded `deepgram-sdk` to 4.1.0.

- Updated `GoogleTTSService` to use Google's streaming TTS API. The default
  voice also updated to `en-US-Chirp3-HD-Charon`.

- ⚠️ Refactored the `TavusVideoService`, so it acts like a proxy, sending audio
  to Tavus and receiving both audio and video. This will make
  `TavusVideoService` usable with any Pipecat pipeline and with any transport.
  This is a **breaking change**, check the
  `examples/foundational/21a-tavus-layer-small-webrtc.py` to see how to use it.

- `DailyTransport` now uses custom microphone audio tracks instead of virtual
  microphones. Now, multiple Daily transports can be used in the same process.

- `DailyTransport` now captures audio from individual participants instead of
  the whole room. This allows identifying audio frames per participant.

- Updated the default model for `AnthropicLLMService` to
  `claude-sonnet-4-20250514`.

- Updated the default model for `GeminiMultimodalLiveLLMService` to
  `models/gemini-2.5-flash-preview-native-audio-dialog`.

- `BaseTextFilter` methods `filter()`, `update_settings()`,
  `handle_interruption()` and `reset_interruption()` are now async.

- `BaseTextAggregator` methods `aggregate()`, `handle_interruption()` and
  `reset()` are now async.

- The API version for `CartesiaTTSService` and `CartesiaHttpTTSService` has
  been updated. Also, the `cartesia` dependency has been updated to 2.x.

- `CartesiaTTSService` and `CartesiaHttpTTSService` now support Cartesia's new
  `speed` parameter which accepts values of `slow`, `normal`, and `fast`.

- `GeminiMultimodalLiveLLMService` now uses the user transcription and usage
  metrics provided by Gemini Live.

- `GoogleLLMService` has been updated to use `google-genai` instead of the
  deprecated `google-generativeai`.

### Deprecated

- In `CartesiaTTSService` and `CartesiaHttpTTSService`, `emotion` has been
  deprecated by Cartesia. Pipecat is following suit and deprecating `emotion`
  as well.

### Removed

- Since `GeminiMultimodalLiveLLMService` now transcribes it's own audio, the
  `transcribe_user_audio` arg has been removed. Audio is now transcribed
  automatically.

- Removed `SileroVAD` frame processor, just use `SileroVADAnalyzer`
  instead. Also removed, `07a-interruptible-vad.py` example.

### Fixed

- Fixed a `DailyTransport` issue that was not allow capturing video frames if
  framerate was greater than zero.

- Fixed a `DeegramSTTService` connection issue when the user provided their own
  `LiveOptions`.

- Fixed a `DailyTransport` issue that would cause images needing resize to block
  the event loop.

- Fixed an issue with `ElevenLabsTTSService` where changing the model or voice
  while the service is running wasn't working.

- Fixed an issue that would cause multiple instances of the same class to behave
  incorrectly if any of the given constructor arguments defaulted to a mutable
  value (e.g. lists, dictionaries, objects).

- Fixed an issue with `CartesiaTTSService` where `TTSTextFrame` messages weren't
  being emitted when the model was set to `sonic`. This resulted in the
  assistant context not being updated with assistant messages.

### Performance

- `DailyTransport`: process audio, video and events in separate tasks.

- Don't create event handler tasks if no user event handlers have been
  registered.

### Other

- It is now possible to run all (or most) foundational example with multiple
  transports. By default, they run with P2P (Peer-To-Peer) WebRTC so you can try
  everything locally. You can also run them with Daily or even with a Twilio
  phone number.

- Added foundation examples `07y-interruptible-minimax.py` and
  `07z-interruptible-sarvam.py`to show how to use the `MiniMaxHttpTTSService`
  and `SarvamTTSService`, respectively.

- Added an `open-telemetry-tracing` example, showing how to setup tracing. The
  example also includes Jaeger as an open source OpenTelemetry client to review
  traces from the example runs.

- Added foundational example `29-turn-tracking-observer.py` to show how to use
  the `TurnTrackingObserver`.

## [0.0.67] - 2025-05-07

### Added

- Added `DebugLogObserver` for detailed frame logging with configurable
  filtering by frame type and endpoint. This observer automatically extracts
  and formats all frame data fields for debug logging.

- `UserImageRequestFrame.video_source` field has been added to request an image
  from the desired video source.

- Added support for the AWS Nova Sonic speech-to-speech model with the new
  `AWSNovaSonicLLMService`.
  See https://docs.aws.amazon.com/nova/latest/userguide/speech.html.
  Note that it requires Python >= 3.12 and `pip install pipecat-ai[aws-nova-sonic]`.

- Added new AWS services `AWSBedrockLLMService` and `AWSTranscribeSTTService`.

- Added `on_active_speaker_changed` event handler to the `DailyTransport` class.

- Added `enable_ssml_parsing` and `enable_logging` to `InputParams` in
  `ElevenLabsTTSService`.

- Added support to `RimeHttpTTSService` for the `arcana` model.

### Changed

- Updated `ElevenLabsTTSService` to use the beta websocket API
  (multi-stream-input). This new API supports context_ids and cancelling those
  contexts, which greatly improves interruption handling.

- Observers `on_push_frame()` now take a single argument `FramePushed` instead
  of multiple arguments.

- Updated the default voice for `DeepgramTTSService` to `aura-2-helena-en`.

### Deprecated

- `PollyTTSService` is now deprecated, use `AWSPollyTTSService` instead.

- Observer `on_push_frame(src, dst, frame, direction, timestamp)` is now
  deprecated, use `on_push_frame(data: FramePushed)` instead.

### Fixed

- Fixed a `DailyTransport` issue that was causing issues when multiple audio or
  video sources where being captured.

- Fixed a `UltravoxSTTService` issue that would cause the service to generate
  all tokens as one word.

- Fixed a `PipelineTask` issue that would cause tasks to not be cancelled if
  task was cancelled from outside of Pipecat.

- Fixed a `TaskManager` that was causing dangling tasks to be reported.

- Fixed an issue that could cause data to be sent to the transports when they
  were still not ready.

- Remove custom audio tracks from `DailyTransport` before leaving.

### Removed

- Removed `CanonicalMetricsService` as it's no longer maintained.

## [0.0.66] - 2025-05-02

### Added

- Added two new input parameters to `RimeTTSService`: `pause_between_brackets`
  and `phonemize_between_brackets`.

- Added support for cross-platform local smart turn detection. You can use
  `LocalSmartTurnAnalyzer` for on-device inference using Torch.

- `BaseOutputTransport` now allows multiple destinations if the transport
  implementation supports it (e.g. Daily's custom tracks). With multiple
  destinations it is possible to send different audio or video tracks with a
  single transport simultaneously. To do that, you need to set the new
  `Frame.transport_destination` field with your desired transport destination
  (e.g. custom track name), tell the transport you want a new destination with
  `TransportParams.audio_out_destinations` or
  `TransportParams.video_out_destinations` and the transport should take care of
  the rest.

- Similar to the new `Frame.transport_destination`, there's a new
  `Frame.transport_source` field which is set by the `BaseInputTransport` if the
  incoming data comes from a non-default source (e.g. custom tracks).

- `TTSService` has a new `transport_destination` constructor parameter. This
  parameter will be used to update the `Frame.transport_destination` field for
  each generated `TTSAudioRawFrame`. This allows sending multiple bots' audio to
  multiple destinations in the same pipeline.

- Added `DailyTransportParams.camera_out_enabled` and
  `DailyTransportParams.microphone_out_enabled` which allows you to
  enable/disable the main output camera or microphone tracks. This is useful if
  you only want to use custom tracks and not send the main tracks. Note that you
  still need `audio_out_enabled=True` or `video_out_enabled`.

- Added `DailyTransport.capture_participant_audio()` which allows you to capture
  an audio source (e.g. "microphone", "screenAudio" or a custom track name) from
  a remote participant.

- Added `DailyTransport.update_publishing()` which allows you to update the call
  video and audio publishing settings (e.g. audio and video quality).

- Added `RTVIObserverParams` which allows you to configure what RTVI messages
  are sent to the clients.

- Added a `context_window_compression` InputParam to
  `GeminiMultimodalLiveLLMService` which allows you to enable a sliding context
  window for the session as well as set the token limit of the sliding window.

- Updated `SmallWebRTCConnection` to support `ice_servers` with credentials.

- Added `VADUserStartedSpeakingFrame` and `VADUserStoppedSpeakingFrame`,
  indicating when the VAD detected the user to start and stop speaking. These
  events are helpful when using smart turn detection, as the user's stop time
  can differ from when their turn ends (signified by UserStoppedSpeakingFrame).

- Added `TranslationFrame`, a new frame type that contains a translated
  transcription.

- Added `TransportParams.audio_in_passthrough`. If set (the default), incoming
  audio will be pushed downstream.

- Added `MCPClient`; a way to connect to MCP servers and use the MCP servers'
  tools.

- Added `Mem0 OSS`, along with Mem0 cloud support now the OSS version is also
  available.

### Changed

- `TransportParams.audio_mixer` now supports a string and also a dictionary to
  provide a mixer per destination. For example:

```python
  audio_out_mixer={
      "track-1": SoundfileMixer(...),
      "track-2": SoundfileMixer(...),
      "track-N": SoundfileMixer(...),
  },
```

- The `STTMuteFilter` now mutes `InterimTranscriptionFrame` and
  `TranscriptionFrame` which allows the `STTMuteFilter` to be used in
  conjunction with transports that generate transcripts, e.g. `DailyTransport`.

- Function calls now receive a single parameter `FunctionCallParams` instead of
  `(function_name, tool_call_id, args, llm, context, result_callback)` which is
  now deprecated.

- Changed the user aggregator timeout for late transcriptions from 1.0s to 0.5s
  (`LLMUserAggregatorParams.aggregation_timeout`). Sometimes, the STT services
  might give us more than one transcription which could come after the user
  stopped speaking. We still want to include these additional transcriptions
  with the first one because it's part of the user turn. This is what this
  timeout is helpful with.

- Short utterances not detected by VAD while the bot is speaking are now
  ignored. This reduces the amount of bot interruptions significantly providing
  a more natural conversation experience.

- Updated `GladiaSTTService` to output a `TranslationFrame` when specifying a
  `translation` and `translation_config`.

- STT services now passthrough audio frames by default. This allows you to add
  audio recording without worrying about what's wrong in your pipeline when it
  doesn't work the first time.

- Input transports now always push audio downstream unless disabled with
  `TransportParams.audio_in_passthrough`. After many Pipecat releases, we
  realized this is the common use case. There are use cases where the input
  transport already provides STT and you also don't want recordings, in which
  case there's no need to push audio to the rest of the pipeline, but this is
  not a very common case.

- Added `RivaSegmentedSTTService`, which allows Riva offline/batch models, such
  as to be "canary-1b-asr" used in Pipecat.

### Deprecated

- Function calls with parameters
  `(function_name, tool_call_id, args, llm, context, result_callback)` are
  deprectated, use a single `FunctionCallParams` parameter instead.

- `TransportParams.camera_*` parameters are now deprecated, use
  `TransportParams.video_*` instead.

- `TransportParams.vad_enabled` parameter is now deprecated, use
  `TransportParams.audio_in_enabled` and `TransportParams.vad_analyzer` instead.

- `TransportParams.vad_audio_passthrough` parameter is now deprecated, use
  `TransportParams.audio_in_passthrough` instead.

- `ParakeetSTTService` is now deprecated, use `RivaSTTService` instead, which uses
  the model "parakeet-ctc-1.1b-asr" by default.

- `FastPitchTTSService` is now deprecated, use `RivaTTSService` instead, which uses
  the model "magpie-tts-multilingual" by default.

### Fixed

- Fixed an issue with `SimliVideoService` where the bot was continuously outputting
  audio, which prevents the `BotStoppedSpeakingFrame` from being emitted.

- Fixed an issue where `OpenAIRealtimeBetaLLMService` would add two assistant
  messages to the context.

- Fixed an issue with `GeminiMultimodalLiveLLMService` where the context
  contained tokens instead of words.

- Fixed an issue with HTTP Smart Turn handling, where the service returns a 500
  error. Previously, this would cause an unhandled exception. Now, a 500 error
  is treated as an incomplete response.

- Fixed a TTS services issue that could cause assistant output not to be
  aggregated to the context when also using `TTSSpeakFrame`s.

- Fixed an issue where the `SmartTurnMetricsData` was reporting 0ms for
  inference and processing time when using the `FalSmartTurnAnalyzer`.

### Other

- Added `examples/daily-custom-tracks` to show how to send and receive Daily
  custom tracks.

- Added `examples/daily-multi-translation` to showcase how to send multiple
  simulataneous translations with the same transport.

- Added 04 foundational examples for client/server transports. Also, renamed
  `29-livekit-audio-chat.py` to `04b-transports-livekit.py`.

- Added foundational example `13c-gladia-translation.py` showing how to use
  `TranscriptionFrame` and `TranslationFrame`.

## [0.0.65] - 2025-04-23 "Sant Jordi's release" 🌹📕

https://en.wikipedia.org/wiki/Saint_George%27s_Day_in_Catalonia

### Added

- Added automatic hangup logic to the Telnyx serializer. This feature hangs up
  the Telnyx call when an `EndFrame` or `CancelFrame` is received. It is
  enabled by default and is configurable via the `auto_hang_up` `InputParam`.

- Added a keepalive task to `GladiaSTTService` to prevent the websocket from
  disconnecting after 30 seconds of no audio input.

### Changed

- The `InputParams` for `ElevenLabsTTSService` and `ElevenLabsHttpTTSService`
  no longer require that `stability` and `similarity_boost` be set. You can
  individually set each param.

- In `TwilioFrameSerializer`, `call_sid` is Optional so as to avoid a breaking
  changed. `call_sid` is required to automatically hang up.

### Fixed

- Fixed an issue where `TwilioFrameSerializer` would send two hang up commands:
  one for the `EndFrame` and one for the `CancelFrame`.

## [0.0.64] - 2025-04-22

### Added

- Added automatic hangup logic to the Twilio serializer. This feature hangs up
  the Twilio call when an `EndFrame` or `CancelFrame` is received. It is
  enabled by default and is configurable via the `auto_hang_up` `InputParam`.

- Added `SmartTurnMetricsData`, which contains end-of-turn prediction metrics,
  to the `MetricsFrame`. Using `MetricsFrame`, you can now retrieve prediction
  confidence scores and processing time metrics from the smart turn analyzers.

- Added support for Application Default Credentials in Google services,
  `GoogleSTTService`, `GoogleTTSService`, and `GoogleVertexLLMService`.

- Added support for Smart Turn Detection via the `turn_analyzer` transport
  parameter. You can now choose between `HttpSmartTurnAnalyzer()` or
  `FalSmartTurnAnalyzer()` for remote inference or
  `LocalCoreMLSmartTurnAnalyzer()` for on-device inference using Core ML.

- `DeepgramTTSService` accepts `base_url` argument again, allowing you to
  connect to an on-prem service.

- Added `LLMUserAggregatorParams` and `LLMAssistantAggregatorParams` which allow
  you to control aggregator settings. You can now pass these arguments when
  creating aggregator pairs with `create_context_aggregator()`.

- Added `previous_text` context support to ElevenLabsHttpTTSService, improving
  speech consistency across sentences within an LLM response.

- Added word/timestamp pairs to `ElevenLabsHttpTTSService`.

- It is now possible to disable `SoundfileMixer` when created. You can then use
  `MixerEnableFrame` to dynamically enable it when necessary.

- Added `on_client_connected` and `on_client_disconnected` event handlers to
  the `DailyTransport` class. These handlers map to the same underlying Daily
  events as `on_participant_joined` and `on_participant_left`, respectively.
  This makes it easier to write a single bot pipeline that can also use other
  transports like `SmallWebRTCTransport` and `FastAPIWebsocketTransport`.

### Changed

- `GrokLLMService` now uses `grok-3-beta` as its default model.

- Daily's REST helpers now include an `eject_at_token_exp` param, which ejects
  the user when their token expires. This new parameter defaults to False.
  Also, the default value for `enable_prejoin_ui` changed to False and
  `eject_at_room_exp` changed to False.

- `OpenAILLMService` and `OpenPipeLLMService` now use `gpt-4.1` as their
  default model.

- `SoundfileMixer` constructor arguments need to be keywords.

### Deprecated

- `DeepgramSTTService` parameter `url` is now deprecated, use `base_url`
  instead.

### Removed

- Parameters `user_kwargs` and `assistant_kwargs` when creating a context
  aggregator pair using `create_context_aggregator()` have been removed. Use
  `user_params` and `assistant_params` instead.

### Fixed

- Fixed an issue that would cause TTS websocket-based services to not cleanup
  resources properly when disconnecting.

- Fixed a `TavusVideoService` issue that was causing audio choppiness.

- Fixed an issue in `SmallWebRTCTransport` where an error was thrown if the
  client did not create a video transceiver.

- Fixed an issue where LLM input parameters were not working and applied
  correctly in `GoogleVertexLLMService`, causing unexpected behavior during
  inference.

### Other

- Updated the `twilio-chatbot` example to use the auto-hangup feature.

## [0.0.63] - 2025-04-11

### Added

- Added media resolution control to `GeminiMultimodalLiveLLMService` with
  `GeminiMediaResolution` enum, allowing configuration of token usage for
  image processing (LOW: 64 tokens, MEDIUM: 256 tokens, HIGH: zoomed reframing
  with 256 tokens).

- Added Gemini's Voice Activity Detection (VAD) configuration to
  `GeminiMultimodalLiveLLMService` with `GeminiVADParams`, allowing fine
  control over speech detection sensitivity and timing, including:

  - Start sensitivity (how quickly speech is detected)
  - End sensitivity (how quickly turns end after pauses)
  - Prefix padding (milliseconds of audio to keep before speech is detected)
  - Silence duration (milliseconds of silence required to end a turn)

- Added comprehensive language support to `GeminiMultimodalLiveLLMService`,
  supporting over 30 languages via the `language` parameter, with proper
  mapping between Pipecat's `Language` enum and Gemini's language codes.

- Added support in `SmallWebRTCTransport` to detect when remote tracks are
  muted.

- Added support for image capture from a video stream to the
  `SmallWebRTCTransport`.

- Added a new iOS client option to the `SmallWebRTCTransport`
  **video-transform** example.

- Added new processors `ProducerProcessor` and `ConsumerProcessor`. The
  producer processor processes frames from the pipeline and decides whether the
  consumers should consume it or not. If so, the same frame that is received by
  the producer is sent to the consumer. There can be multiple consumers per
  producer. These processors can be useful to push frames from one part of a
  pipeline to a different one (e.g. when using `ParallelPipeline`).

- Improvements for the `SmallWebRTCTransport`:
  - Wait until the pipeline is ready before triggering the `connected` event.
  - Queue messages if the data channel is not ready.
  - Update the aiortc dependency to fix an issue where the 'video/rtx' MIME
    type was incorrectly handled as a codec retransmission.
  - Avoid initial video delays.

### Changed

- In `GeminiMultimodalLiveLLMService`, removed the `transcribe_model_audio`
  parameter in favor of Gemini Live's native output transcription support. Now
  text transcriptions are produced directly by the model. No configuration is
  required.

- Updated `GeminiMultimodalLiveLLMService`’s default `model` to
  `models/gemini-2.0-flash-live-001` and `base_url` to the `v1beta` websocket
  URL.

### Fixed

- Updated `daily-python` to 0.17.0 to fix an issue that was preventing to run on
  older platforms.

- Fixed an issue where `CartesiaTTSService`'s spell feature would result in
  the spelled word in the context appearing as "F,O,O,B,A,R" instead of
  "FOOBAR".

- Fixed an issue in the Azure TTS services where the language was being set
  incorrectly.

- Fixed `SmallWebRTCTransport` to support dynamic values for
  `TransportParams.audio_out_10ms_chunks`. Previously, it only worked with 20ms
  chunks.

- Fixed an issue with `GeminiMultimodalLiveLLMService` where the assistant
  context messages had no space between words.

- Fixed an issue where `LLMAssistantContextAggregator` would prevent a
  `BotStoppedSpeakingFrame` from moving through the pipeline.

## [0.0.62] - 2025-04-01 "An April Fools' release"

### Added

- Added `TransportParams.audio_out_10ms_chunks` parameter to allow controlling
  the amount of audio being sent by the output transport. It defaults to 4, so
  40ms audio chunks are sent.

- Added `QwenLLMService` for Qwen integration with an OpenAI-compatible
  interface. Added foundational example `14q-function-calling-qwen.py`.

- Added `Mem0MemoryService`. Mem0 is a self-improving memory layer for LLM
  applications. Learn more at: https://mem0.ai/.

- Added `WhisperSTTServiceMLX` for Whisper transcription on Apple Silicon.
  See example in `examples/foundational/13e-whisper-mlx.py`. Latency of
  completed transcription using Whisper large-v3-turbo on an M4 macbook is
  ~500ms.

- Added `SmallWebRTCTransport`, a new P2P WebRTC transport.

  - Created two examples in `p2p-webrtc`:
    - **video-transform**: Demonstrates sending and receiving audio/video with
      `SmallWebRTCTransport` using `TypeScript`. Includes video frame
      processing with OpenCV.
    - **voice-agent**: A minimal example of creating a voice agent with
      `SmallWebRTCTransport`.

- `GladiaSTTService` now have comprehensive support for the latest API config
  options, including model, language detection, preprocessing, custom
  vocabulary, custom spelling, translation, and message filtering options.

- Added `SmallWebRTCTransport`, a new P2P WebRTC transport.

  - Created two examples in `p2p-webrtc`:
    - **video-transform**: Demonstrates sending and receiving audio/video with
      `SmallWebRTCTransport` using `TypeScript`. Includes video frame
      processing with OpenCV.
    - **voice-agent**: A minimal example of creating a voice agent with
      `SmallWebRTCTransport`.

- Added support to `ProtobufFrameSerializer` to send the messages from
  `TransportMessageFrame` and `TransportMessageUrgentFrame`.

- Added support for a new TTS service, `PiperTTSService`.
  (see https://github.com/rhasspy/piper/)

- It is now possible to tell whether `UserStartedSpeakingFrame` or
  `UserStoppedSpeakingFrame` have been generated because of emulation frames.

### Changed

- `FunctionCallResultFrame`a are now system frames. This is to prevent function
  call results to be discarded during interruptions.

- Pipecat services have been reorganized into packages. Each package can have
  one or more of the following modules (in the future new module names might be
  needed) depending on the services implemented:

  - image: for image generation services
  - llm: for LLM services
  - memory: for memory services
  - stt: for Speech-To-Text services
  - tts: for Text-To-Speech services
  - video: for video generation services
  - vision: for video recognition services

- Base classes for AI services have been reorganized into modules. They can now
  be found in
  `pipecat.services.[ai_service,image_service,llm_service,stt_service,vision_service]`.

- `GladiaSTTService` now uses the `solaria-1` model by default. Other params
  use Gladia's default values. Added support for more language codes.

### Deprecated

- All Pipecat services imports have been deprecated and a warning will be shown
  when using the old import. The new import should be
  `pipecat.services.[service].[image,llm,memory,stt,tts,video,vision]`. For
  example, `from pipecat.services.openai.llm import OpenAILLMService`.

- Import for AI services base classes from `pipecat.services.ai_services` is now
  deprecated, use one of
  `pipecat.services.[ai_service,image_service,llm_service,stt_service,vision_service]`.

- Deprecated the `language` parameter in `GladiaSTTService.InputParams` in
  favor of `language_config`, which better aligns with Gladia's API.

- Deprecated using `GladiaSTTService.InputParams` directly. Use the new
  `GladiaInputParams` class instead.

### Fixed

- Fixed a `FastAPIWebsocketTransport` and `WebsocketClientTransport` issue that
  would cause the transport to be closed prematurely, preventing the internally
  queued audio to be sent. The same issue could also cause an infinite loop
  while using an output mixer and when sending an `EndFrame`, preventing the bot
  to finish.

- Fixed an issue that could cause the `TranscriptionUpdateFrame` being pushed
  because of an interruption to be discarded.

- Fixed an issue that would cause `SegmentedSTTService` based services
  (e.g. `OpenAISTTService`) to try to transcribe non-spoken audio, causing
  invalid transcriptions.

- Fixed an issue where `GoogleTTSService` was emitting two `TTSStoppedFrames`.

### Performance

- Output transports now send 40ms audio chunks instead of 20ms. This should
  improve performance.

- `BotSpeakingFrame`s are now sent every 200ms. If the output transport audio chunks
  are higher than 200ms then they will be sent at every audio chunk.

### Other

- Added foundational example `37-mem0.py` demonstrating how to use the
  `Mem0MemoryService`.

- Added foundational example `13e-whisper-mlx.py` demonstrating how to use the
  `WhisperSTTServiceMLX`.

## [0.0.61] - 2025-03-26

### Added

- Added a new frame, `LLMSetToolChoiceFrame`, which provides a mechanism
  for modifying the `tool_choice` in the context.

- Added `GroqTTSService` which provides text-to-speech functionality using
  Groq's API.

- Added support in `DailyTransport` for updating remote participants'
  `canReceive` permission via the `update_remote_participants()` method, by
  bumping the daily-python dependency to >= 0.16.0.

- ElevenLabs TTS services now support a sample rate of 8000.

- Added support for `instructions` in `OpenAITTSService`.

- Added support for `base_url` in `OpenAIImageGenService` and
  `OpenAITTSService`.

### Fixed

- Fixed an issue in `RTVIObserver` that prevented handling of Google LLM
  context messages. The observer now processes both OpenAI-style and
  Google-style contexts.

- Fixed an issue in Daily involving switching virtual devices, by bumping the
  daily-python dependency to >= 0.16.1.

- Fixed a `GoogleAssistantContextAggregator` issue where function calls
  placeholders where not being updated when then function call result was
  different from a string.

- Fixed an issue that would cause `LLMAssistantContextAggregator` to block
  processing more frames while processing a function call result.

- Fixed an issue where the `RTVIObserver` would report two bot started and
  stopped speaking events for each bot turn.

- Fixed an issue in `UltravoxSTTService` that caused improper audio processing
  and incorrect LLM frame output.

### Other

- Added `examples/foundational/07x-interruptible-local.py` to show how a local
  transport can be used.

## [0.0.60] - 2025-03-20

### Added

- Added `default_headers` parameter to `BaseOpenAILLMService` constructor.

### Changed

- Rollback to `deepgram-sdk` 3.8.0 since 3.10.1 was causing connections issues.

- Changed the default `InputAudioTranscription` model to `gpt-4o-transcribe`
  for `OpenAIRealtimeBetaLLMService`.

### Other

- Update the `19-openai-realtime-beta.py` and `19a-azure-realtime-beta.py`
  examples to use the FunctionSchema format.

## [0.0.59] - 2025-03-20

### Added

- When registering a function call it is now possible to indicate if you want
  the function call to be cancelled if there's a user interruption via
  `cancel_on_interruption` (defaults to False). This is now possible because
  function calls are executed concurrently.

- Added support for detecting idle pipelines. By default, if no activity has
  been detected during 5 minutes, the `PipelineTask` will be automatically
  cancelled. It is possible to override this behavior by passing
  `cancel_on_idle_timeout=False`. It is also possible to change the default
  timeout with `idle_timeout_secs` or the frames that prevent the pipeline from
  being idle with `idle_timeout_frames`. Finally, an `on_idle_timeout` event
  handler will be triggered if the idle timeout is reached (whether the pipeline
  task is cancelled or not).

- Added `FalSTTService`, which provides STT for Fal's Wizper API.

- Added a `reconnect_on_error` parameter to websocket-based TTS services as well
  as a `on_connection_error` event handler. The `reconnect_on_error` indicates
  whether the TTS service should reconnect on error. The `on_connection_error`
  will always get called if there's any error no matter the value of
  `reconnect_on_error`. This allows, for example, to fallback to a different TTS
  provider if something goes wrong with the current one.

- Added new `SkipTagsAggregator` that extends `BaseTextAggregator` to aggregate
  text and skips end of sentence matching if aggregated text is between
  start/end tags.

- Added new `PatternPairAggregator` that extends `BaseTextAggregator` to
  identify content between matching pattern pairs in streamed text. This allows
  for detection and processing of structured content like XML-style tags that
  may span across multiple text chunks or sentence boundaries.

- Added new `BaseTextAggregator`. Text aggregators are used by the TTS service
  to aggregate LLM tokens and decide when the aggregated text should be pushed
  to the TTS service. They also allow for the text to be manipulated while it's
  being aggregated. A text aggregator can be passed via `text_aggregator` to the
  TTS service.

- Added new `sample_rate` constructor parameter to `TavusVideoService` to allow
  changing the output sample rate.

- Added new `NeuphonicTTSService`.
  (see https://neuphonic.com)

- Added new `UltravoxSTTService`.
  (see https://github.com/fixie-ai/ultravox)

- Added `on_frame_reached_upstream` and `on_frame_reached_downstream` event
  handlers to `PipelineTask`. Those events will be called when a frame reaches
  the beginning or end of the pipeline respectively. Note that by default, the
  event handlers will not be called unless a filter is set with
  `PipelineTask.set_reached_upstream_filter()` or
  `PipelineTask.set_reached_downstream_filter()`.

- Added support for Chirp voices in `GoogleTTSService`.

- Added a `flush_audio()` method to `FishTTSService` and `LmntTTSService`.

- Added a `set_language` convenience method for `GoogleSTTService`, allowing
  you to set a single language. This is in addition to the `set_languages`
  method which allows you to set a list of languages.

- Added `on_user_turn_audio_data` and `on_bot_turn_audio_data` to
  `AudioBufferProcessor`. This gives the ability to grab the audio of only that
  turn for both the user and the bot.

- Added new base class `BaseObject` which is now the base class of
  `FrameProcessor`, `PipelineRunner`, `PipelineTask` and `BaseTransport`. The
  new `BaseObject` adds supports for event handlers.

- Added support for a unified format for specifying function calling across all
  LLM services.

```python
  weather_function = FunctionSchema(
      name="get_current_weather",
      description="Get the current weather",
      properties={
          "location": {
              "type": "string",
              "description": "The city and state, e.g. San Francisco, CA",
          },
          "format": {
              "type": "string",
              "enum": ["celsius", "fahrenheit"],
              "description": "The temperature unit to use. Infer this from the user's location.",
          },
      },
      required=["location"],
  )
  tools = ToolsSchema(standard_tools=[weather_function])
```

- Added `speech_threshold` parameter to `GladiaSTTService`.

- Allow passing user (`user_kwargs`) and assistant (`assistant_kwargs`) context
  aggregator parameters when using `create_context_aggregator()`. The values are
  passed as a mapping that will then be converted to arguments.

- Added `speed` as an `InputParam` for both `ElevenLabsTTSService` and
  `ElevenLabsHttpTTSService`.

- Added new `LLMFullResponseAggregator` to aggregate full LLM completions. At
  every completion the `on_completion` event handler is triggered.

- Added a new frame, `RTVIServerMessageFrame`, and RTVI message
  `RTVIServerMessage` which provides a generic mechanism for sending custom
  messages from server to client. The `RTVIServerMessageFrame` is processed by
  the `RTVIObserver` and will be delivered to the client's `onServerMessage`
  callback or `ServerMessage` event.

- Added `GoogleLLMOpenAIBetaService` for Google LLM integration with an
  OpenAI-compatible interface. Added foundational example
  `14o-function-calling-gemini-openai-format.py`.

- Added `AzureRealtimeBetaLLMService` to support Azure's OpeanAI Realtime API. Added
  foundational example `19a-azure-realtime-beta.py`.

- Introduced `GoogleVertexLLMService`, a new class for integrating with Vertex AI
  Gemini models. Added foundational example
  `14p-function-calling-gemini-vertex-ai.py`.

- Added support in `OpenAIRealtimeBetaLLMService` for a slate of new features:

  - The `'gpt-4o-transcribe'` input audio transcription model, along
    with new `language` and `prompt` options specific to that model.
  - The `input_audio_noise_reduction` session property.

    ```python
    session_properties = SessionProperties(
      # ...
      input_audio_noise_reduction=InputAudioNoiseReduction(
        type="near_field" # also supported: "far_field"
      )
      # ...
    )
    ```

  - The `'semantic_vad'` `turn_detection` session property value, a more
    sophisticated model for detecting when the user has stopped speaking.
  - `on_conversation_item_created` and `on_conversation_item_updated`
    events to `OpenAIRealtimeBetaLLMService`.

    ```python
    @llm.event_handler("on_conversation_item_created")
    async def on_conversation_item_created(llm, item_id, item):
      # ...

    @llm.event_handler("on_conversation_item_updated")
    async def on_conversation_item_updated(llm, item_id, item):
      # `item` may not always be available here
      # ...
    ```

  - The `retrieve_conversation_item(item_id)` method for introspecting a
    conversation item on the server.

    ```python
    item = await llm.retrieve_conversation_item(item_id)
    ```

### Changed

- Updated `OpenAISTTService` to use `gpt-4o-transcribe` as the default
  transcription model.

- Updated `OpenAITTSService` to use `gpt-4o-mini-tts` as the default TTS model.

- Function calls are now executed in tasks. This means that the pipeline will
  not be blocked while the function call is being executed.

- ⚠️ `PipelineTask` will now be automatically cancelled if no bot activity is
  happening in the pipeline. There are a few settings to configure this
  behavior, see `PipelineTask` documentation for more details.

- All event handlers are now executed in separate tasks in order to prevent
  blocking the pipeline. It is possible that event handlers take some time to
  execute in which case the pipeline would be blocked waiting for the event
  handler to complete.

- Updated `TranscriptProcessor` to support text output from
  `OpenAIRealtimeBetaLLMService`.

- `OpenAIRealtimeBetaLLMService` and `GeminiMultimodalLiveLLMService` now push
  a `TTSTextFrame`.

- Updated the default mode for `CartesiaTTSService` and
  `CartesiaHttpTTSService` to `sonic-2`.

### Deprecated

- Passing a `start_callback` to `LLMService.register_function()` is now
  deprecated, simply move the code from the start callback to the function call.

- `TTSService` parameter `text_filter` is now deprecated, use `text_filters`
  instead which is now a list. This allows passing multiple filters that will be
  executed in order.

### Removed

- Removed deprecated `audio.resample_audio()`, use `create_default_resampler()`
  instead.

- Removed deprecated`stt_service` parameter from `STTMuteFilter`.

- Removed deprecated RTVI processors, use an `RTVIObserver` instead.

- Removed deprecated `AWSTTSService`, use `PollyTTSService` instead.

- Removed deprecated field `tier` from `DailyTranscriptionSettings`, use `model`
  instead.

- Removed deprecated `pipecat.vad` package, use `pipecat.audio.vad` instead.

### Fixed

- Fixed an assistant aggregator issue that could cause assistant text to be
  split into multiple chunks during function calls.

- Fixed an assistant aggregator issue that was causing assistant text to not be
  added to the context during function calls. This could lead to duplications.

- Fixed a `SegmentedSTTService` issue that was causing audio to be sent
  prematurely to the STT service. Instead of analyzing the volume in this
  service we rely on VAD events which use both VAD and volume.

- Fixed a `GeminiMultimodalLiveLLMService` issue that was causing messages to be
  duplicated in the context when pushing `LLMMessagesAppendFrame` frames.

- Fixed an issue with `SegmentedSTTService` based services
  (e.g. `GroqSTTService`) that was not allow audio to pass-through downstream.

- Fixed a `CartesiaTTSService` and `RimeTTSService` issue that would consider
  text between spelling out tags end of sentence.

- Fixed a `match_endofsentence` issue that would result in floating point
  numbers to be considered an end of sentence.

- Fixed a `match_endofsentence` issue that would result in emails to be
  considered an end of sentence.

- Fixed an issue where the RTVI message `disconnect-bot` was pushing an
  `EndFrame`, resulting in the pipeline not shutting down. It now pushes an
  `EndTaskFrame` upstream to shutdown the pipeline.

- Fixed an issue with the `GoogleSTTService` where stream timeouts during
  periods of inactivity were causing connection failures. The service now
  properly detects timeout errors and handles reconnection gracefully,
  ensuring continuous operation even after periods of silence or when using an
  `STTMuteFilter`.

- Fixed an issue in `RimeTTSService` where the last line of text sent didn't
  result in an audio output being generated.

- Fixed `OpenAIRealtimeBetaLLMService` by adding proper handling for:
  - The `conversation.item.input_audio_transcription.delta` server message,
    which was added server-side at some point and not handled client-side.
  - Errors reported by the `response.done` server message.

### Other

- Add foundational example `07w-interruptible-fal.py`, showing `FalSTTService`.

- Added a new Ultravox example
  `examples/foundational/07u-interruptible-ultravox.py`.

- Added new Neuphonic examples
  `examples/foundational/07v-interruptible-neuphonic.py` and
  `examples/foundational/07v-interruptible-neuphonic-http.py`.

- Added a new example `examples/foundational/36-user-email-gathering.py` to show
  how to gather user emails. The example uses's Cartesia's `<spell></spell>`
  tags and Rime `spell()` function to spell out the emails for confirmation.

- Update the `34-audio-recording.py` example to include an STT processor.

- Added foundational example `35-voice-switching.py` showing how to use the new
  `PatternPairAggregator`. This example shows how to encode information for the
  LLM to instruct TTS voice changes, but this can be used to encode any
  information into the LLM response, which you want to parse and use in other
  parts of your application.

- Added a Pipecat Cloud deployment example to the `examples` directory.

- Removed foundational examples 28b and 28c as the TranscriptProcessor no
  longer has an LLM depedency. Renamed foundational example 28a to
  `28-transcript-processor.py`.

## [0.0.58] - 2025-02-26

### Added

- Added track-specific audio event `on_track_audio_data` to
  `AudioBufferProcessor` for accessing separate input and output audio tracks.

- Pipecat version will now be logged on every application startup. This will
  help us identify what version we are running in case of any issues.

- Added a new `StopFrame` which can be used to stop a pipeline task while
  keeping the frame processors running. The frame processors could then be used
  in a different pipeline. The difference between a `StopFrame` and a
  `StopTaskFrame` is that, as with `EndFrame` and `EndTaskFrame`, the
  `StopFrame` is pushed from the task and the `StopTaskFrame` is pushed upstream
  inside the pipeline by any processor.

- Added a new `PipelineTask` parameter `observers` that replaces the previous
  `PipelineParams.observers`.

- Added a new `PipelineTask` parameter `check_dangling_tasks` to enable or
  disable checking for frame processors' dangling tasks when the Pipeline
  finishes running.

- Added new `on_completion_timeout` event for LLM services (all OpenAI-based
  services, Anthropic and Google). Note that this event will only get triggered
  if LLM timeouts are setup and if the timeout was reached. It can be useful to
  retrigger another completion and see if the timeout was just a blip.

- Added new log observers `LLMLogObserver` and `TranscriptionLogObserver` that
  can be useful for debugging your pipelines.

- Added `room_url` property to `DailyTransport`.

- Added `addons` argument to `DeepgramSTTService`.

- Added `exponential_backoff_time()` to `utils.network` module.

### Changed

- ⚠️ `PipelineTask` now requires keyword arguments (except for the first one for
  the pipeline).

- Updated `PlayHTHttpTTSService` to take a `voice_engine` and `protocol` input
  in the constructor. The previous method of providing a `voice_engine` input
  that contains the engine and protocol is deprecated by PlayHT.

- The base `TTSService` class now strips leading newlines before sending text
  to the TTS provider. This change is to solve issues where some TTS providers,
  like Azure, would not output text due to newlines.

- `GrokLLMSService` now uses `grok-2` as the default model.

- `AnthropicLLMService` now uses `claude-3-7-sonnet-20250219` as the default
  model.

- `RimeHttpTTSService` needs an `aiohttp.ClientSession` to be passed to the
  constructor as all the other HTTP-based services.

- `RimeHttpTTSService` doesn't use a default voice anymore.

- `DeepgramSTTService` now uses the new `nova-3` model by default. If you want
  to use the previous model you can pass `LiveOptions(model="nova-2-general")`.
  (see https://deepgram.com/learn/introducing-nova-3-speech-to-text-api)

```python
stt = DeepgramSTTService(..., live_options=LiveOptions(model="nova-2-general"))
```

### Deprecated

- `PipelineParams.observers` is now deprecated, you the new `PipelineTask`
  parameter `observers`.

### Removed

- Remove `TransportParams.audio_out_is_live` since it was not being used at all.

### Fixed

- Fixed an issue that would cause undesired interruptions via
  `EmulateUserStartedSpeakingFrame`.

- Fixed a `GoogleLLMService` that was causing an exception when sending inline
  audio in some cases.

- Fixed an `AudioContextWordTTSService` issue that would cause an `EndFrame` to
  disconnect from the TTS service before audio from all the contexts was
  received. This affected services like Cartesia and Rime.

- Fixed an issue that was not allowing to pass an `OpenAILLMContext` to create
  `GoogleLLMService`'s context aggregators.

- Fixed a `ElevenLabsTTSService`, `FishAudioTTSService`, `LMNTTTSService` and
  `PlayHTTTSService` issue that was resulting in audio requested before an
  interruption being played after an interruption.

- Fixed `match_endofsentence` support for ellipses.

- Fixed an issue where `EndTaskFrame` was not triggering
  `on_client_disconnected` or closing the WebSocket in FastAPI.

- Fixed an issue in `DeepgramSTTService` where the `sample_rate` passed to the
  `LiveOptions` was not being used, causing the service to use the default
  sample rate of pipeline.

- Fixed a context aggregator issue that would not append the LLM text response
  to the context if a function call happened in the same LLM turn.

- Fixed an issue that was causing HTTP TTS services to push `TTSStoppedFrame`
  more than once.

- Fixed a `FishAudioTTSService` issue where `TTSStoppedFrame` was not being
  pushed.

- Fixed an issue that `start_callback` was not invoked for some LLM services.

- Fixed an issue that would cause `DeepgramSTTService` to stop working after an
  error occurred (e.g. sudden network loss). If the network recovered we would
  not reconnect.

- Fixed a `STTMuteFilter` issue that would not mute user audio frames causing
  transcriptions to be generated by the STT service.

### Other

- Added Gemini support to `examples/phone-chatbot`.

- Added foundational example `34-audio-recording.py` showing how to use the
  AudioBufferProcessor callbacks to save merged and track recordings.

## [0.0.57] - 2025-02-14

### Added

- Added new `AudioContextWordTTSService`. This is a TTS base class for TTS
  services that handling multiple separate audio requests.

- Added new frames `EmulateUserStartedSpeakingFrame` and
  `EmulateUserStoppedSpeakingFrame` which can be used to emulated VAD behavior
  without VAD being present or not being triggered.

- Added a new `audio_in_stream_on_start` field to `TransportParams`.

- Added a new method `start_audio_in_streaming` in the `BaseInputTransport`.

  - This method should be used to start receiving the input audio in case the
    field `audio_in_stream_on_start` is set to `false`.

- Added support for the `RTVIProcessor` to handle buffered audio in `base64`
  format, converting it into InputAudioRawFrame for transport.

- Added support for the `RTVIProcessor` to trigger `start_audio_in_streaming`
  only after the `client-ready` message.

- Added new `MUTE_UNTIL_FIRST_BOT_COMPLETE` strategy to `STTMuteStrategy`. This
  strategy starts muted and remains muted until the first bot speech completes,
  ensuring the bot's first response cannot be interrupted. This complements the
  existing `FIRST_SPEECH` strategy which only mutes during the first detected
  bot speech.

- Added support for Google Cloud Speech-to-Text V2 through `GoogleSTTService`.

- Added `RimeTTSService`, a new `WordTTSService`. Updated the foundational
  example `07q-interruptible-rime.py` to use `RimeTTSService`.

- Added support for Groq's Whisper API through the new `GroqSTTService` and
  OpenAI's Whisper API through the new `OpenAISTTService`. Introduced a new
  base class `BaseWhisperSTTService` to handle common Whisper API
  functionality.

- Added `PerplexityLLMService` for Perplexity NIM API integration, with an
  OpenAI-compatible interface. Also, added foundational example
  `14n-function-calling-perplexity.py`.

- Added `DailyTransport.update_remote_participants()`. This allows you to update
  remote participant's settings, like their permissions or which of their
  devices are enabled. Requires that the local participant have participant
  admin permission.

### Changed

- We don't consider a colon `:` and end of sentence any more.

- Updated `DailyTransport` to respect the `audio_in_stream_on_start` field,
  ensuring it only starts receiving the audio input if it is enabled.

- Updated `FastAPIWebsocketOutputTransport` to send `TransportMessageFrame` and
  `TransportMessageUrgentFrame` to the serializer.

- Updated `WebsocketServerOutputTransport` to send `TransportMessageFrame` and
  `TransportMessageUrgentFrame` to the serializer.

- Enhanced `STTMuteConfig` to validate strategy combinations, preventing
  `MUTE_UNTIL_FIRST_BOT_COMPLETE` and `FIRST_SPEECH` from being used together
  as they handle first bot speech differently.

- Updated foundational example `07n-interruptible-google.py` to use all Google
  services.

- `RimeHttpTTSService` now uses the `mistv2` model by default.

- Improved error handling in `AzureTTSService` to properly detect and log
  synthesis cancellation errors.

- Enhanced `WhisperSTTService` with full language support and improved model
  documentation.

- Updated foundation example `14f-function-calling-groq.py` to use
  `GroqSTTService` for transcription.

- Updated `GroqLLMService` to use `llama-3.3-70b-versatile` as the default
  model.

- `RTVIObserver` doesn't handle `LLMSearchResponseFrame` frames anymore. For
  now, to handle those frames you need to create a `GoogleRTVIObserver`
  instead.

### Deprecated

- `STTMuteFilter` constructor's `stt_service` parameter is now deprecated and
  will be removed in a future version. The filter now manages mute state
  internally instead of querying the STT service.

- `RTVI.observer()` is now deprecated, instantiate an `RTVIObserver` directly
  instead.

- All RTVI frame processors (e.g. `RTVISpeakingProcessor`,
  `RTVIBotLLMProcessor`) are now deprecated, instantiate an `RTVIObserver`
  instead.

### Fixed

- Fixed a `FalImageGenService` issue that was causing the event loop to be
  blocked while loading the downloadded image.

- Fixed a `CartesiaTTSService` service issue that would cause audio overlapping
  in some cases.

- Fixed a websocket-based service issue (e.g. `CartesiaTTSService`) that was
  preventing a reconnection after the server disconnected cleanly, which was
  causing an inifite loop instead.

- Fixed a `BaseOutputTransport` issue that was causing upstream frames to no be
  pushed upstream.

- Fixed multiple issue where user transcriptions where not being handled
  properly. It was possible for short utterances to not trigger VAD which would
  cause user transcriptions to be ignored. It was also possible for one or more
  transcriptions to be generated after VAD in which case they would also be
  ignored.

- Fixed an issue that was causing `BotStoppedSpeakingFrame` to be generated too
  late. This could then cause issues unblocking `STTMuteFilter` later than
  desired.

- Fixed an issue that was causing `AudioBufferProcessor` to not record
  synchronized audio.

- Fixed an `RTVI` issue that was causing `bot-tts-text` messages to be sent
  before being processed by the output transport.

- Fixed an issue[#1192] in 11labs where we are trying to reconnect/disconnect
  the websocket connection even when the connection is already closed.

- Fixed an issue where `has_regular_messages` condition was always true in
  `GoogleLLMContext` due to `Part` having `function_call` & `function_response`
  with `None` values.

### Other

- Added new `instant-voice` example. This example showcases how to enable
  instant voice communication as soon as a user connects.

- Added new `local-input-select-stt` example. This examples allows you to play
  with local audio inputs by slecting them through a nice text interface.

## [0.0.56] - 2025-02-06

### Changed

- Use `gemini-2.0-flash-001` as the default model for `GoogleLLMSerivce`.

- Improved foundational examples 22b, 22c, and 22d to support function calling.
  With these base examples, `FunctionCallInProgressFrame` and
  `FunctionCallResultFrame` will no longer be blocked by the gates.

### Fixed

- Fixed a `TkLocalTransport` and `LocalAudioTransport` issues that was causing
  errors on cleanup.

- Fixed an issue that was causing `tests.utils` import to fail because of
  logging setup.

- Fixed a `SentryMetrics` issue that was preventing any metrics to be sent to
  Sentry and also was preventing from metrics frames to be pushed to the
  pipeline.

- Fixed an issue in `BaseOutputTransport` where incoming audio would not be
  resampled to the desired output sample rate.

- Fixed an issue with the `TwilioFrameSerializer` and `TelnyxFrameSerializer`
  where `twilio_sample_rate` and `telnyx_sample_rate` were incorrectly
  initialized to `audio_in_sample_rate`. Those values currently default to 8000
  and should be set manually from the serializer constructor if a different
  value is needed.

### Other

- Added a new `sentry-metrics` example.

## [0.0.55] - 2025-02-05

### Added

- Added a new `start_metadata` field to `PipelineParams`. The provided metadata
  will be set to the initial `StartFrame` being pushed from the `PipelineTask`.

- Added new fields to `PipelineParams` to control audio input and output sample
  rates for the whole pipeline. This allows controlling sample rates from a
  single place instead of having to specify sample rates in each
  service. Setting a sample rate to a service is still possible and will
  override the value from `PipelineParams`.

- Introduce audio resamplers (`BaseAudioResampler`). This is just a base class
  to implement audio resamplers. Currently, two implementations are provided
  `SOXRAudioResampler` and `ResampyResampler`. A new
  `create_default_resampler()` has been added (replacing the now deprecated
  `resample_audio()`).

- It is now possible to specify the asyncio event loop that a `PipelineTask` and
  all the processors should run on by passing it as a new argument to the
  `PipelineRunner`. This could allow running pipelines in multiple threads each
  one with its own event loop.

- Added a new `utils.TaskManager`. Instead of a global task manager we now have
  a task manager per `PipelineTask`. In the previous version the task manager
  was global, so running multiple simultaneous `PipelineTask`s could result in
  dangling task warnings which were not actually true. In order, for all the
  processors to know about the task manager, we pass it through the
  `StartFrame`. This means that processors should create tasks when they receive
  a `StartFrame` but not before (because they don't have a task manager yet).

- Added `TelnyxFrameSerializer` to support Telnyx calls. A full running example
  has also been added to `examples/telnyx-chatbot`.

- Allow pushing silence audio frames before `TTSStoppedFrame`. This might be
  useful for testing purposes, for example, passing bot audio to an STT service
  which usually needs additional audio data to detect the utterance stopped.

- `TwilioSerializer` now supports transport message frames. With this we can
  create Twilio emulators.

- Added a new transport: `WebsocketClientTransport`.

- Added a `metadata` field to `Frame` which makes it possible to pass custom
  data to all frames.

- Added `test/utils.py` inside of pipecat package.

### Changed

- `GatedOpenAILLMContextAggregator` now require keyword arguments. Also, a new
  `start_open` argument has been added to set the initial state of the gate.

- Added `organization` and `project` level authentication to
  `OpenAILLMService`.

- Improved the language checking logic in `ElevenLabsTTSService` and
  `ElevenLabsHttpTTSService` to properly handle language codes based on model
  compatibility, with appropriate warnings when language codes cannot be
  applied.

- Updated `GoogleLLMContext` to support pushing `LLMMessagesUpdateFrame`s that
  contain a combination of function calls, function call responses, system
  messages, or just messages.

- `InputDTMFFrame` is now based on `DTMFFrame`. There's also a new
  `OutputDTMFFrame` frame.

### Deprecated

- `resample_audio()` is now deprecated, use `create_default_resampler()`
  instead.

### Removed

- `AudioBufferProcessor.reset_audio_buffers()` has been removed, use
  `AudioBufferProcessor.start_recording()` and
  `AudioBufferProcessor.stop_recording()` instead.

### Fixed

- Fixed a `AudioBufferProcessor` that would cause crackling in some recordings.

- Fixed an issue in `AudioBufferProcessor` where user callback would not be
  called on task cancellation.

- Fixed an issue in `AudioBufferProcessor` that would cause wrong silence
  padding in some cases.

- Fixed an issue where `ElevenLabsTTSService` messages would return a 1009
  websocket error by increasing the max message size limit to 16MB.

- Fixed a `DailyTransport` issue that would cause events to be triggered before
  join finished.

- Fixed a `PipelineTask` issue that was preventing processors to be cleaned up
  after cancelling the task.

- Fixed an issue where queuing a `CancelFrame` to a pipeline task would not
  cause the task to finish. However, using `PipelineTask.cancel()` is still the
  recommended way to cancel a task.

### Other

- Improved Unit Test `run_test()` to use `PipelineTask` and
  `PipelineRunner`. There's now also some control around `StartFrame` and
  `EndFrame`. The `EndTaskFrame` has been removed since it doesn't seem
  necessary with this new approach.

- Updated `twilio-chatbot` with a few new features: use 8000 sample rate and
  avoid resampling, a new client useful for stress testing and testing locally
  without the need to make phone calls. Also, added audio recording on both the
  client and the server to make sure the audio sounds good.

- Updated examples to use `task.cancel()` to immediately exit the example when a
  participant leaves or disconnects, instead of pushing an `EndFrame`. Pushing
  an `EndFrame` causes the bot to run through everything that is internally
  queued (which could take some seconds). Note that using `task.cancel()` might
  not always be the best option and pushing an `EndFrame` could still be
  desirable to make sure all the pipeline is flushed.

## [0.0.54] - 2025-01-27

### Added

- In order to create tasks in Pipecat frame processors it is now recommended to
  use `FrameProcessor.create_task()` (which uses the new
  `utils.asyncio.create_task()`). It takes care of uncaught exceptions, task
  cancellation handling and task management. To cancel or wait for a task there
  is `FrameProcessor.cancel_task()` and `FrameProcessor.wait_for_task()`. All of
  Pipecat processors have been updated accordingly. Also, when a pipeline runner
  finishes, a warning about dangling tasks might appear, which indicates if any
  of the created tasks was never cancelled or awaited for (using these new
  functions).

- It is now possible to specify the period of the `PipelineTask` heartbeat
  frames with `heartbeats_period_secs`.

- Added `DailyMeetingTokenProperties` and `DailyMeetingTokenParams` Pydantic models
  for meeting token creation in `get_token` method of `DailyRESTHelper`.

- Added `enable_recording` and `geo` parameters to `DailyRoomProperties`.

- Added `RecordingsBucketConfig` to `DailyRoomProperties` to upload recordings
  to a custom AWS bucket.

### Changed

- Enhanced `UserIdleProcessor` with retry functionality and control over idle
  monitoring via new callback signature `(processor, retry_count) -> bool`.
  Updated the `17-detect-user-idle.py` to show how to use the `retry_count`.

- Add defensive error handling for `OpenAIRealtimeBetaLLMService`'s audio
  truncation. Audio truncation errors during interruptions now log a warning
  and allow the session to continue instead of throwing an exception.

- Modified `TranscriptProcessor` to use TTS text frames for more accurate assistant
  transcripts. Assistant messages are now aggregated based on bot speaking boundaries
  rather than LLM context, providing better handling of interruptions and partial
  utterances.

- Updated foundational examples `28a-transcription-processor-openai.py`,
  `28b-transcript-processor-anthropic.py`, and
  `28c-transcription-processor-gemini.py` to use the updated
  `TranscriptProcessor`.

### Fixed

- Fixed an `GeminiMultimodalLiveLLMService` issue that was preventing the user
  to push initial LLM assistant messages (using `LLMMessagesAppendFrame`).

- Added missing `FrameProcessor.cleanup()` calls to `Pipeline`,
  `ParallelPipeline` and `UserIdleProcessor`.

- Fixed a type error when using `voice_settings` in `ElevenLabsHttpTTSService`.

- Fixed an issue where `OpenAIRealtimeBetaLLMService` function calling resulted
  in an error.

- Fixed an issue in `AudioBufferProcessor` where the last audio buffer was not
  being processed, in cases where the `_user_audio_buffer` was smaller than the
  buffer size.

### Performance

- Replaced audio resampling library `resampy` with `soxr`. Resampling a 2:21s
  audio file from 24KHz to 16KHz took 1.41s with `resampy` and 0.031s with
  `soxr` with similar audio quality.

### Other

- Added initial unit test infrastructure.

## [0.0.53] - 2025-01-18

### Added

- Added `ElevenLabsHttpTTSService` which uses EleveLabs' HTTP API instead of the
  websocket one.

- Introduced pipeline frame observers. Observers can view all the frames that go
  through the pipeline without the need to inject processors in the
  pipeline. This can be useful, for example, to implement frame loggers or
  debuggers among other things. The example
  `examples/foundational/30-observer.py` shows how to add an observer to a
  pipeline for debugging.

- Introduced heartbeat frames. The pipeline task can now push periodic
  heartbeats down the pipeline when `enable_heartbeats=True`. Heartbeats are
  system frames that are supposed to make it all the way to the end of the
  pipeline. When a heartbeat frame is received the traversing time (i.e. the
  time it took to go through the whole pipeline) will be displayed (with TRACE
  logging) otherwise a warning will be shown. The example
  `examples/foundational/31-heartbeats.py` shows how to enable heartbeats and
  forces warnings to be displayed.

- Added `LLMTextFrame` and `TTSTextFrame` which should be pushed by LLM and TTS
  services respectively instead of `TextFrame`s.

- Added `OpenRouter` for OpenRouter integration with an OpenAI-compatible
  interface. Added foundational example `14m-function-calling-openrouter.py`.

- Added a new `WebsocketService` based class for TTS services, containing
  base functions and retry logic.

- Added `DeepSeekLLMService` for DeepSeek integration with an OpenAI-compatible
  interface. Added foundational example `14l-function-calling-deepseek.py`.

- Added `FunctionCallResultProperties` dataclass to provide a structured way to
  control function call behavior, including:

  - `run_llm`: Controls whether to trigger LLM completion
  - `on_context_updated`: Optional callback triggered after context update

- Added a new foundational example `07e-interruptible-playht-http.py` for easy
  testing of `PlayHTHttpTTSService`.

- Added support for Google TTS Journey voices in `GoogleTTSService`.

- Added `29-livekit-audio-chat.py`, as a new foundational examples for
  `LiveKitTransportLayer`.

- Added `enable_prejoin_ui`, `max_participants` and `start_video_off` params
  to `DailyRoomProperties`.

- Added `session_timeout` to `FastAPIWebsocketTransport` and
  `WebsocketServerTransport` for configuring session timeouts (in
  seconds). Triggers `on_session_timeout` for custom timeout handling.
  See [examples/websocket-server/bot.py](https://github.com/pipecat-ai/pipecat/blob/main/examples/websocket-server/bot.py).

- Added the new modalities option and helper function to set Gemini output
  modalities.

- Added `examples/foundational/26d-gemini-live-text.py` which is
  using Gemini as TEXT modality and using another TTS provider for TTS process.

### Changed

- Modified `UserIdleProcessor` to start monitoring only after first
  conversation activity (`UserStartedSpeakingFrame` or
  `BotStartedSpeakingFrame`) instead of immediately.

- Modified `OpenAIAssistantContextAggregator` to support controlled completions
  and to emit context update callbacks via `FunctionCallResultProperties`.

- Added `aws_session_token` to the `PollyTTSService`.

- Changed the default model for `PlayHTHttpTTSService` to `Play3.0-mini-http`.

- `api_key`, `aws_access_key_id` and `region` are no longer required parameters
  for the PollyTTSService (AWSTTSService)

- Added `session_timeout` example in `examples/websocket-server/bot.py` to
  handle session timeout event.

- Changed `InputParams` in
  `src/pipecat/services/gemini_multimodal_live/gemini.py` to support different
  modalities.

- Changed `DeepgramSTTService` to send `finalize` event whenever VAD detects
  `UserStoppedSpeakingFrame`. This helps in faster transcriptions and clearing
  the `Deepgram` audio buffer.

### Fixed

- Fixed an issue where `DeepgramSTTService` was not generating metrics using
  pipeline's VAD.

- Fixed `UserIdleProcessor` not properly propagating `EndFrame`s through the
  pipeline.

- Fixed an issue where websocket based TTS services could incorrectly terminate
  their connection due to a retry counter not resetting.

- Fixed a `PipelineTask` issue that would cause a dangling task after stopping
  the pipeline with an `EndFrame`.

- Fixed an import issue for `PlayHTHttpTTSService`.

- Fixed an issue where languages couldn't be used with the `PlayHTHttpTTSService`.

- Fixed an issue where `OpenAIRealtimeBetaLLMService` audio chunks were hitting
  an error when truncating audio content.

- Fixed an issue where setting the voice and model for `RimeHttpTTSService`
  wasn't working.

- Fixed an issue where `IdleFrameProcessor` and `UserIdleProcessor` were getting
  initialized before the start of the pipeline.

## [0.0.52] - 2024-12-24

### Added

- Constructor arguments for GoogleLLMService to directly set tools and tool_config.

- Smart turn detection example (`22d-natural-conversation-gemini-audio.py`) that
  leverages Gemini 2.0 capabilities ().
  (see https://x.com/kwindla/status/1870974144831275410)

- Added `DailyTransport.send_dtmf()` to send dial-out DTMF tones.

- Added `DailyTransport.sip_call_transfer()` to forward SIP and PSTN calls to
  another address or number. For example, transfer a SIP call to a different
  SIP address or transfer a PSTN phone number to a different PSTN phone number.

- Added `DailyTransport.sip_refer()` to transfer incoming SIP/PSTN calls from
  outside Daily to another SIP/PSTN address.

- Added an `auto_mode` input parameter to `ElevenLabsTTSService`. `auto_mode`
  is set to `True` by default. Enabling this setting disables the chunk
  schedule and all buffers, which reduces latency.

- Added `KoalaFilter` which implement on device noise reduction using Koala
  Noise Suppression.
  (see https://picovoice.ai/platform/koala/)

- Added `CerebrasLLMService` for Cerebras integration with an OpenAI-compatible
  interface. Added foundational example `14k-function-calling-cerebras.py`.

- Pipecat now supports Python 3.13. We had a dependency on the `audioop` package
  which was deprecated and now removed on Python 3.13. We are now using
  `audioop-lts` (https://github.com/AbstractUmbra/audioop) to provide the same
  functionality.

- Added timestamped conversation transcript support:

  - New `TranscriptProcessor` factory provides access to user and assistant
    transcript processors.
  - `UserTranscriptProcessor` processes user speech with timestamps from
    transcription.
  - `AssistantTranscriptProcessor` processes assistant responses with LLM
    context timestamps.
  - Messages emitted with ISO 8601 timestamps indicating when they were spoken.
  - Supports all LLM formats (OpenAI, Anthropic, Google) via standard message
    format.
  - New examples: `28a-transcription-processor-openai.py`,
    `28b-transcription-processor-anthropic.py`, and
    `28c-transcription-processor-gemini.py`.

- Add support for more languages to ElevenLabs (Arabic, Croatian, Filipino,
  Tamil) and PlayHT (Afrikans, Albanian, Amharic, Arabic, Bengali, Croatian,
  Galician, Hebrew, Mandarin, Serbian, Tagalog, Urdu, Xhosa).

### Changed

- `PlayHTTTSService` uses the new v4 websocket API, which also fixes an issue
  where text inputted to the TTS didn't return audio.

- The default model for `ElevenLabsTTSService` is now `eleven_flash_v2_5`.

- `OpenAIRealtimeBetaLLMService` now takes a `model` parameter in the
  constructor.

- Updated the default model for the `OpenAIRealtimeBetaLLMService`.

- Room expiration (`exp`) in `DailyRoomProperties` is now optional (`None`) by
  default instead of automatically setting a 5-minute expiration time. You must
  explicitly set expiration time if desired.

### Deprecated

- `AWSTTSService` is now deprecated, use `PollyTTSService` instead.

### Fixed

- Fixed token counting in `GoogleLLMService`. Tokens were summed incorrectly
  (double-counted in many cases).

- Fixed an issue that could cause the bot to stop talking if there was a user
  interruption before getting any audio from the TTS service.

- Fixed an issue that would cause `ParallelPipeline` to handle `EndFrame`
  incorrectly causing the main pipeline to not terminate or terminate too early.

- Fixed an audio stuttering issue in `FastPitchTTSService`.

- Fixed a `BaseOutputTransport` issue that was causing non-audio frames being
  processed before the previous audio frames were played. This will allow, for
  example, sending a frame `A` after a `TTSSpeakFrame` and the frame `A` will
  only be pushed downstream after the audio generated from `TTSSpeakFrame` has
  been spoken.

- Fixed a `DeepgramSTTService` issue that was causing language to be passed as
  an object instead of a string resulting in the connection to fail.

## [0.0.51] - 2024-12-16

### Fixed

- Fixed an issue in websocket-based TTS services that was causing infinite
  reconnections (Cartesia, ElevenLabs, PlayHT and LMNT).

## [0.0.50] - 2024-12-11

### Added

- Added `GeminiMultimodalLiveLLMService`. This is an integration for Google's
  Gemini Multimodal Live API, supporting:

  - Real-time audio and video input processing
  - Streaming text responses with TTS
  - Audio transcription for both user and bot speech
  - Function calling
  - System instructions and context management
  - Dynamic parameter updates (temperature, top_p, etc.)

- Added `AudioTranscriber` utility class for handling audio transcription with
  Gemini models.

- Added new context classes for Gemini:

  - `GeminiMultimodalLiveContext`
  - `GeminiMultimodalLiveUserContextAggregator`
  - `GeminiMultimodalLiveAssistantContextAggregator`
  - `GeminiMultimodalLiveContextAggregatorPair`

- Added new foundational examples for `GeminiMultimodalLiveLLMService`:

  - `26-gemini-multimodal-live.py`
  - `26a-gemini-live-transcription.py`
  - `26b-gemini-live-video.py`
  - `26c-gemini-live-video.py`

- Added `SimliVideoService`. This is an integration for Simli AI avatars.
  (see https://www.simli.com)

- Added NVIDIA Riva's `FastPitchTTSService` and `ParakeetSTTService`.
  (see https://www.nvidia.com/en-us/ai-data-science/products/riva/)

- Added `IdentityFilter`. This is the simplest frame filter that lets through
  all incoming frames.

- New `STTMuteStrategy` called `FUNCTION_CALL` which mutes the STT service
  during LLM function calls.

- `DeepgramSTTService` now exposes two event handlers `on_speech_started` and
  `on_utterance_end` that could be used to implement interruptions. See new
  example `examples/foundational/07c-interruptible-deepgram-vad.py`.

- Added `GroqLLMService`, `GrokLLMService`, and `NimLLMService` for Groq, Grok,
  and NVIDIA NIM API integration, with an OpenAI-compatible interface.

- New examples demonstrating function calling with Groq, Grok, Azure OpenAI,
  Fireworks, and NVIDIA NIM: `14f-function-calling-groq.py`,
  `14g-function-calling-grok.py`, `14h-function-calling-azure.py`,
  `14i-function-calling-fireworks.py`, and `14j-function-calling-nvidia.py`.

- In order to obtain the audio stored by the `AudioBufferProcessor` you can now
  also register an `on_audio_data` event handler. The `on_audio_data` handler
  will be called every time `buffer_size` (a new constructor argument) is
  reached. If `buffer_size` is 0 (default) you need to manually get the audio as
  before using `AudioBufferProcessor.merge_audio_buffers()`.

```
@audiobuffer.event_handler("on_audio_data")
async def on_audio_data(processor, audio, sample_rate, num_channels):
    await save_audio(audio, sample_rate, num_channels)
```

- Added a new RTVI message called `disconnect-bot`, which when handled pushes
  an `EndFrame` to trigger the pipeline to stop.

### Changed

- `STTMuteFilter` now supports multiple simultaneous muting strategies.

- `XTTSService` language now defaults to `Language.EN`.

- `SoundfileMixer` doesn't resample input files anymore to avoid startup
  delays. The sample rate of the provided sound files now need to match the
  sample rate of the output transport.

- Input frames (audio, image and transport messages) are now system frames. This
  means they are processed immediately by all processors instead of being queued
  internally.

- Expanded the transcriptions.language module to support a superset of
  languages.

- Updated STT and TTS services with language options that match the supported
  languages for each service.

- Updated the `AzureLLMService` to use the `OpenAILLMService`. Updated the
  `api_version` to `2024-09-01-preview`.

- Updated the `FireworksLLMService` to use the `OpenAILLMService`. Updated the
  default model to `accounts/fireworks/models/firefunction-v2`.

- Updated the `simple-chatbot` example to include a Javascript and React client
  example, using RTVI JS and React.

### Removed

- Removed `AppFrame`. This was used as a special user custom frame, but there's
  actually no use case for that.

### Fixed

- Fixed a `ParallelPipeline` issue that would cause system frames to be queued.

- Fixed `FastAPIWebsocketTransport` so it can work with binary data (e.g. using
  the protobuf serializer).

- Fixed an issue in `CartesiaTTSService` that could cause previous audio to be
  received after an interruption.

- Fixed Cartesia, ElevenLabs, LMNT and PlayHT TTS websocket
  reconnection. Before, if an error occurred no reconnection was happening.

- Fixed a `BaseOutputTransport` issue that was causing audio to be discarded
  after an `EndFrame` was received.

- Fixed an issue in `WebsocketServerTransport` and `FastAPIWebsocketTransport`
  that would cause a busy loop when using audio mixer.

- Fixed a `DailyTransport` and `LiveKitTransport` issue where connections were
  being closed in the input transport prematurely. This was causing frames
  queued inside the pipeline being discarded.

- Fixed an issue in `DailyTransport` that would cause some internal callbacks to
  not be executed.

- Fixed an issue where other frames were being processed while a `CancelFrame`
  was being pushed down the pipeline.

- `AudioBufferProcessor` now handles interruptions properly.

- Fixed a `WebsocketServerTransport` issue that would prevent interruptions with
  `TwilioSerializer` from working.

- `DailyTransport.capture_participant_video` now allows capturing user's screen
  share by simply passing `video_source="screenVideo"`.

- Fixed Google Gemini message handling to properly convert appended messages to
  Gemini's required format.

- Fixed an issue with `FireworksLLMService` where chat completions were failing
  by removing the `stream_options` from the chat completion options.

## [0.0.49] - 2024-11-17

### Added

- Added RTVI `on_bot_started` event which is useful in a single turn
  interaction.

- Added `DailyTransport` events `dialin-connected`, `dialin-stopped`,
  `dialin-error` and `dialin-warning`. Needs daily-python >= 0.13.0.

- Added `RimeHttpTTSService` and the `07q-interruptible-rime.py` foundational
  example.

- Added `STTMuteFilter`, a general-purpose processor that combines STT
  muting and interruption control. When active, it prevents both transcription
  and interruptions during bot speech. The processor supports multiple
  strategies: `FIRST_SPEECH` (mute only during bot's first
  speech), `ALWAYS` (mute during all bot speech), or `CUSTOM` (using provided
  callback).

- Added `STTMuteFrame`, a control frame that enables/disables speech
  transcription in STT services.

## [0.0.48] - 2024-11-10 "Antonio release"

### Added

- There's now an input queue in each frame processor. When you call
  `FrameProcessor.push_frame()` this will internally call
  `FrameProcessor.queue_frame()` on the next processor (upstream or downstream)
  and the frame will be internally queued (except system frames). Then, the
  queued frames will get processed. With this input queue it is also possible
  for FrameProcessors to block processing more frames by calling
  `FrameProcessor.pause_processing_frames()`. The way to resume processing
  frames is by calling `FrameProcessor.resume_processing_frames()`.

- Added audio filter `NoisereduceFilter`.

- Introduce input transport audio filters (`BaseAudioFilter`). Audio filters can
  be used to remove background noises before audio is sent to VAD.

- Introduce output transport audio mixers (`BaseAudioMixer`). Output transport
  audio mixers can be used, for example, to add background sounds or any other
  audio mixing functionality before the output audio is actually written to the
  transport.

- Added `GatedOpenAILLMContextAggregator`. This aggregator keeps the last
  received OpenAI LLM context frame and it doesn't let it through until the
  notifier is notified.

- Added `WakeNotifierFilter`. This processor expects a list of frame types and
  will execute a given callback predicate when a frame of any of those type is
  being processed. If the callback returns true the notifier will be notified.

- Added `NullFilter`. A null filter doesn't push any frames upstream or
  downstream. This is usually used to disable one of the pipelines in
  `ParallelPipeline`.

- Added `EventNotifier`. This can be used as a very simple synchronization
  feature between processors.

- Added `TavusVideoService`. This is an integration for Tavus digital twins.
  (see https://www.tavus.io/)

- Added `DailyTransport.update_subscriptions()`. This allows you to have fine
  grained control of what media subscriptions you want for each participant in a
  room.

- Added audio filter `KrispFilter`.

### Changed

- The following `DailyTransport` functions are now `async` which means they need
  to be awaited: `start_dialout`, `stop_dialout`, `start_recording`,
  `stop_recording`, `capture_participant_transcription` and
  `capture_participant_video`.

- Changed default output sample rate to 24000. This changes all TTS service to
  output to 24000 and also the default output transport sample rate. This
  improves audio quality at the cost of some extra bandwidth.

- `AzureTTSService` now uses Azure websockets instead of HTTP requests.

- The previous `AzureTTSService` HTTP implementation is now
  `AzureHttpTTSService`.

### Fixed

- Websocket transports (FastAPI and Websocket) now synchronize with time before
  sending data. This allows for interruptions to just work out of the box.

- Improved bot speaking detection for all TTS services by using actual bot
  audio.

- Fixed an issue that was generating constant bot started/stopped speaking
  frames for HTTP TTS services.

- Fixed an issue that was causing stuttering with AWS TTS service.

- Fixed an issue with PlayHTTTSService, where the TTFB metrics were reporting
  very small time values.

- Fixed an issue where AzureTTSService wasn't initializing the specified
  language.

### Other

- Add `23-bot-background-sound.py` foundational example.

- Added a new foundational example `22-natural-conversation.py`. This example
  shows how to achieve a more natural conversation detecting when the user ends
  statement.

## [0.0.47] - 2024-10-22

### Added

- Added `AssemblyAISTTService` and corresponding foundational examples
  `07o-interruptible-assemblyai.py` and `13d-assemblyai-transcription.py`.

- Added a foundational example for Gladia transcription:
  `13c-gladia-transcription.py`

### Changed

- Updated `GladiaSTTService` to use the V2 API.

- Changed `DailyTransport` transcription model to `nova-2-general`.

### Fixed

- Fixed an issue that would cause an import error when importing
  `SileroVADAnalyzer` from the old package `pipecat.vad.silero`.

- Fixed `enable_usage_metrics` to control LLM/TTS usage metrics separately
  from `enable_metrics`.

## [0.0.46] - 2024-10-19

### Added

- Added `audio_passthrough` parameter to `STTService`. If enabled it allows
  audio frames to be pushed downstream in case other processors need them.

- Added input parameter options for `PlayHTTTSService` and
  `PlayHTHttpTTSService`.

### Changed

- Changed `DeepgramSTTService` model to `nova-2-general`.

- Moved `SileroVAD` audio processor to `processors.audio.vad`.

- Module `utils.audio` is now `audio.utils`. A new `resample_audio` function has
  been added.

- `PlayHTTTSService` now uses PlayHT websockets instead of HTTP requests.

- The previous `PlayHTTTSService` HTTP implementation is now
  `PlayHTHttpTTSService`.

- `PlayHTTTSService` and `PlayHTHttpTTSService` now use a `voice_engine` of
  `PlayHT3.0-mini`, which allows for multi-lingual support.

- Renamed `OpenAILLMServiceRealtimeBeta` to `OpenAIRealtimeBetaLLMService` to
  match other services.

### Deprecated

- `LLMUserResponseAggregator` and `LLMAssistantResponseAggregator` are
  mostly deprecated, use `OpenAILLMContext` instead.

- The `vad` package is now deprecated and `audio.vad` should be used
  instead. The `avd` package will get removed in a future release.

### Fixed

- Fixed an issue that would cause an error if no VAD analyzer was passed to
  `LiveKitTransport` params.

- Fixed `SileroVAD` processor to support interruptions properly.

### Other

- Added `examples/foundational/07-interruptible-vad.py`. This is the same as
  `07-interruptible.py` but using the `SileroVAD` processor instead of passing
  the `VADAnalyzer` in the transport.

## [0.0.45] - 2024-10-16

### Changed

- Metrics messages have moved out from the transport's base output into RTVI.

## [0.0.44] - 2024-10-15

### Added

- Added support for OpenAI Realtime API with the new
  `OpenAILLMServiceRealtimeBeta` processor.
  (see https://platform.openai.com/docs/guides/realtime/overview)

- Added `RTVIBotTranscriptionProcessor` which will send the RTVI
  `bot-transcription` protocol message. These are TTS text aggregated (into
  sentences) messages.

- Added new input params to the `MarkdownTextFilter` utility. You can set
  `filter_code` to filter code from text and `filter_tables` to filter tables
  from text.

- Added `CanonicalMetricsService`. This processor uses the new
  `AudioBufferProcessor` to capture conversation audio and later send it to
  Canonical AI.
  (see https://canonical.chat/)

- Added `AudioBufferProcessor`. This processor can be used to buffer mixed user and
  bot audio. This can later be saved into an audio file or processed by some
  audio analyzer.

- Added `on_first_participant_joined` event to `LiveKitTransport`.

### Changed

- LLM text responses are now logged properly as unicode characters.

- `UserStartedSpeakingFrame`, `UserStoppedSpeakingFrame`,
  `BotStartedSpeakingFrame`, `BotStoppedSpeakingFrame`, `BotSpeakingFrame` and
  `UserImageRequestFrame` are now based from `SystemFrame`

### Fixed

- Merge `RTVIBotLLMProcessor`/`RTVIBotLLMTextProcessor` and
  `RTVIBotTTSProcessor`/`RTVIBotTTSTextProcessor` to avoid out of order issues.

- Fixed an issue in RTVI protocol that could cause a `bot-llm-stopped` or
  `bot-tts-stopped` message to be sent before a `bot-llm-text` or `bot-tts-text`
  message.

- Fixed `DeepgramSTTService` constructor settings not being merged with default
  ones.

- Fixed an issue in Daily transport that would cause tasks to be hanging if
  urgent transport messages were being sent from a transport event handler.

- Fixed an issue in `BaseOutputTransport` that would cause `EndFrame` to be
  pushed downed too early and call `FrameProcessor.cleanup()` before letting the
  transport stop properly.

## [0.0.43] - 2024-10-10

### Added

- Added a new util called `MarkdownTextFilter` which is a subclass of a new
  base class called `BaseTextFilter`. This is a configurable utility which
  is intended to filter text received by TTS services.

- Added new `RTVIUserLLMTextProcessor`. This processor will send an RTVI
  `user-llm-text` message with the user content's that was sent to the LLM.

### Changed

- `TransportMessageFrame` doesn't have an `urgent` field anymore, instead
  there's now a `TransportMessageUrgentFrame` which is a `SystemFrame` and
  therefore skip all internal queuing.

- For TTS services, convert inputted languages to match each service's language
  format

### Fixed

- Fixed an issue where changing a language with the Deepgram STT service
  wouldn't apply the change. This was fixed by disconnecting and reconnecting
  when the language changes.

## [0.0.42] - 2024-10-02

### Added

- `SentryMetrics` has been added to report frame processor metrics to
  Sentry. This is now possible because `FrameProcessorMetrics` can now be passed
  to `FrameProcessor`.

- Added Google TTS service and corresponding foundational example
  `07n-interruptible-google.py`

- Added AWS Polly TTS support and `07m-interruptible-aws.py` as an example.

- Added InputParams to Azure TTS service.

- Added `LivekitTransport` (audio-only for now).

- RTVI 0.2.0 is now supported.

- All `FrameProcessors` can now register event handlers.

```
tts = SomeTTSService(...)

@tts.event_handler("on_connected"):
async def on_connected(processor):
  ...
```

- Added `AsyncGeneratorProcessor`. This processor can be used together with a
  `FrameSerializer` as an async generator. It provides a `generator()` function
  that returns an `AsyncGenerator` and that yields serialized frames.

- Added `EndTaskFrame` and `CancelTaskFrame`. These are new frames that are
  meant to be pushed upstream to tell the pipeline task to stop nicely or
  immediately respectively.

- Added configurable LLM parameters (e.g., temperature, top_p, max_tokens, seed)
  for OpenAI, Anthropic, and Together AI services along with corresponding
  setter functions.

- Added `sample_rate` as a constructor parameter for TTS services.

- Pipecat has a pipeline-based architecture. The pipeline consists of frame
  processors linked to each other. The elements traveling across the pipeline
  are called frames.

  To have a deterministic behavior the frames traveling through the pipeline
  should always be ordered, except system frames which are out-of-band
  frames. To achieve that, each frame processor should only output frames from a
  single task.

  In this version all the frame processors have their own task to push
  frames. That is, when `push_frame()` is called the given frame will be put
  into an internal queue (with the exception of system frames) and a frame
  processor task will push it out.

- Added pipeline clocks. A pipeline clock is used by the output transport to
  know when a frame needs to be presented. For that, all frames now have an
  optional `pts` field (prensentation timestamp). There's currently just one
  clock implementation `SystemClock` and the `pts` field is currently only used
  for `TextFrame`s (audio and image frames will be next).

- A clock can now be specified to `PipelineTask` (defaults to
  `SystemClock`). This clock will be passed to each frame processor via the
  `StartFrame`.

- Added `CartesiaHttpTTSService`.

- `DailyTransport` now supports setting the audio bitrate to improve audio
  quality through the `DailyParams.audio_out_bitrate` parameter. The new
  default is 96kbps.

- `DailyTransport` now uses the number of audio output channels (1 or 2) to set
  mono or stereo audio when needed.

- Interruptions support has been added to `TwilioFrameSerializer` when using
  `FastAPIWebsocketTransport`.

- Added new `LmntTTSService` text-to-speech service.
  (see https://www.lmnt.com/)

- Added `TTSModelUpdateFrame`, `TTSLanguageUpdateFrame`, `STTModelUpdateFrame`,
  and `STTLanguageUpdateFrame` frames to allow you to switch models, language
  and voices in TTS and STT services.

- Added new `transcriptions.Language` enum.

### Changed

- Context frames are now pushed downstream from assistant context aggregators.

- Removed Silero VAD torch dependency.

- Updated individual update settings frame classes into a single
  `ServiceUpdateSettingsFrame` class.

- We now distinguish between input and output audio and image frames. We
  introduce `InputAudioRawFrame`, `OutputAudioRawFrame`, `InputImageRawFrame`
  and `OutputImageRawFrame` (and other subclasses of those). The input frames
  usually come from an input transport and are meant to be processed inside the
  pipeline to generate new frames. However, the input frames will not be sent
  through an output transport. The output frames can also be processed by any
  frame processor in the pipeline and they are allowed to be sent by the output
  transport.

- `ParallelTask` has been renamed to `SyncParallelPipeline`. A
  `SyncParallelPipeline` is a frame processor that contains a list of different
  pipelines to be executed concurrently. The difference between a
  `SyncParallelPipeline` and a `ParallelPipeline` is that, given an input frame,
  the `SyncParallelPipeline` will wait for all the internal pipelines to
  complete. This is achieved by making sure the last processor in each of the
  pipelines is synchronous (e.g. an HTTP-based service that waits for the
  response).

- `StartFrame` is back a system frame to make sure it's processed immediately by
  all processors. `EndFrame` stays a control frame since it needs to be ordered
  allowing the frames in the pipeline to be processed.

- Updated `MoondreamService` revision to `2024-08-26`.

- `CartesiaTTSService` and `ElevenLabsTTSService` now add presentation
  timestamps to their text output. This allows the output transport to push the
  text frames downstream at almost the same time the words are spoken. We say
  "almost" because currently the audio frames don't have presentation timestamp
  but they should be played at roughly the same time.

- `DailyTransport.on_joined` event now returns the full session data instead of
  just the participant.

- `CartesiaTTSService` is now a subclass of `TTSService`.

- `DeepgramSTTService` is now a subclass of `STTService`.

- `WhisperSTTService` is now a subclass of `SegmentedSTTService`. A
  `SegmentedSTTService` is a `STTService` where the provided audio is given in a
  big chunk (i.e. from when the user starts speaking until the user stops
  speaking) instead of a continous stream.

### Fixed

- Fixed OpenAI multiple function calls.

- Fixed a Cartesia TTS issue that would cause audio to be truncated in some
  cases.

- Fixed a `BaseOutputTransport` issue that would stop audio and video rendering
  tasks (after receiving and `EndFrame`) before the internal queue was emptied,
  causing the pipeline to finish prematurely.

- `StartFrame` should be the first frame every processor receives to avoid
  situations where things are not initialized (because initialization happens on
  `StartFrame`) and other frames come in resulting in undesired behavior.

### Performance

- `obj_id()` and `obj_count()` now use `itertools.count` avoiding the need of
  `threading.Lock`.

### Other

- Pipecat now uses Ruff as its formatter (https://github.com/astral-sh/ruff).

## [0.0.41] - 2024-08-22

### Added

- Added `LivekitFrameSerializer` audio frame serializer.

### Fixed

- Fix `FastAPIWebsocketOutputTransport` variable name clash with subclass.

- Fix an `AnthropicLLMService` issue with empty arguments in function calling.

### Other

- Fixed `studypal` example errors.

## [0.0.40] - 2024-08-20

### Added

- VAD parameters can now be dynamicallt updated using the
  `VADParamsUpdateFrame`.

- `ErrorFrame` has now a `fatal` field to indicate the bot should exit if a
  fatal error is pushed upstream (false by default). A new `FatalErrorFrame`
  that sets this flag to true has been added.

- `AnthropicLLMService` now supports function calling and initial support for
  prompt caching.
  (see https://www.anthropic.com/news/prompt-caching)

- `ElevenLabsTTSService` can now specify ElevenLabs input parameters such as
  `output_format`.

- `TwilioFrameSerializer` can now specify Twilio's and Pipecat's desired sample
  rates to use.

- Added new `on_participant_updated` event to `DailyTransport`.

- Added `DailyRESTHelper.delete_room_by_name()` and
  `DailyRESTHelper.delete_room_by_url()`.

- Added LLM and TTS usage metrics. Those are enabled when
  `PipelineParams.enable_usage_metrics` is True.

- `AudioRawFrame`s are now pushed downstream from the base output
  transport. This allows capturing the exact words the bot says by adding an STT
  service at the end of the pipeline.

- Added new `GStreamerPipelineSource`. This processor can generate image or
  audio frames from a GStreamer pipeline (e.g. reading an MP4 file, and RTP
  stream or anything supported by GStreamer).

- Added `TransportParams.audio_out_is_live`. This flag is False by default and
  it is useful to indicate we should not synchronize audio with sporadic images.

- Added new `BotStartedSpeakingFrame` and `BotStoppedSpeakingFrame` control
  frames. These frames are pushed upstream and they should wrap
  `BotSpeakingFrame`.

- Transports now allow you to register event handlers without decorators.

### Changed

- Support RTVI message protocol 0.1. This includes new messages, support for
  messages responses, support for actions, configuration, webhooks and a bunch
  of new cool stuff.
  (see https://docs.rtvi.ai/)

- `SileroVAD` dependency is now imported via pip's `silero-vad` package.

- `ElevenLabsTTSService` now uses `eleven_turbo_v2_5` model by default.

- `BotSpeakingFrame` is now a control frame.

- `StartFrame` is now a control frame similar to `EndFrame`.

- `DeepgramTTSService` now is more customizable. You can adjust the encoding and
  sample rate.

### Fixed

- `TTSStartFrame` and `TTSStopFrame` are now sent when TTS really starts and
  stops. This allows for knowing when the bot starts and stops speaking even
  with asynchronous services (like Cartesia).

- Fixed `AzureSTTService` transcription frame timestamps.

- Fixed an issue with `DailyRESTHelper.create_room()` expirations which would
  cause this function to stop working after the initial expiration elapsed.

- Improved `EndFrame` and `CancelFrame` handling. `EndFrame` should end things
  gracefully while a `CancelFrame` should cancel all running tasks as soon as
  possible.

- Fixed an issue in `AIService` that would cause a yielded `None` value to be
  processed.

- RTVI's `bot-ready` message is now sent when the RTVI pipeline is ready and
  a first participant joins.

- Fixed a `BaseInputTransport` issue that was causing incoming system frames to
  be queued instead of being pushed immediately.

- Fixed a `BaseInputTransport` issue that was causing start/stop interruptions
  incoming frames to not cancel tasks and be processed properly.

### Other

- Added `studypal` example (from to the Cartesia folks!).

- Most examples now use Cartesia.

- Added examples `foundational/19a-tools-anthropic.py`,
  `foundational/19b-tools-video-anthropic.py` and
  `foundational/19a-tools-togetherai.py`.

- Added examples `foundational/18-gstreamer-filesrc.py` and
  `foundational/18a-gstreamer-videotestsrc.py` that show how to use
  `GStreamerPipelineSource`

- Remove `requests` library usage.

- Cleanup examples and use `DailyRESTHelper`.

## [0.0.39] - 2024-07-23

### Fixed

- Fixed a regression introduced in 0.0.38 that would cause Daily transcription
  to stop the Pipeline.

## [0.0.38] - 2024-07-23

### Added

- Added `force_reload`, `skip_validation` and `trust_repo` to `SileroVAD` and
  `SileroVADAnalyzer`. This allows caching and various GitHub repo validations.

- Added `send_initial_empty_metrics` flag to `PipelineParams` to request for
  initial empty metrics (zero values). True by default.

### Fixed

- Fixed initial metrics format. It was using the wrong keys name/time instead of
  processor/value.

- STT services should be using ISO 8601 time format for transcription frames.

- Fixed an issue that would cause Daily transport to show a stop transcription
  error when actually none occurred.

## [0.0.37] - 2024-07-22

### Added

- Added `RTVIProcessor` which implements the RTVI-AI standard.
  See https://github.com/rtvi-ai

- Added `BotInterruptionFrame` which allows interrupting the bot while talking.

- Added `LLMMessagesAppendFrame` which allows appending messages to the current
  LLM context.

- Added `LLMMessagesUpdateFrame` which allows changing the LLM context for the
  one provided in this new frame.

- Added `LLMModelUpdateFrame` which allows updating the LLM model.

- Added `TTSSpeakFrame` which causes the bot say some text. This text will not
  be part of the LLM context.

- Added `TTSVoiceUpdateFrame` which allows updating the TTS voice.

### Removed

- We remove the `LLMResponseStartFrame` and `LLMResponseEndFrame` frames. These
  were added in the past to properly handle interruptions for the
  `LLMAssistantContextAggregator`. But the `LLMContextAggregator` is now based
  on `LLMResponseAggregator` which handles interruptions properly by just
  processing the `StartInterruptionFrame`, so there's no need for these extra
  frames any more.

### Fixed

- Fixed an issue with `StatelessTextTransformer` where it was pushing a string
  instead of a `TextFrame`.

- `TTSService` end of sentence detection has been improved. It now works with
  acronyms, numbers, hours and others.

- Fixed an issue in `TTSService` that would not properly flush the current
  aggregated sentence if an `LLMFullResponseEndFrame` was found.

### Performance

- `CartesiaTTSService` now uses websockets which improves speed. It also
  leverages the new Cartesia contexts which maintains generated audio prosody
  when multiple inputs are sent, therefore improving audio quality a lot.

## [0.0.36] - 2024-07-02

### Added

- Added `GladiaSTTService`.
  See https://docs.gladia.io/chapters/speech-to-text-api/pages/live-speech-recognition

- Added `XTTSService`. This is a local Text-To-Speech service.
  See https://github.com/coqui-ai/TTS

- Added `UserIdleProcessor`. This processor can be used to wait for any
  interaction with the user. If the user doesn't say anything within a given
  timeout a provided callback is called.

- Added `IdleFrameProcessor`. This processor can be used to wait for frames
  within a given timeout. If no frame is received within the timeout a provided
  callback is called.

- Added new frame `BotSpeakingFrame`. This frame will be continuously pushed
  upstream while the bot is talking.

- It is now possible to specify a Silero VAD version when using `SileroVADAnalyzer`
  or `SileroVAD`.

- Added `AysncFrameProcessor` and `AsyncAIService`. Some services like
  `DeepgramSTTService` need to process things asynchronously. For example, audio
  is sent to Deepgram but transcriptions are not returned immediately. In these
  cases we still require all frames (except system frames) to be pushed
  downstream from a single task. That's what `AsyncFrameProcessor` is for. It
  creates a task and all frames should be pushed from that task. So, whenever a
  new Deepgram transcription is ready that transcription will also be pushed
  from this internal task.

- The `MetricsFrame` now includes processing metrics if metrics are enabled. The
  processing metrics indicate the time a processor needs to generate all its
  output. Note that not all processors generate these kind of metrics.

### Changed

- `WhisperSTTService` model can now also be a string.

- Added missing \* keyword separators in services.

### Fixed

- `WebsocketServerTransport` doesn't try to send frames anymore if serializers
  returns `None`.

- Fixed an issue where exceptions that occurred inside frame processors were
  being swallowed and not displayed.

- Fixed an issue in `FastAPIWebsocketTransport` where it would still try to send
  data to the websocket after being closed.

### Other

- Added Fly.io deployment example in `examples/deployment/flyio-example`.

- Added new `17-detect-user-idle.py` example that shows how to use the new
  `UserIdleProcessor`.

## [0.0.35] - 2024-06-28

### Changed

- `FastAPIWebsocketParams` now require a serializer.

- `TwilioFrameSerializer` now requires a `streamSid`.

### Fixed

- Silero VAD number of frames needs to be 512 for 16000 sample rate or 256 for
  8000 sample rate.

## [0.0.34] - 2024-06-25

### Fixed

- Fixed an issue with asynchronous STT services (Deepgram and Azure) that could
  interruptions to ignore transcriptions.

- Fixed an issue introduced in 0.0.33 that would cause the LLM to generate
  shorter output.

## [0.0.33] - 2024-06-25

### Changed

- Upgraded to Cartesia's new Python library 1.0.0. `CartesiaTTSService` now
  expects a voice ID instead of a voice name (you can get the voice ID from
  Cartesia's playground). You can also specify the audio `sample_rate` and
  `encoding` instead of the previous `output_format`.

### Fixed

- Fixed an issue with asynchronous STT services (Deepgram and Azure) that could
  cause static audio issues and interruptions to not work properly when dealing
  with multiple LLMs sentences.

- Fixed an issue that could mix new LLM responses with previous ones when
  handling interruptions.

- Fixed a Daily transport blocking situation that occurred while reading audio
  frames after a participant left the room. Needs daily-python >= 0.10.1.

## [0.0.32] - 2024-06-22

### Added

- Allow specifying a `DeepgramSTTService` url which allows using on-prem
  Deepgram.

- Added new `FastAPIWebsocketTransport`. This is a new websocket transport that
  can be integrated with FastAPI websockets.

- Added new `TwilioFrameSerializer`. This is a new serializer that knows how to
  serialize and deserialize audio frames from Twilio.

- Added Daily transport event: `on_dialout_answered`. See
  https://reference-python.daily.co/api_reference.html#daily.EventHandler

- Added new `AzureSTTService`. This allows you to use Azure Speech-To-Text.

### Performance

- Convert `BaseOutputTransport` and `BaseOutputTransport` to fully use asyncio
  and remove the use of threads.

### Other

- Added `twilio-chatbot`. This is an example that shows how to integrate Twilio
  phone numbers with a Pipecat bot.

- Updated `07f-interruptible-azure.py` to use `AzureLLMService`,
  `AzureSTTService` and `AzureTTSService`.

## [0.0.31] - 2024-06-13

### Performance

- Break long audio frames into 20ms chunks instead of 10ms.

## [0.0.30] - 2024-06-13

### Added

- Added `report_only_initial_ttfb` to `PipelineParams`. This will make it so
  only the initial TTFB metrics after the user stops talking are reported.

- Added `OpenPipeLLMService`. This service will let you run OpenAI through
  OpenPipe's SDK.

- Allow specifying frame processors' name through a new `name` constructor
  argument.

- Added `DeepgramSTTService`. This service has an ongoing websocket
  connection. To handle this, it subclasses `AIService` instead of
  `STTService`. The output of this service will be pushed from the same task,
  except system frames like `StartFrame`, `CancelFrame` or
  `StartInterruptionFrame`.

### Changed

- `FrameSerializer.deserialize()` can now return `None` in case it is not
  possible to desearialize the given data.

- `daily_rest.DailyRoomProperties` now allows extra unknown parameters.

### Fixed

- Fixed an issue where `DailyRoomProperties.exp` always had the same old
  timestamp unless set by the user.

- Fixed a couple of issues with `WebsocketServerTransport`. It needed to use
  `push_audio_frame()` and also VAD was not working properly.

- Fixed an issue that would cause LLM aggregator to fail with small
  `VADParams.stop_secs` values.

- Fixed an issue where `BaseOutputTransport` would send longer audio frames
  preventing interruptions.

### Other

- Added new `07h-interruptible-openpipe.py` example. This example shows how to
  use OpenPipe to run OpenAI LLMs and get the logs stored in OpenPipe.

- Added new `dialin-chatbot` example. This examples shows how to call the bot
  using a phone number.

## [0.0.29] - 2024-06-07

### Added

- Added a new `FunctionFilter`. This filter will let you filter frames based on
  a given function, except system messages which should never be filtered.

- Added `FrameProcessor.can_generate_metrics()` method to indicate if a
  processor can generate metrics. In the future this might get an extra argument
  to ask for a specific type of metric.

- Added `BasePipeline`. All pipeline classes should be based on this class. All
  subclasses should implement a `processors_with_metrics()` method that returns
  a list of all `FrameProcessor`s in the pipeline that can generate metrics.

- Added `enable_metrics` to `PipelineParams`.

- Added `MetricsFrame`. The `MetricsFrame` will report different metrics in the
  system. Right now, it can report TTFB (Time To First Byte) values for
  different services, that is the time spent between the arrival of a `Frame` to
  the processor/service until the first `DataFrame` is pushed downstream. If
  metrics are enabled an intial `MetricsFrame` with all the services in the
  pipeline will be sent.

- Added TTFB metrics and debug logging for TTS services.

### Changed

- Moved `ParallelTask` to `pipecat.pipeline.parallel_task`.

### Fixed

- Fixed PlayHT TTS service to work properly async.

## [0.0.28] - 2024-06-05

### Fixed

- Fixed an issue with `SileroVADAnalyzer` that would cause memory to keep
  growing indefinitely.

## [0.0.27] - 2024-06-05

### Added

- Added `DailyTransport.participants()` and `DailyTransport.participant_counts()`.

## [0.0.26] - 2024-06-05

### Added

- Added `OpenAITTSService`.

- Allow passing `output_format` and `model_id` to `CartesiaTTSService` to change
  audio sample format and the model to use.

- Added `DailyRESTHelper` which helps you create Daily rooms and tokens in an
  easy way.

- `PipelineTask` now has a `has_finished()` method to indicate if the task has
  completed. If a task is never ran `has_finished()` will return False.

- `PipelineRunner` now supports SIGTERM. If received, the runner will be
  cancelled.

### Fixed

- Fixed an issue where `BaseInputTransport` and `BaseOutputTransport` where
  stopping push tasks before pushing `EndFrame` frames could cause the bots to
  get stuck.

- Fixed an error closing local audio transports.

- Fixed an issue with Deepgram TTS that was introduced in the previous release.

- Fixed `AnthropicLLMService` interruptions. If an interruption occurred, a
  `user` message could be appended after the previous `user` message. Anthropic
  does not allow that because it requires alternate `user` and `assistant`
  messages.

### Performance

- The `BaseInputTransport` does not pull audio frames from sub-classes any
  more. Instead, sub-classes now push audio frames into a queue in the base
  class. Also, `DailyInputTransport` now pushes audio frames every 20ms instead
  of 10ms.

- Remove redundant camera input thread from `DailyInputTransport`. This should
  improve performance a little bit when processing participant videos.

- Load Cartesia voice on startup.

## [0.0.25] - 2024-05-31

### Added

- Added WebsocketServerTransport. This will create a websocket server and will
  read messages coming from a client. The messages are serialized/deserialized
  with protobufs. See `examples/websocket-server` for a detailed example.

- Added function calling (LLMService.register_function()). This will allow the
  LLM to call functions you have registered when needed. For example, if you
  register a function to get the weather in Los Angeles and ask the LLM about
  the weather in Los Angeles, the LLM will call your function.
  See https://platform.openai.com/docs/guides/function-calling

- Added new `LangchainProcessor`.

- Added Cartesia TTS support (https://cartesia.ai/)

### Fixed

- Fixed SileroVAD frame processor.

- Fixed an issue where `camera_out_enabled` would cause the highg CPU usage if
  no image was provided.

### Performance

- Removed unnecessary audio input tasks.

## [0.0.24] - 2024-05-29

### Added

- Exposed `on_dialin_ready` for Daily transport SIP endpoint handling. This
  notifies when the Daily room SIP endpoints are ready. This allows integrating
  with third-party services like Twilio.

- Exposed Daily transport `on_app_message` event.

- Added Daily transport `on_call_state_updated` event.

- Added Daily transport `start_recording()`, `stop_recording` and
  `stop_dialout`.

### Changed

- Added `PipelineParams`. This replaces the `allow_interruptions` argument in
  `PipelineTask` and will allow future parameters in the future.

- Fixed Deepgram Aura TTS base_url and added ErrorFrame reporting.

- GoogleLLMService `api_key` argument is now mandatory.

### Fixed

- Daily tranport `dialin-ready` doesn't not block anymore and it now handles
  timeouts.

- Fixed AzureLLMService.

## [0.0.23] - 2024-05-23

### Fixed

- Fixed an issue handling Daily transport `dialin-ready` event.

## [0.0.22] - 2024-05-23

### Added

- Added Daily transport `start_dialout()` to be able to make phone or SIP calls.
  See https://reference-python.daily.co/api_reference.html#daily.CallClient.start_dialout

- Added Daily transport support for dial-in use cases.

- Added Daily transport events: `on_dialout_connected`, `on_dialout_stopped`,
  `on_dialout_error` and `on_dialout_warning`. See
  https://reference-python.daily.co/api_reference.html#daily.EventHandler

## [0.0.21] - 2024-05-22

### Added

- Added vision support to Anthropic service.

- Added `WakeCheckFilter` which allows you to pass information downstream only
  if you say a certain phrase/word.

### Changed

- `FrameSerializer.serialize()` and `FrameSerializer.deserialize()` are now
  `async`.

- `Filter` has been renamed to `FrameFilter` and it's now under
  `processors/filters`.

### Fixed

- Fixed Anthropic service to use new frame types.

- Fixed an issue in `LLMUserResponseAggregator` and `UserResponseAggregator`
  that would cause frames after a brief pause to not be pushed to the LLM.

- Clear the audio output buffer if we are interrupted.

- Re-add exponential smoothing after volume calculation. This makes sure the
  volume value being used doesn't fluctuate so much.

## [0.0.20] - 2024-05-22

### Added

- In order to improve interruptions we now compute a loudness level using
  [pyloudnorm](https://github.com/csteinmetz1/pyloudnorm). The audio coming
  WebRTC transports (e.g. Daily) have an Automatic Gain Control (AGC) algorithm
  applied to the signal, however we don't do that on our local PyAudio
  signals. This means that currently incoming audio from PyAudio is kind of
  broken. We will fix it in future releases.

### Fixed

- Fixed an issue where `StartInterruptionFrame` would cause
  `LLMUserResponseAggregator` to push the accumulated text causing the LLM
  respond in the wrong task. The `StartInterruptionFrame` should not trigger any
  new LLM response because that would be spoken in a different task.

- Fixed an issue where tasks and threads could be paused because the executor
  didn't have more tasks available. This was causing issues when cancelling and
  recreating tasks during interruptions.

## [0.0.19] - 2024-05-20

### Changed

- `LLMUserResponseAggregator` and `LLMAssistantResponseAggregator` internal
  messages are now exposed through the `messages` property.

### Fixed

- Fixed an issue where `LLMAssistantResponseAggregator` was not accumulating the
  full response but short sentences instead. If there's an interruption we only
  accumulate what the bot has spoken until now in a long response as well.

## [0.0.18] - 2024-05-20

### Fixed

- Fixed an issue in `DailyOuputTransport` where transport messages were not
  being sent.

## [0.0.17] - 2024-05-19

### Added

- Added `google.generativeai` model support, including vision. This new `google`
  service defaults to using `gemini-1.5-flash-latest`. Example in
  `examples/foundational/12a-describe-video-gemini-flash.py`.

- Added vision support to `openai` service. Example in
  `examples/foundational/12a-describe-video-gemini-flash.py`.

- Added initial interruptions support. The assistant contexts (or aggregators)
  should now be placed after the output transport. This way, only the completed
  spoken context is added to the assistant context.

- Added `VADParams` so you can control voice confidence level and others.

- `VADAnalyzer` now uses an exponential smoothed volume to improve speech
  detection. This is useful when voice confidence is high (because there's
  someone talking near you) but volume is low.

### Fixed

- Fixed an issue where TTSService was not pushing TextFrames downstream.

- Fixed issues with Ctrl-C program termination.

- Fixed an issue that was causing `StopTaskFrame` to actually not exit the
  `PipelineTask`.

## [0.0.16] - 2024-05-16

### Fixed

- `DailyTransport`: don't publish camera and audio tracks if not enabled.

- Fixed an issue in `BaseInputTransport` that was causing frames pushed
  downstream not pushed in the right order.

## [0.0.15] - 2024-05-15

### Fixed

- Quick hot fix for receiving `DailyTransportMessage`.

## [0.0.14] - 2024-05-15

### Added

- Added `DailyTransport` event `on_participant_left`.

- Added support for receiving `DailyTransportMessage`.

### Fixed

- Images are now resized to the size of the output camera. This was causing
  images not being displayed.

- Fixed an issue in `DailyTransport` that would not allow the input processor to
  shutdown if no participant ever joined the room.

- Fixed base transports start and stop. In some situation processors would halt
  or not shutdown properly.

## [0.0.13] - 2024-05-14

### Changed

- `MoondreamService` argument `model_id` is now `model`.

- `VADAnalyzer` arguments have been renamed for more clarity.

### Fixed

- Fixed an issue with `DailyInputTransport` and `DailyOutputTransport` that
  could cause some threads to not start properly.

- Fixed `STTService`. Add `max_silence_secs` and `max_buffer_secs` to handle
  better what's being passed to the STT service. Also add exponential smoothing
  to the RMS.

- Fixed `WhisperSTTService`. Add `no_speech_prob` to avoid garbage output text.

## [0.0.12] - 2024-05-14

### Added

- Added `DailyTranscriptionSettings` to be able to specify transcription
  settings much easier (e.g. language).

### Other

- Updated `simple-chatbot` with Spanish.

- Add missing dependencies in some of the examples.

## [0.0.11] - 2024-05-13

### Added

- Allow stopping pipeline tasks with new `StopTaskFrame`.

### Changed

- TTS, STT and image generation service now use `AsyncGenerator`.

### Fixed

- `DailyTransport`: allow registering for participant transcriptions even if
  input transport is not initialized yet.

### Other

- Updated `storytelling-chatbot`.

## [0.0.10] - 2024-05-13

### Added

- Added Intel GPU support to `MoondreamService`.

- Added support for sending transport messages (e.g. to communicate with an app
  at the other end of the transport).

- Added `FrameProcessor.push_error()` to easily send an `ErrorFrame` upstream.

### Fixed

- Fixed Azure services (TTS and image generation).

### Other

- Updated `simple-chatbot`, `moondream-chatbot` and `translation-chatbot`
  examples.

## [0.0.9] - 2024-05-12

### Changed

Many things have changed in this version. Many of the main ideas such as frames,
processors, services and transports are still there but some things have changed
a bit.

- `Frame`s describe the basic units for processing. For example, text, image or
  audio frames. Or control frames to indicate a user has started or stopped
  speaking.

- `FrameProcessor`s process frames (e.g. they convert a `TextFrame` to an
  `ImageRawFrame`) and push new frames downstream or upstream to their linked
  peers.

- `FrameProcessor`s can be linked together. The easiest wait is to use the
  `Pipeline` which is a container for processors. Linking processors allow
  frames to travel upstream or downstream easily.

- `Transport`s are a way to send or receive frames. There can be local
  transports (e.g. local audio or native apps), network transports
  (e.g. websocket) or service transports (e.g. https://daily.co).

- `Pipeline`s are just a processor container for other processors.

- A `PipelineTask` know how to run a pipeline.

- A `PipelineRunner` can run one or more tasks and it is also used, for example,
  to capture Ctrl-C from the user.

## [0.0.8] - 2024-04-11

### Added

- Added `FireworksLLMService`.

- Added `InterimTranscriptionFrame` and enable interim results in
  `DailyTransport` transcriptions.

### Changed

- `FalImageGenService` now uses new `fal_client` package.

### Fixed

- `FalImageGenService`: use `asyncio.to_thread` to not block main loop when
  generating images.

- Allow `TranscriptionFrame` after an end frame (transcriptions can be delayed
  and received after `UserStoppedSpeakingFrame`).

## [0.0.7] - 2024-04-10

### Added

- Add `use_cpu` argument to `MoondreamService`.

## [0.0.6] - 2024-04-10

### Added

- Added `FalImageGenService.InputParams`.

- Added `URLImageFrame` and `UserImageFrame`.

- Added `UserImageRequestFrame` and allow requesting an image from a participant.

- Added base `VisionService` and `MoondreamService`

### Changed

- Don't pass `image_size` to `ImageGenService`, images should have their own size.

- `ImageFrame` now receives a tuple`(width,height)` to specify the size.

- `on_first_other_participant_joined` now gets a participant argument.

### Fixed

- Check if camera, speaker and microphone are enabled before writing to them.

### Performance

- `DailyTransport` only subscribe to desired participant video track.

## [0.0.5] - 2024-04-06

### Changed

- Use `camera_bitrate` and `camera_framerate`.

- Increase `camera_framerate` to 30 by default.

### Fixed

- Fixed `LocalTransport.read_audio_frames`.

## [0.0.4] - 2024-04-04

### Added

- Added project optional dependencies `[silero,openai,...]`.

### Changed

- Moved thransports to its own directory.

- Use `OPENAI_API_KEY` instead of `OPENAI_CHATGPT_API_KEY`.

### Fixed

- Don't write to microphone/speaker if not enabled.

### Other

- Added live translation example.

- Fix foundational examples.

## [0.0.3] - 2024-03-13

### Other

- Added `storybot` and `chatbot` examples.

## [0.0.2] - 2024-03-12

Initial public release.<|MERGE_RESOLUTION|>--- conflicted
+++ resolved
@@ -6,9 +6,6 @@
 and this project adheres to [Semantic Versioning](https://semver.org/spec/v2.0.0.html).
 
 ## [Unreleased]
-<<<<<<< HEAD
-- Added `ResembleTTSService` using Resemble AI's streaming websocket-based API.
-=======
 
 ### Changed
 
@@ -1291,7 +1288,6 @@
 - Added `07aa-interruptible-soniox.py`, `07ab-interruptible-inworld-http.py`,
   `07ac-interruptible-asyncai.py` and `07ac-interruptible-asyncai-http.py`
   release evals.
->>>>>>> a3d630c0
 
 ## [0.0.77] - 2025-07-31
 
