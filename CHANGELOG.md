# Changelog

All notable changes to **Pipecat** will be documented in this file.

The format is based on [Keep a Changelog](https://keepachangelog.com/en/1.0.0/),
and this project adheres to [Semantic Versioning](https://semver.org/spec/v2.0.0.html).

## [Unreleased]

### Added

<<<<<<< HEAD
- Added `generation_config` parameter support to `CartesiaTTSService` and
  `CartesiaHttpTTSService` for Cartesia Sonic-3 models. Includes a new
  `GenerationConfig` class with `volume` (0.5-2.0), `speed` (0.6-1.5),
  and `emotion` (60+ options) parameters for fine-grained speech generation
  control.
=======
- Expanded support for univeral `LLMContext` to `OpenAIRealtimeLLMService`.
  As a reminder, the context-setup pattern when using `LLMContext` is:

  ```python
  context = LLMContext(messages, tools)
  context_aggregator = LLMContextAggregatorPair(
    context,
    # This part is `OpenAIRealtimeLLMService`-specific.
    # `expect_stripped_words=False` needed when OpenAI Realtime used with
    # "audio" modality (the default).
    assistant_params=LLMAssistantAggregatorParams(expect_stripped_words=False),
  )
  ```

  (Note that even though `OpenAIRealtimeLLMService` now supports the universal
  `LLMContext`, it is not meant to be swapped out for another LLM service at
  runtime with `LLMSwitcher`.)

  Note: `TranscriptionFrame`s and `InterimTranscriptionFrame`s now go upstream
  from `OpenAIRealtimeLLMService`, so if you're using `TranscriptProcessor`,
  say, you'll want to adjust accordingly:

  ```python
  pipeline = Pipeline(
    [
      transport.input(),
      context_aggregator.user(),

      # BEFORE
      llm,
      transcript.user(),

      # AFTER
      transcript.user(),
      llm,

      transport.output(),
      transcript.assistant(),
      context_aggregator.assistant(),
    ]
  )
  ```

  Also worth noting: whether or not you use the new context-setup pattern with
  `OpenAIRealtimeLLMService`, some types have changed under the hood:

  ```python
  ## BEFORE:

  # Context aggregator type
  context_aggregator: OpenAIContextAggregatorPair

  # Context frame type
  frame: OpenAILLMContextFrame

  # Context type
  context: OpenAIRealtimeLLMContext
  # or
  context: OpenAILLMContext

  ## AFTER:

  # Context aggregator type
  context_aggregator: LLMContextAggregatorPair

  # Context frame type
  frame: LLMContextFrame

  # Context type
  context: LLMContext
  ```

  Also note that `RealtimeMessagesUpdateFrame` and
  `RealtimeFunctionCallResultFrame` have been deprecated, since they're no
  longer used by `OpenAIRealtimeLLMService`. OpenAI Realtime now works more
  like other LLM services in Pipecat, relying on updates to its context, pushed
  by context aggregators, to update its internal state. Listen for
  `LLMContextFrame`s for context updates.

  Finally, `LLMTextFrame`s are no longer pushed from `OpenAIRealtimeLLMService`
  when it's configured with `output_modalities=['audio']`. If you need
  to process its output, listen for `TTSTextFrame`s instead.

- Expanded support for universal `LLMContext` to `GeminiLiveLLMService`.
  As a reminder, the context-setup pattern when using `LLMContext` is:

  ```python
  context = LLMContext(messages, tools)
  context_aggregator = LLMContextAggregatorPair(
    context,
    # This part is `GeminiLiveLLMService`-specific.
    # `expect_stripped_words=False` needed when Gemini Live used with AUDIO
    #  modality (the default).
    assistant_params=LLMAssistantAggregatorParams(expect_stripped_words=False),
  )
  ```

  (Note that even though `GeminiLiveLLMService` now supports the universal
  `LLMContext`, it is not meant to be swapped out for another LLM service at
  runtime with `LLMSwitcher`.)

  Worth noting: whether or not you use the new context-setup pattern with
  `GeminiLiveLLMService`, some types have changed under the hood:

  ```python
  ## BEFORE:

  # Context aggregator type
  context_aggregator: GeminiLiveContextAggregatorPair

  # Context frame type
  frame: OpenAILLMContextFrame

  # Context type
  context: GeminiLiveLLMContext
  # or
  context: OpenAILLMContext

  ## AFTER:

  # Context aggregator type
  context_aggregator: LLMContextAggregatorPair

  # Context frame type
  frame: LLMContextFrame

  # Context type
  context: LLMContext
  ```

  Also note that `LLMTextFrame`s are no longer pushed from `GeminiLiveLLMService`
  when it's configured with `modalities=GeminiModalities.AUDIO`. If you need
  to process its output, listen for `TTSTextFrame`s instead.
>>>>>>> 56eb6333

### Changed

- `DailyTransport` triggers `on_error` event if transcription can't be started
  or stopped.

- `DailyTransport` updates: `start_dialout()` now returns two values:
  `session_id` and `error`. `start_recording()` now returns two values:
  `stream_id` and `error`.

- Updated `daily-python` to 0.21.0.

- `SimliVideoService` now accepts `api_key` and `face_id` parameters directly,
  with optional `params` for `max_session_length` and `max_idle_time`
  configuration, aligning with other Pipecat service patterns.

- Updated the default model to `sonic-3` for `CartesiaTTSService` and
  `CartesiaHttpTTSService`.

- `FunctionFilter` now has a `filter_system_frames` arg, which controls whether
  or not SystemFrames are filtered.

- Upgraded `aws_sdk_bedrock_runtime` to v0.1.1 to resolve potential CPU issues
  when running `AWSNovaSonicLLMService`.

### Deprecated

- The `send_transcription_frames` argument to `OpenAIRealtimeLLMService` is
  deprecated. Transcription frames are now always sent. They go upstream, to be
  handled by the user context aggregator. See "Added" section for details.

- Types in `pipecat.services.openai.realtime.context` and
  `pipecat.services.openai.realtime.frames` are deprecated, as they're no
  longer used by `OpenAIRealtimeLLMService`. See "Added" section for details.

- `SimliVideoService` `simli_config` parameter is deprecated. Use `api_key` and
  `face_id` parameters instead.

### Removed

- Removed the `aiohttp_session` arg from `SarvamTTSService` as it's no longer
  used.

### Fixed

- Fixed an issue where `DailyTransport` would timeout prematurely on join and on
  leave.

- Fixed an issue in the runner where starting a DailyTransport room via
  `/start` didn't support using the `DAILY_SAMPLE_ROOM_URL` env var.

- Fixed an issue in `ServiceSwitcher` where the `STTService`s would result in
  all STT services producing `TranscriptionFrame`s.

- Fixed an issue in `HumeTTSService` that was only using Octave 2, which does not support the `description` field. Now, if a description is provided, it switches to Octave 1.

## [0.0.91] - 2025-10-21

### Added

- It is now possible to start a bot from the `/start` endpoint when using the
  runner Daily's transport. This follows the Pipecat Cloud format with
  `createDailyRoom` and `body` fields in the POST request body.

- Added an ellipsis character (`…`) to the end of sentence detection in the
  string utils.

- Expanded support for universal `LLMContext` to `AWSNovaSonicLLMService`.
  As a reminder, the context-setup pattern when using `LLMContext` is:

  ```python
  context = LLMContext(messages, tools)
  context_aggregator = LLMContextAggregatorPair(context)
  ```

  (Note that even though `AWSNovaSonicLLMService` now supports the universal
  `LLMContext`, it is not meant to be swapped out for another LLM service at
  runtime with `LLMSwitcher`.)

  Worth noting: whether or not you use the new context-setup pattern with
  `AWSNovaSonicLLMService`, some types have changed under the hood:

  ```python
  ## BEFORE:

  # Context aggregator type
  context_aggregator: AWSNovaSonicContextAggregatorPair

  # Context frame type
  frame: OpenAILLMContextFrame

  # Context type
  context: AWSNovaSonicLLMContext
  # or
  context: OpenAILLMContext

  ## AFTER:

  # Context aggregator type
  context_aggregator: LLMContextAggregatorPair

  # Context frame type
  frame: LLMContextFrame

  # Context type
  context: LLMContext
  ```

- Added support for `bulbul:v3` model in `SarvamTTSService` and
  `SarvamHttpTTSService`.

- Added `keyterms_prompt` parameter to `AssemblyAIConnectionParams`.

- Added `speech_model` parameter to `AssemblyAIConnectionParams` to access the
  multilingual model.

- Added support for trickle ICE to the `SmallWebRTCTransport`.

- Added support for updating `OpenAITTSService` settings (`instructions` and
  `speed`) at runtime via `TTSUpdateSettingsFrame`.

- Added `--whatsapp` flag to runner to better surface WhatsApp transport logs.

- Added `on_connected` and `on_disconnected` events to TTS and STT
  websocket-based services.

- Added an `aggregate_sentences` arg in `ElevenLabsHttpTTSService`, where the
  default value is True.

- Added a `room_properties` arg to the Daily runner's `configure()` method,
  allowing `DailyRoomProperties` to be provided.

- The runner `--folder` argument now supports downloading files from
  subdirectories.

### Changed

- `RunnerArguments` now include the `body` field, so there's no need to add it
  to subclasses. Also, all `RunnerArguments` fields are now keyword-only.

- `CartesiaSTTService` now inherits from `WebsocketSTTService`.

- Package upgrades:

  - `daily-python` upgraded to 0.20.0.
  - `openai` upgraded to support up to 2.x.x.
  - `openpipe` upgraded to support up to 5.x.x.

- `SpeechmaticsSTTService` updated dependencies for `speechmatics-rt>=0.5.0`.

### Deprecated

- The `send_transcription_frames` argument to `AWSNovaSonicLLMService` is
  deprecated. Transcription frames are now always sent. They go upstream, to be
  handled by the user context aggregator. See "Added" section for details.

- Types in `pipecat.services.aws.nova_sonic.context` are deprecated, as they're
  no longer used by `AWSNovaSonicLLMService`. See "Added" section for
  details.

### Fixed

- Fixed an issue where the `RTVIProcessor` was sending duplicate
  `UserStartedSpeakingFrame` and `UserStoppedSpeakingFrame` messages.

- Fixed an issue in `AWSBedrockLLMService` where both `temperature` and `top_p`
  were always sent together, causing conflicts with models like Claude Sonnet 4.5
  that don't allow both parameters simultaneously. The service now only includes
  inference parameters that are explicitly set, and `InputParams` defaults have
  been changed to `None` to rely on AWS Bedrock's built-in model defaults.

- Fixed an issue in `RivaSegmentedSTTService` where a runtime error occurred due
  to a mismatch in the `_handle_transcription` method's signature.

- Fixed multiple pipeline task cancellation issues. `asyncio.CancelledError` is
  now handled properly in `PipelineTask` making it possible to cancel an asyncio
  task that it's executing a `PipelineRunner` cleanly. Also,
  `PipelineTask.cancel()` does not block anymore waiting for the `CancelFrame`
  to reach the end of the pipeline (going back to the behavior in < 0.0.83).

- Fixed an issue in `ElevenLabsTTSService` and `ElevenLabsHttpTTSService` where
  the Flash models would split words, resulting in a space being inserted
  between words.

- Fixed an issue where audio filters' `stop()` would not be called when using
  `CancelFrame`.

- Fixed an issue in `ElevenLabsHttpTTSService`, where
  `apply_text_normalization` was incorrectly set as a query parameter. It's now
  being added as a request parameter.

- Fixed an issue where `RimeHttpTTSService` and `PiperTTSService` could generate
  incorrectly 16-bit aligned audio frames, potentially leading to internal
  errors or static audio.

- Fixed an issue in `SpeechmaticsSTTService` where `AdditionalVocabEntry` items
  needed to have `sounds_like` for the session to start.

### Other

- Added foundational example `47-sentry-metrics.py`, demonstrating how to use the
  `SentryMetrics` processor.

- Added foundational example `14x-function-calling-openpipe.py`.

## [0.0.90] - 2025-10-10

### Added

- Added audio filter `KrispVivaFilter` using the Krisp VIVA SDK.

- Added `--folder` argument to the runner, allowing files saved in that folder
  to be downloaded from `http://HOST:PORT/file/FILE`.

- Added `GeminiLiveVertexLLMService`, for accessing Gemini Live via Google
  Vertex AI.

- Added some new configuration options to `GeminiLiveLLMService`:

  - `thinking`
  - `enable_affective_dialog`
  - `proactivity`

  Note that these new configuration options require using a newer model than
  the default, like "gemini-2.5-flash-native-audio-preview-09-2025". The last
  two require specifying `http_options=HttpOptions(api_version="v1alpha")`.

- Added `on_pipeline_error` event to `PipelineTask`. This event will get fired
  when an `ErrorFrame` is pushed (use `FrameProcessor.push_error()`).

  ```python
  @task.event_handler("on_pipeline_error")
  async def on_pipeline_error(task: PipelineTask, frame: ErrorFrame):
      ...
  ```

- Added a `service_tier` `InputParam` to the `BaseOpenAILLMService`. This
  parameter can influence the latency of the response. For example `"priority"`
  will result in faster completions, but in exchange for a higher price.

### Changed

- Updated `GeminiLiveLLMService` to use the `google-genai` library rather than
  use WebSockets directly.

### Deprecated

- `LivekitFrameSerializer` is now deprecated. Use `LiveKitTransport` instead.

- `pipecat.service.openai_realtime` is now deprecated, use
  `pipecat.services.openai.realtime` instead or
  `pipecat.services.azure.realtime` for Azure Realtime.

- `pipecat.service.aws_nova_sonic` is now deprecated, use
  `pipecat.services.aws.nova_sonic` instead.

- `GeminiMultimodalLiveLLMService` is now deprecated, use
  `GeminiLiveLLMService`.

### Fixed

- Fixed a `GoogleVertexLLMService` issue that would generate an error if no
  token information was returned.

- `GeminiLiveLLMService` will now end gracefully (i.e. after the bot has
  finished) upon receiving an `EndFrame`.

- `GeminiLiveLLMService` will try to seamlessly reconnect when it loses its
  connection.

## [0.0.89] - 2025-10-07

### Fixed

- Reverted a change introduced in 0.0.88 that was causing pipelines to be frozen
  when using interruption strategies and processors that block interruption
  frames (e.g. `STTMuteFilter`).

## [0.0.88] - 2025-10-07

### Added

- Added support for Nano Banana models to `GoogleLLMService`. For example, you
  can now use the `gemini-2.5-flash-image` model to generate images.

- Added `HumeTTSService` for text-to-speech synthesis using Hume AI's expressive
  voice models. Provides high-quality, emotionally expressive speech synthesis
  with support for various voice models. Includes example in
  `examples/foundational/07ad-interruptible-hume.py`. Use with:
  `uv pip install pipecat-ai[hume]`.

### Changed

- Updated default `GoogleLLMService` model to `gemini-2.5-flash`.

### Deprecated

- PlayHT is shutting down their API on December 31st, 2025. As a result,
  `PlayHTTTSService` and `PlayHTHttpTTSService` are deprecated and will be
  removed in a future version.

### Fixed

- Fixed an issue with `AWSNovaSonicLLMService` where the client wouldn't
  connect due to a breaking change in the AWS dependency chain.

- `PermissionError` is now caught if NLTK's `punkt_tab` can't be downloaded.

- Fixed an issue that would cause wrong user/assistant context ordering when
  using interruption strategies.

- Fixed RTVI incoming message handling, broken in 0.0.87.

## [0.0.87] - 2025-10-02

### Added

- Added `WebsocketSTTService` base class for websocket-based STT services.
  Combines STT functionality with websocket connectivity, providing automatic
  error handling and reconnection capabilities with exponential backoff.

- Added `DeepgramFluxSTTService` for real-time speech recognition using
  Deepgram's Flux WebSocket API. Flux understands conversational flow and
  automatically handles turn-taking.

- Added RTVI messages for user/bot audio levels and system logs.

- Include OpenAI-based LLM services cached tokens to `MetricsFrame`.

### Changed

- Updated the default model for `AnthropicLLMService` to
  `claude-sonnet-4-5-20250929`.

### Deprecated

- `DailyTransportMessageFrame` and `DailyTransportMessageUrgentFrame` are
  deprecated, use `DailyOutputTransportMessageFrame` and
  `DailyOutputTransportMessageUrgentFrame` respectively instead.

- `LiveKitTransportMessageFrame` and `LiveKitTransportMessageUrgentFrame` are
  deprecated, use `LiveKitOutputTransportMessageFrame` and
  `LiveKitOutputTransportMessageUrgentFrame` respectively instead.

- `TransportMessageFrame` and `TransportMessageUrgentFrame` are deprecated, use
  `OutputTransportMessageFrame` and `OutputTransportMessageUrgentFrame`
  respectively instead.

- `InputTransportMessageUrgentFrame` is deprecated, use
  `InputTransportMessageFrame` instead.

- `DailyUpdateRemoteParticipantsFrame` is deprecated and will be removed in a
  future version. Instead, create your own custom frame and handle it in the
  `@transport.output().event_handler("on_after_push_frame")` event handler or a
  custom processor.

## Fixed

- Fixed an issue in `AWSBedrockLLMService` where timeout exceptions weren't
  being detected.

- Fixed a `PipelineTask` issue that could prevent the application to exit if
  `task.cancel()` was called when the task was already finished.

- Fixed an issue where local SmartTurn was not being ran in a separate thread.

## [0.0.86] - 2025-09-24

### Added

- Added `HeyGenTransport`. This is an integration for HeyGen Interactive
  Avatar. A video service that handles audio streaming and requests HeyGen to
  generate avatar video responses. (see https://www.heygen.com/). When used, the
  Pipecat bot joins the same virtual room as the HeyGen Avatar and the user.

- Added support to `TwilioFrameSerializer` for `region` and `edge` settings.

- Added support for using universal `LLMContext` with:

  - `LLMLogObserver`
  - `GatedLLMContextAggregator` (formerly `GatedOpenAILLMContextAggregator`)
  - `LangchainProcessor`
  - `Mem0MemoryService`

- Added `StrandsAgentProcessor` which allows you to use the Strands Agents
  framework to build your voice agents.
  See https://strandsagents.com

- Added `ElevenLabsSTTService` for speech-to-text transcription.

- Added a peer connection monitor to the `SmallWebRTCConnection` that
  automatically disconnects if the connection fails to establish within
  the timeout (1 minute by default).

- Added memory cleanup improvements to reduce memory peaks.

- Added `on_before_process_frame`, `on_after_process_frame`,
  `on_before_push_frame` and `on_after_push_frame`. These are synchronous events
  that get called before and after a frame is processed or pushed. Note that
  these events are synchrnous so they should ideally perform lightweight tasks
  in order to not block the pipeline. See
  `examples/foundational/45-before-and-after-events.py`.

- Added `on_before_leave` synchronous event to `DailyTransport`.

- Added `on_before_disconnect` synchronous event to `LiveKitTransport`.

- It is now possible to register synchronous event handlers. By default, all
  event handlers are executed in a separate task. However, in some cases we want
  to guarantee order of execution, for example, executing something before
  disconnecting a transport.

  ```python
  self._register_event_handler("on_event_name", sync=True)
  ```

- Added support for global location in `GoogleVertexLLMService`. The service now
  supports both regional locations (e.g., "us-east4") and the "global" location
  for Vertex AI endpoints. When using "global" location, the service will use
  `aiplatform.googleapis.com` as the API host instead of the regional format.

- Added `on_pipeline_finished` event to `PipelineTask`. This event will get
  fired when the pipeline is done running. This can be the result of a
  `StopFrame`, `CancelFrame` or `EndFrame`.

  ```python
  @task.event_handler("on_pipeline_finished")
  async def on_pipeline_finished(task: PipelineTask, frame: Frame):
      ...
  ```

- Added support for new RTVI `send-text` event, along with the ability to toggle
  the audio response off (skip tts) while handling the new context.

### Changed

- Updated `aiortc` to 1.13.0.

- Updated `sentry` to 2.38.0.

- `BaseOutputTransport` methods `write_audio_frame` and `write_video_frame` now
  return a boolean to indicate if the transport implementation was able to write
  the given frame or not.

- Updated Silero VAD model to v6.

- Updated `livekit` to 1.0.13.

- `torch` and `torchaudio` are no longer required for running Smart Turn
  locally. This avoids gigabytes of dependencies being installed.

- Updated `websockets` dependency to support version 15.0. Removed deprecated
  usage of `ConnectionClosed.code` and `ConnectionClosed.reason` attributes in
  `AWSTranscribeSTTService` for compatibility.

- Refactored `pyproject.toml` to reduce websockets dependency repetition using
  self-referencing extras. All websockets-dependent services now reference a
  shared `websockets-base` extra.

### Deprecated

- `GladiaSTTService`'s `confidence` arg is deprecated. `confidence` is no
  longer needed to determine which transcription or translation frames to
  emit.

- `PipelineTask` events `on_pipeline_stopped`, `on_pipeline_ended` and
  `on_pipeline_cancelled` are now deprecated. Use `on_pipeline_finished`
  instead.

- Support for the RTVI `append-to-context` event, in lieu of the new `send-text`
  event and making way for future events like `send-image`.

### Fixed

- Fixed an issue where the pipeline could freeze if a task cancellation never
  completed because a third-party library swallowed asyncio.CancelledError. We
  now apply a timeout to task cancellations to prevent these freezes. If the
  timeout is reached, the system logs warnings and leaves dangling tasks behind,
  which can help diagnose where cancellation is being blocked.

- Fixed an `AudioBufferProcessor` issues that was causing user audio to be
  missing in stereo recordings causing bot and user overlaps.

- Fixed a `BaseOutputTransport` issue that could produce large saved
  `AudioBufferProcessor` files when using an audio mixer.

- Fixed a `PipelineRunner` issue on Windows where setting up SIGINT and SIGTERM
  was raising an exception.

- Fixed an issue where multiple handlers for an event would not run in parallel.

- Fixed `DailyTransport.sip_call_transfer()` to automatically use the session
  ID from the `on_dialin_connected` event, when not explicitly provided. Now
  supports cold transfers (from incoming dial-in calls) by automatically
  tracking session IDs from connection events.

- Fixed a memory leak in `SmallWebRTCTransport`. In `aiortc`, when you receive
  a `MediaStreamTrack` (audio or video), frames are produced asynchronously. If
  the code never consumes these frames, they are queued in memory, causing a
  memory leak.

- Fixed an issue in `AsyncAITTSService`, where `TTSTextFrames` were not being
  pushed.

- Fixed an issue that would cause `push_interruption_task_frame_and_wait()` to
  not wait if a previous interruption had already happened.

- Fixed a couple of bugs in `ServiceSwitcher`:

  - Using multiple `ServiceSwitcher`s in a pipeline would result in an error.
  - `ServiceSwitcherFrame`s (such as `ManuallySwitchServiceFrame`s) were having
    an effect too early, essentially "jumping the queue" in terms of pipeline
    frame ordering.

- Fixed a self-cancellation deadlock in `UserIdleProcessor` when returning
  `False` from an idle callback. The task now terminates naturally instead of
  attempting to cancel itself.

- Fixed an issue in `AudioBufferProcessor` where a recording is not created
  when a bot speaks and user input is blocked.

- Fixed a `FastAPIWebsocketTransport` and `SmallWebRTCTransport` issue where
  `on_client_disconnected` would be triggered when the bot ends the
  conversation. That is, `on_client_disconnected` should only be triggered when
  the remote client actually disconnects.

- Fixed an issue in `HeyGenVideoService` where the `BotStartedSpeakingFrame`
  was blocked from moving through the Pipeline.

## [0.0.85] - 2025-09-12

### Added

- `AzureSTTService` now pushes interim transcriptions.

- Added `voice_cloning_key` to `GoogleTTSService` to support custom cloned
  voices.

- Added `speaking_rate` to `GoogleTTSService.InputParams` to control the
  speaking rate.

- Added a `speed` arg to `OpenAITTSService` to control the speed of the voice
  response.

- Added `FrameProcessor.push_interruption_task_frame_and_wait()`. Use this
  method to programatically interrupt the bot from any part of the
  pipeline. This guarantees that all the processors in the pipeline are
  interrupted in order (from upstream to downstream). Internally, this works by
  first pushing an `InterruptionTaskFrame` upstream until it reaches the
  pipeline task. The pipeline task then generates an `InterruptionFrame`, which
  flows downstream through all processors. Once the `InterruptionFrame` has
  reaches the processor waiting for the interruption, the function returns and
  execution continues after the call. Think of it as sending an upstream request
  for interruption and waiting until the acknowledgment flows back downstream.

- Added new base `TaskFrame` (which is a system frame). This is the base class
  for all task frames (`EndTaskFrame`, `CancelTaskFrame`, etc.) that are meant
  to be pushed upstream to reach the pipeline task.

- Expanded support for universal `LLMContext` to the AWS Bedrock LLM service.
  Using the universal `LLMContext` and associated `LLMContextAggregatorPair` is
  a pre-requisite for using `LLMSwitcher` to switch between LLMs at runtime.

- Added new fields to the development runner's `parse_telephony_websocket`
  method in support of providing dynamic data to a bot.

  - Twilio: Added a new `body` parameter, which parses the websocket message
    for `customParameters`. Provide data via the `Parameter` nouns in your
    TwiML to use this feature.
  - Telnyx & Exotel: Both providers make the `to` and `from` phone numbers
    available in the websocket messages. You can now access these numbers as
    `call_data["to"]` and `call_data["from"]`.

  Note: Each telephony provider offers different features. Refer to the
  corresponding example in `pipecat-examples` to see how to pass custom data
  to your bot.

- Added `body` to the `WebsocketRunnerArguments` as an optional parameter.
  Custom `body` information can be passed from the server into the bot file via
  the `bot()` method using this new parameter.

- Added video streaming support to `LiveKitTransport`.

- Added `OpenAIRealtimeLLMService` and `AzureRealtimeLLMService` which provide
  access to OpenAI Realtime.

### Changed

- `pipeline.tests.utils.run_test()` now allows passing `PipelineParams` instead
  of individual parameters.

### Removed

- Remove `VisionImageRawFrame` in favor of context frames (`LLMContextFrame` or
  `OpenAILLMContextFrame`).

### Deprecated

- `BotInterruptionFrame` is now deprecated, use `InterruptionTaskFrame` instead.

- `StartInterruptionFrame` is now deprected, use `InterruptionFrame` instead.

- Deprecate `VisionImageFrameAggregator` because `VisionImageRawFrame` has been
  removed. See the `12*` examples for the new recommended replacement pattern.

- `NoisereduceFilter` is now deprecated and will be removed in a future
  version. Use other audio filters like `KrispFilter` or `AICFilter`.

- Deprecated `OpenAIRealtimeBetaLLMService` and `AzureRealtimeBetaLLMService`.
  Use `OpenAIRealtimeLLMService` and `AzureRealtimeLLMService`, respectively.
  Each service will be removed in an upcoming version, 1.0.0.

### Fixed

- Fixed a `BaseOutputTransport` issue that caused incorrect detection of when
  the bot stopped talking while using an audio mixer.

- Fixed a `LiveKitTransport` issue where RTVI messages were not properly
  encoded.

- Add additional fixups to Mistral context messages to ensure they meet
  Mistral-specific requirements, avoiding Mistral "invalid request" errors.

- Fixed `DailyTransport` transcription handling to gracefully handle missing
  `rawResponse` field in transcription messages, preventing KeyError crashes.

## [0.0.84] - 2025-09-05

### Added

- Add the ability to send DTMF to `LiveKitTransport`.

- Expanded support for universal `LLMContext` to the Anthropic LLM service.
  Using the universal `LLMContext` and associated `LLMContextAggregatorPair` is
  a pre-requisite for using `LLMSwitcher` to switch between LLMs at runtime.

### Changed

- Updated `daily-python` to 0.19.9.

- Restored `DailyTransport`'s native DTMF support using Daily's `send_dtmf()`
  method instead of generated audio tones.

### Fixed

- Fixed a `AWSBedrockLLMService` crash caused by an extra `await`.

- Fixed a `OpenAIImageGenService` issue where it was not creating
  `URLImageRawFrame` correctly.

## [0.0.83] - 2025-09-03

### Added

- Added multilingual support for AsyncAI in `AsyncAITTSService` and `AsyncAIHttpTTSService`.

  - New `languages`: `es`, `fr`, `de`, `it`.

- Added new frames `InputTransportMessageUrgentFrame` and
  `DailyInputTransportMessageUrgentFrame` for transport messages received from
  external sources.

- Added `UserSpeakingFrame`. This will be sent upstream and downstream while VAD
  detects the user is speaking.

- Expanded support for universal `LLMContext` to more LLM services. Using the
  universal `LLMContext` and associated `LLMContextAggregatorPair` is a
  pre-requisite for using `LLMSwitcher` to switch between LLMs at runtime.
  Here are the newly-supported services:

  - Azure
  - Cerebras
  - Deepseek
  - Fireworks AI
  - Google Vertex AI
  - Grok
  - Groq
  - Mistral
  - NVIDIA NIM
  - Ollama
  - OpenPipe
  - OpenRouter
  - Perplexity
  - Qwen
  - SambaNova
  - Together.ai

- Added support for WhatsApp User-initiated Calls.

- Added new audio filter `AICFilter`, speech enhancement for improving VAD/STT
  performance, no ONNX dependency.
  See https://ai-coustics.com/sdk/

- Added a timeout around cancel input tasks to prevent indefinite hangs when
  cancellation is swallowed by third-party code.

- Added `pipecat.extensions.ivr` for automated IVR system navigation with
  configurable goals and conversation handling. Supports DTMF input, verbal
  responses, and intelligent menu traversal.

  Basic usage:

  ```python
  from pipecat.extensions.ivr.ivr_navigator import IVRNavigator

  # Create IVR navigator with your goal
  ivr_navigator = IVRNavigator(
      llm=llm_service,
      ivr_prompt="Navigate to billing department to dispute a charge"
  )

  # Handle different outcomes
  @ivr_navigator.event_handler("on_conversation_detected")
  async def on_conversation(processor, conversation_history):
      # Switch to normal conversation mode
      pass

  @ivr_navigator.event_handler("on_ivr_status_changed")
  async def on_ivr_status(processor, status):
      if status == IVRStatus.COMPLETED:
          # End pipeline, transfer call, or start bot conversation
      elif status == IVRStatus.STUCK:
          # Handle navigation failure
  ```

- `BaseOutputTransport` now implements `write_dtmf()` by loading DTMF audio and
  sending it through the transport. This makes sending DTMF generic across all
  output transports.

- Added new config parameters to `GladiaSTTService`.
  - PreProcessingConfig > `audio_enhancer` to enhance audio quality.
  - CustomVocabularyItem > `pronunciations` and `language` to specify special
    pronunciations and in which language it will be pronounced.

### Changed

- `UserStartedSpeakingFrame` and `UserStoppedSpeakingFrame` are also pushed
  upstream.

- `ParallelPipeline` now waits for `CancelFrame` to finish in all branches
  before pushing it downstream.

- Added `sip_codecs` to the `DailyRoomSipParams`.

- Updated the `configure()` function in `pipecat.runner.daily` to include new
  args to create SIP-enabled rooms. Additionally, added new args to control the
  room and token expiration durations.

- `pipecat.frames.frames.KeypadEntry` is deprecated and has been moved to
  `pipecat.audio.dtmf.types.KeypadEntry`.

- Updated `RimeTTSService`'s flush_audio message to conform with Rime's official
  API.

- Updated the default model for `CerebrasLLMService` to GPT-OSS-120B.

### Removed

- Remove `StopInterruptionFrame`. This was a legacy frame that was not being
  used really anywhere and it didn't provide any useful meaning. It was only
  pushed after `UserStoppedSpeakingFrame`, so developers can just use
  `UserStoppedSpeakingFrame`.

- `DailyTransport.write_dtmf()` has been removed in favor of the generic
  `BaseOutputTransport.write_dtmf()`.

- Remove deprecated `DailyTransport.send_dtmf()`.

### Deprecated

- Transports have been re-organized.

  ```
  pipecat.transports.network.small_webrtc        -> pipecat.transports.smallwebrtc.transport
  pipecat.transports.network.webrtc_connection   -> pipecat.transports.smallwebrtc.connection
  pipecat.transports.network.websocket_client    -> pipecat.transports.websocket.client
  pipecat.transports.network.websocket_server    -> pipecat.transports.websocket.server
  pipecat.transports.network.fastapi_websocket   -> pipecat.transports.websocket.fastapi
  pipecat.transports.services.daily              -> pipecat.transports.daily.transport
  pipecat.transports.services.helpers.daily_rest -> pipecat.transports.daily.utils
  pipecat.transports.services.livekit            -> pipecat.transports.livekit.transport
  pipecat.transports.services.tavus              -> pipecat.transports.tavus.transport
  ```

- `pipecat.frames.frames.KeypadEntry` is deprecated use
  `pipecat.audio.dtmf.types.KeypadEntry` instead.

### Fixed

- Fixed an issue where messages received from the transport were always being resent.

- Fixed `SmallWebRTCTransport` to not use `mid` to decide if the transceiver should
  be `sendrecv` or not.

- Fixed an issue where Deepgram swallowed `asyncio.CancelledError` during
  disconnect, preventing tasks from being cancelled.

- Fixed an issue where `PipelineTask` was not cleaning up the observers.

### Performance

- Reduced latency and improved memory performance in `Mem0MemoryService`.

## [0.0.82] - 2025-08-28

### Added

- Added a new `LLMRunFrame` to trigger an LLM response:

  ```python
  await task.queue_frames([LLMRunFrame()])
  ```

  This replaces `OpenAILLMContextFrame`, which you’d previously typically use
  like this:

  ```python
  await task.queue_frames([context_aggregator.user().get_context_frame()])
  ```

  Use this way of kicking off your conversation when you’ve already initialized
  your context and are simply instructing the bot when to go:

  ```python
  context = OpenAILLMContext(messages, tools)
  context_aggregator = llm.create_context_aggregator(context)

  # ...

  @transport.event_handler("on_client_connected")
  async def on_client_connected(transport, client):
      # Kick off the conversation.
      await task.queue_frames([LLMRunFrame()])
  ```

  Note that if you want to add new messages when kicking off the conversation,
  you could use `LLMMessagesAppendFrame` with `run_llm=True` instead:

  ```python
  @transport.event_handler("on_client_connected")
  async def on_client_connected(transport, client):
      # Kick off the conversation.
      await task.queue_frames([LLMMessagesAppendFrame(new_messages, run_llm=True)])
  ```

  In the rare case you don’t have a context aggregator in your pipeline, then
  you may continue using a context frame.

- Added support for switching between audio+text to text-only modes within the
  same pipeline. This is done by pushing
  `LLMConfigureOutputFrame(skip_tts=True)` to enter text-only mode, and
  disabling it to return to audio+text. The LLM will still generate tokens and
  add them to the context, but they will not be sent to TTS.

- Added `skip_tts` field to `TextFrame`. This lets a text frame bypass TTS while
  still being included in the LLM context. Useful for cases like structured text
  that isn’t meant to be spoken but should still contribute to context.

- Added a `cancel_timeout_secs` argument to `PipelineTask` which defines how
  long the pipeline has to complete cancellation. When `PipelineTask.cancel()`
  is called, a `CancelFrame` is pushed through the pipeline and must reach the
  end. If it does not reach the end within the specified time, a warning is
  shown and the wait is aborted.

- Added a new "universal" (LLM-agnostic) `LLMContext` and accompanying
  `LLMContextAggregatorPair`, which will eventually replace `OpenAILLMContext`
  (and the other under-the-hood contexts) and the other context aggregators.
  The new universal `LLMContext` machinery allows a single context to be shared
  between different LLMs, enabling runtime LLM switching and scenarios like
  failover.

  From the developer's point of view, switching to using the new universal
  context machinery will usually be a matter of going from this:

  ```python
  context = OpenAILLMContext(messages, tools)
  context_aggregator = llm.create_context_aggregator(context)
  ```

  To this:

  ```python
  context = LLMContext(messages, tools)
  context_aggregator = LLMContextAggregatorPair(context)
  ```

  To start, the universal `LLMContext` is supported with the following LLM
  services:

  - `OpenAILLMService`
  - `GoogleLLMService`

- Added a new `LLMSwitcher` class to enable runtime LLM switching, built atop a
  new generic `ServiceSwitcher`.

  Switchers take a switching strategy. The first available strategy is
  `ServiceSwitcherStrategyManual`.

  To switch LLMs at runtime, the LLMs must be sharing one instance of the new
  universal `LLMContext` (see above bullet).

  ```python
  # Instantiate your LLM services
  llm_openai = OpenAILLMService(api_key=os.getenv("OPENAI_API_KEY"))
  llm_google = GoogleLLMService(api_key=os.getenv("GOOGLE_API_KEY"))

  # Instantiate a switcher
  # (ServiceSwitcherStrategyManual defaults to OpenAI, as it's first in the list)
  llm_switcher = LLMSwitcher(
      llms=[llm_openai, llm_google], strategy_type=ServiceSwitcherStrategyManual
  )

  # Create your pipeline
  pipeline = Pipeline(
    [
        transport.input(),
        stt,
        context_aggregator.user(),
        llm_switcher,
        tts,
        transport.output(),
        context_aggregator.assistant(),
    ]
  )
  task = PipelineTask(pipeline, params=PipelineParams(allow_interruptions=True))

  # ...
  # Whenever is appropriate, switch LLMs!
  await task.queue_frames([ManuallySwitchServiceFrame(service=llm_google)])
  ```

- Added an `LLMService.run_inference()` method to LLM services to enable
  direct, out-of-band (i.e. out-of-pipeline) inference.

### Changed

- Updated `daily-python` to 0.19.8.

- `PipelineTask` now waits for `StartFrame` to reach the end of the pipeline
  before pushing any other frames.

- Updated `CartesiaTTSService` and `CartesiaHttpTTSService` to align with
  Cartesia's changes for the `speed` parameter. It now takes only an enum of
  `slow`, `normal`, or `fast`.

- Added support to `AWSBedrockLLMService` for setting authentication
  credentials through environment variables.

- Updated `SarvamTTSService` to use WebSocket streaming for real-time audio
  generation with multiple Indian languages, with HTTP support still available
  via `SarvamHttpTTSService`.

### Fixed

- Fixed an RTVI issue that was causing frames to be pushed before pipeline was
  properly initialized.

- Fixed some `get_messages_for_logging()` that were returning a JSON string
  instead of a list.

- Fixed a `DailyTransport` issue that prevented DTMF tones from being sent.

- Fixed a missing import in `SentryMetrics`.

- Fixed `AWSPollyTTSService` to support AWS credential provider chain (IAM
  roles, IRSA, instance profiles) instead of requiring explicit environment
  variables.

- Fixed a `CartesiaTTSService` issue that was causing the application to hang
  after Cartesia's 5 minutes timed out.

- Fixed an issue preventing `SpeechmaticsSTTService` from transcribing audio.

## [0.0.81] - 2025-08-25

### Added

- Added `pipecat.extensions.voicemail`, a module for detecting voicemail vs.
  live conversation, primarily intended for use in outbound calling scenarios.
  The voicemail module is optimized for text LLMs only.

- Added new frames to the `idle_timeout_frames` arg: `TranscriptionFrame`,
  `InterimTranscriptionFrame`, `UserStartedSpeakingFrame`, and
  `UserStoppedSpeakingFrame`. These additions serve as indicators of user
  activity in the pipeline idle detection logic.

- Allow passing custom pipeline sink and source processors to a
  `Pipeline`. Pipeline source and sink processors are used to know and control
  what's coming in and out of a `Pipeline` processor.

- Added `FrameProcessor.pause_processing_system_frames()` and
  `FrameProcessor.resume_processing_system_frames()`. These allow to pause and
  resume the processing of system frame.

- Added new `on_process_frame()` observer method which makes it possible to know
  when a frame is being processed.

- Added new `FrameProcessor.entry_processor()` method. This allows you to access
  the first non-compound processor in a pipeline.

- Added `FrameProcessor` properties `processors`, `next` and `previous`.

- `ElevenLabsTTSService` now supports additional runtime changes to the `model`,
  `language`, and `voice_settings` parameters.

- Added `apply_text_normalization` support to `ElevenLabsTTSService` and
  `ElevenLabsHttpTTSService`.

- Added `MistralLLMService`, using Mistral's chat completion API.

- Added the ability to retry executing a chat completion after a timeout period
  for `OpenAILLMService` and its subclasses, `AnthropicLLMService`, and
  `AWSBedrockLLMService`. The LLM services accept new args:
  `retry_timeout_secs` and `retry_on_timeout`. This feature is disabled by
  default.

### Changed

- Updated `daily-python` to 0.19.7.

### Deprecated

- `FrameProcessor.wait_for_task()` is deprecated. Use `await task` or
  `await asyncio.wait_for(task, timeout)` instead.

### Removed

- Watchdog timers have been removed. They were introduced in 0.0.72 to help
  diagnose pipeline freezes. Unfortunately, they proved ineffective since they
  required developers to use Pipecat-specific queues, iterators, and events to
  correctly reset the timer, which limited their usefulness and added friction.

- Removed unused `FrameProcessor.set_parent()` and
  `FrameProcessor.get_parent()`.

### Fixed

- Fixed an issue that would cause `PipelineRunner` and `PipelineTask` to not
  handle external asyncio task cancellation properly.

- Added `SpeechmaticsSTTService` exception handling on connection and sending.

- Replaced `asyncio.wait_for()` for `wait_for2.wait_for()` for Python <
  3.12. because of issues regarding task cancellation (i.e. cancellation is
  never propagated).
  See https://bugs.python.org/issue42130

- Fixed an `AudioBufferProcessor` issues that would cause audio overlap when
  setting a max buffer size.

- Fixed an issue where `AsyncAITTSService` had very high latency in responding
  by adding `force=true` when sending the flush command.

### Performance

- Improve `PipelineTask` performance by using direct mode processors and by
  removing unnecessary tasks.

- Improve `ParallelPipeline` performance by using direct mode, by not
  creating a task for each frame and every sub-pipeline and also by removing
  other unnecessary tasks.

- `Pipeline` performance improvements by using direct mode.

### Other

- Added `14w-function-calling-mistal.py` using `MistralLLMService`.

- Added `13j-azure-transcription.py` using `AzureSTTService`.

## [0.0.80] - 2025-08-13

### Added

- Added `GeminiTTSService` which uses Google Gemini to generate TTS output. The
  Gemini model can be prompted to insert styled speech to control the TTS
  output.

- Added Exotel support to Pipecat's development runner. You can now connect
  using the runner with `uv run bot.py -t exotel` and an ngrok connection to
  HTTP port 7860.

- Added `enable_direct_mode` argument to `FrameProcessor`. The direct mode is
  for processors which require very little I/O or compute resources, that is
  processors that can perform their task almost immediately. These type of
  processors don't need any of the internal tasks and queues usually created by
  frame processors which means overall application performance might be slightly
  increased. Use with care.

- Added TTFB metrics for `HeyGenVideoService` and `TavusVideoService`.

- Added `endpoint_id` parameter to `AzureSTTService`. ([Custom EndpointId](https://docs.azure.cn/en-us/ai-services/speech-service/how-to-recognize-speech?pivots=programming-language-python#use-a-custom-endpoint))

### Changed

- `WatchdogPriorityQueue` now requires the items to be inserted to always be
  tuples and the size of the tuple needs to be specified in the constructor when
  creating the queue with the `tuple_size` argument.

- Updated Moondream to revision `2025-01-09`.

- Updated `PlayHTHttpTTSService` to no longer use the `pyht` client to remove
  compatibility issues with other packages. Now you can use the PlayHT HTTP
  service with other services, like GoogleLLMService.

- Updated `pyproject.toml` to once again pin `numba` to `>=0.61.2` in order to
  resolve package versioning issues.

- Updated the `STTMuteFilter` to include `VADUserStartedSpeakingFrame` and
  `VADUserStoppedSpeakingFrame` in the list of frames to filter when the
  filtering is on.

### Performance

- Improving the latency of the `HeyGenVideoService`.

- Improved some frame processors performance by using the new frame processor
  direct mode. In direct mode a frame processor will process frames right away
  avoiding the need for internal queues and tasks. This is useful for some
  simple processors. For example, in processors that wrap other processors
  (e.g. `Pipeline`, `ParallelPipeline`), we add one processor before and one
  after the wrapped processors (internally, you will see them as sources and
  sinks). These sources and sinks don't do any special processing and they
  basically forward frames. So, for these simple processors we now enable the
  new direct mode which avoids creating any internal tasks (and queues) and
  therefore improves performance.

### Fixed

- Fixed an issue with the `BaseWhisperSTTService` where the language was
  specified as an enum and not a string.

- Fixed an issue where `SmallWebRTCTransport` ended before TTS finished.

- Fixed an issue in `OpenAIRealtimeBetaLLMService` where specifying a `text`
  `modalities` didn't result in text being outputted from the model.

- Added SSML reserved character escaping to `AzureBaseTTSService` to properly
  handle special characters in text sent to Azure TTS. This fixes an issue
  where characters like `&`, `<`, `>`, `"`, and `'` in LLM-generated text would
  cause TTS failures.

- Fixed a `WatchdogPriorityQueue` issue that could cause an exception when
  compating watchdog cancel sentinel items with other items in the queue.

- Fixed an issue that would cause system frames to not be processed with higher
  priority than other frames. This could cause slower interruption times.

- Fixed an issue where retrying a websocket connection error would result in an
  error.

### Other

- Add foundation example `19b-openai-realtime-beta-text.py`, showing how to use
  `OpenAIRealtimeBetaLLMService` to output text to a TTS service.

- Add vision support to release evals so we can run the foundational examples 12
  series.

- Added foundational example `15a-switch-languages.py` to release evals. It is
  able to detect if we switched the language properly.

- Updated foundational examples to show how to enclose complex logic
  (e.g. `ParallelPipeline`) into a single processor so the main pipeline becomes
  simpler.

- Added `07n-interruptible-gemini.py`, demonstrating how to use
  `GeminiTTSService`.

## [0.0.79] - 2025-08-07

### Changed

- Changed `pipecat-ai`'s `openai` dependency to `>=1.74.0,<=1.99.1` due to a
  breaking change in `openai` 1.99.2 ([commit](https://github.com/openai/openai-python/commit/657f551dbe583ffb259d987dafae12c6211fba06))

### Deprecated

- `TTSService.say()` is deprecated, push a `TTSSpeakFrame` instead. Calling
  functions directly is a discouraged pattern in Pipecat because, for example,
  it might cause issues with frame ordering.

- `LLMMessagesFrame` is deprecated, in favor of either:

  - `LLMMessagesUpdateFrame` with `run_llm=True`
  - `OpenAILLMContextFrame` with desired messages in a new context

- `LLMUserResponseAggregator` and `LLMAssistantResponseAggregator` are
  deprecated, as they depended on the now-deprecated `LLMMessagesFrame`. Use
  `LLMUserContextAggregator` and `LLMAssistantResponseAggregator` (or
  LLM-specific subclasses thereof) instead.

## [0.0.78] - 2025-08-07

### Added

- Added `enable_emulated_vad_interruptions` to `LLMUserAggregatorParams`.
  When user speech is emulated (e.g. when a transcription is received but
  VAD doesn't detect speech), this parameter controls whether the emulated
  speech can interrupt the bot. Default is False (emulated speech is ignored
  while the bot is speaking).

- Added new `handle_sigint` and `handle_sigterm` to `RunnerArguments`. This
  allows applications to know what settings they should use for the environment
  they are running on. Also, added `pipeline_idle_timeout_secs` to be able to
  control the `PipelineTask` idle timeout.

- Added `processor` field to `ErrorFrame` to indicate `FrameProcessor` that
  generated the error.

- Added new language support for `AWSTranscribeSTTService`. All languages
  supporting streaming data input are now supported:
  https://docs.aws.amazon.com/transcribe/latest/dg/supported-languages.html

- Added support for Simli Trinity Avatars. A new `is_trinity_avatar` parameter
  has been introduced to specify whether the provided `faceId` corresponds to a
  Trinity avatar, which is required for optimal Trinity avatar performance.

- The development runner how handles custom `body` data for `DailyTransport`.
  The `body` data is passed to the Pipecat client. You can POST to the `/start`
  endpoint with a request body of:

  ```
  {
      "createDailyRoom": true,
      "dailyRoomProperties": { "start_video_off": true },
      "body": { "custom_data": "value" }
  }
  ```

  The `body` information is parsed and used in the application. The
  `dailyRoomProperties` are currently not handled.

- Added detailed latency logging to `UserBotLatencyLogObserver`, capturing
  average response time between user stop and bot start, as well as minimum and
  maximum response latency.

- Added Chinese, Japanese, Korean word timestamp support to
  `CartesiaTTSService`.

- Added `region` parameter to `GladiaSTTService`. Accepted values: eu-west
  (default), us-west.

### Changed

- System frames are now queued. Before, system frames could be generated from
  any task and would not guarantee any order which was causing undesired
  behavior. Also, it was possible to get into some rare recursion issues because
  of the way system frames were executed (they were executed in-place, meaning
  calling `push_frame()` would finish after the system frame traversed all the
  pipeline). This makes system frames more deterministic.

- Changed the default model for both `ElevenLabsTTSService` and
  `ElevenLabsHttpTTSService` to `eleven_turbo_v2_5`. The rationale for this
  change is that the Turbo v2.5 model exhibits the most stable voice quality
  along with very low latency TTFB; latencies are on par with the Flash v2.5
  model. Also, the Turbo v2.5 model outputs word/timestamp alignment data with
  correct spacing.

- The development runners `/connect` and `/start` endpoint now both return
  `dailyRoom` and `dailyToken` in place of the previous `room_url` and `token`.

- Updated the `pipecat.runner.daily` utility to only a take `DAILY_API_URL` and
  `DAILY_SAMPLE_ROOM_URL` environment variables instead of argparsing `-u` and
  `-k`, respectively.

- Updated `daily-python` to 0.19.6.

- Changed `TavusVideoService` to send audio or video frames only after the
  transport is ready, preventing warning messages at startup.

- The development runner now strips any provided protocol (e.g. https://) from
  the proxy address and issues a warning. It also strips trailing `/`.

### Deprecated

- In the `pipecat.runner.daily`, the `configure_with_args()` function is
  deprecated. Use the `configure()` function instead.

- The development runner's `/connect` endpoint is deprecated and will be
  removed in a future version. Use the `/start` endpoint in its place. In the
  meantime, both endpoints work and deliver equivalent functionality.

### Fixed

- Fixed a `DailyTransport` issue that would result in an unhandled
  `concurrent.futures.CancelledError` when a future is cancelled.

- Fixed a `RivaSTTService` issue that would result in an unhandled
  `concurrent.futures.CancelledError` when a future is cancelled when reading
  from the audio chunks from the incoming audio stream.

- Fixed an issue in the `BaseOutputTransport`, mainly reproducible with
  `FastAPIWebsocketOutputTransport` when the audio mixer was enabled, where the
  loop could consume 100% CPU by continuously returning without delay, preventing
  other asyncio tasks (such as cancellation or shutdown signals) from being
  processed.

- Fixed an issue where `BotStartedSpeakingFrame` and `BotStoppedSpeakingFrame`
  were not emitted when using `TavusVideoService` or `HeyGenVideoService`.

- Fixed an issue in `LiveKitTransport` where empty `AudioRawFrame`s were pushed
  down the pipeline. This resulted in warnings by the STT processor.
- Fixed `PiperTTSService` to send text as a JSON object in the request body,
  resolving compatibility with Piper's HTTP API.

- Fixed an issue with the `TavusVideoService` where an error was thrown due to
  missing transcription callbacks.

- Fixed an issue in `SpeechmaticsSTTService` where the `user_id` was set to
  `None` when diarization is not enabled.

### Performance

- Fixed an issue in `TaskObserver` (a proxy to all observers) that was degrading
  global performance.

### Other

- Added `07aa-interruptible-soniox.py`, `07ab-interruptible-inworld-http.py`,
  `07ac-interruptible-asyncai.py` and `07ac-interruptible-asyncai-http.py`
  release evals.

## [0.0.77] - 2025-07-31

### Added

- Added `InputTextRawFrame` frame type to handle user text input with Gemini
  Multimodal Live.

- Added `HeyGenVideoService`. This is an integration for HeyGen Interactive
  Avatar. A video service that handles audio streaming and requests HeyGen to
  generate avatar video responses. (see https://www.heygen.com/)

- Added the ability to switch voices to `RimeTTSService`.

- Added unified development runner for building voice AI bots across multiple
  transports

  - `pipecat.runner.run` – FastAPI-based development server with automatic bot
    discovery
  - `pipecat.runner.types` – Runner session argument types
    (`DailyRunnerArguments`, `SmallWebRTCRunnerArguments`,
    `WebSocketRunnerArguments`)
  - `pipecat.runner.utils.create_transport()` – Factory function for creating
    transports from session arguments
  - `pipecat.runner.daily` and `pipecat.runner.livekit` – Configuration
    utilities for Daily and LiveKit setups
  - Support for all transport types: Daily, WebRTC, Twilio, Telnyx, Plivo
  - Automatic telephony provider detection and serializer configuration
  - ESP32 WebRTC compatibility with SDP munging
  - Environment detection (`ENV=local`) for conditional features

- Added Async.ai TTS integration (https://async.ai/)

  - `AsyncAITTSService` – WebSocket-based streaming TTS with interruption
    support
  - `AsyncAIHttpTTSService` – HTTP-based streaming TTS service
  - Example scripts:
    - `examples/foundational/07ac-interruptible-asyncai.py` (WebSocket demo)
    - `examples/foundational/07ac-interruptible-asyncai-http.py` (HTTP demo)

- Added `transcription_bucket` params support to the `DailyRESTHelper`.

- Added a new TTS service, `InworldTTSService`. This service provides
  low-latency, high-quality speech generation using Inworld's streaming API.

- Added a new field `handle_sigterm` to `PipelineRunner`. It defaults to
  `False`. This field handles SIGTERM signals. The `handle_sigint` field still
  defaults to `True`, but now it handles only SIGINT signals.

- Added foundational example `14u-function-calling-ollama.py` for Ollama
  function calling.

- Added `LocalSmartTurnAnalyzerV2`, which supports local on-device inference
  with the new `smart-turn-v2` turn detection model.

- Added `set_log_level` to `DailyTransport`, allowing setting the logging level
  for Daily's internal logging system.

- Added `on_transcription_stopped` and `on_transcription_error` to Daily
  callbacks.

### Changed

- Changed the default `url` for `NeuphonicTTSService` to
  `wss://api.neuphonic.com` as it provides better global performance. You can
  set the URL to other URLs, such as the previous default:
  `wss://eu-west-1.api.neuphonic.com`.

- Update `daily-python` to 0.19.5.

- `STTMuteFilter` now pushes the `STTMuteFrame` upstream and downstream, to
  allow for more flexible `STTMuteFilter` placement.

- Play delayed messages from `ElevenLabsTTSService` if they still belong to the
  current context.

- Dependency compatibility improvements: Relaxed version constraints for core
  dependencies to support broader version ranges while maintaining stability:

  - `aiohttp`, `Markdown`, `nltk`, `numpy`, `Pillow`, `pydantic`, `openai`,
    `numba`: Now support up to the next major version (e.g. `numpy>=1.26.4,<3`)
  - `pyht`: Relaxed to `>=0.1.6` to resolve `grpcio` conflicts with
    `nvidia-riva-client`
  - `fastapi`: Updated to support versions `>=0.115.6,<0.117.0`
  - `torch`/`torchaudio`: Changed from exact pinning (`==2.5.0`) to compatible
    range (`~=2.5.0`)
  - `aws_sdk_bedrock_runtime`: Added Python 3.12+ constraint via environment
    marker
  - `numba`: Reduced minimum version to `0.60.0` for better compatibility

- Changed `NeuphonicHttpTTSService` to use a POST based request instead of the
  `pyneuphonic` package. This removes a package requirement, allowing Neuphonic
  to work with more services.

- Updated `ElevenLabsTTSService` to handle the case where
  `allow_interruptions=False`. Now, when interruptions are disabled, the same
  context ID will be used throughout the conversation.

- Updated the `deepgram` optional dependency to 4.7.0, which downgrades the
  `tasks cancelled error` to a debug log. This removes the log from appearing
  in Pipecat logs upon leaving.

- Upgraded the `websockets` implementation to the new asyncio implementation.
  Along with this change, we're updating support for versions >=13.1.0 and
  <15.0.0. All services have been update to use the asyncio implementation.

- Updated `MiniMaxHttpTTSService` with a `base_url` arg where you can specify
  the Global endpoint (default) or Mainland China.

- Replaced regex-based sentence detection in `match_endofsentence` with NLTK's
  punkt_tab tokenizer for more reliable sentence boundary detection.

- Changed the `livekit` optional dependency for `tenacity` to
  `tenacity>=8.2.3,<10.0.0` in order to support the `google-genai` package.

- For `LmntTTSService`, changed the default `model` to `blizzard`, LMNT's
  recommended model.

- Updated `SpeechmaticsSTTService`:
  - Added support for additional diarization options.
  - Added foundational example `07a-interruptible-speechmatics-vad.py`, which
    uses VAD detection provided by `SpeechmaticsSTTService`.

### Fixed

- Fixed a `LLMUserResponseAggregator` issue where interruptions were not being
  handled properly.

- Fixed `PiperTTSService` to work with newer Piper GPL.

- Fixed a race condition in `FastAPIWebsocketClient` that occurred when
  attempting to send a message while the client was disconnecting.

- Fixed an issue in `GoogleLLMService` where interruptions did not work when an
  interruption strategy was used.

- Fixed an issue in the `TranscriptProcessor` where newline characters could
  cause the transcript output to be corrupted (e.g. missing all spaces).

- Fixed an issue in `AudioBufferProcessor` when using `SmallWebRTCTransport`
  where, if the microphone was muted, track timing was not respected.

- Fixed an error that occurs when pushing an `LLMMessagesFrame`. Only some LLM
  services, like Grok, are impacted by this issue. The fix is to remove the
  optional `name` property that was being added to the message.

- Fixed an issue in `AudioBufferProcessor` that caused garbled audio when
  `enable_turn_audio` was enabled and audio resampling was required.

- Fixed a dependency issue for uv users where an `llvmlite` version required
  python 3.9.

- Fixed an issue in `MiniMaxHttpTTSService` where the `pitch` param was the
  incorrect type.

- Fixed an issue with OpenTelemetry tracing where the `enable_tracing` flag did
  not disable the internal tracing decorator functions.

- Fixed an issue in `OLLamaLLMService` where kwargs were not passed correctly
  to the parent class.

- Fixed an issue in `ElevenLabsTTSService` where the word/timestamp pairs were
  calculating word boundaries incorrectly.

- Fixed an issue where, in some edge cases, the
  `EmulateUserStartedSpeakingFrame` could be created even if we didn't have a
  transcription.

- Fixed an issue in `GoogleLLMContext` where it would inject the
  `system_message` as a "user" message into cases where it was not meant to;
  it was only meant to do that when there were no "regular" (non-function-call)
  messages in the context, to ensure that inference would run properly.

- Fixed an issue in `LiveKitTransport` where the `on_audio_track_subscribed` was
  never emitted.

### Other

- Added new quickstart demos:

  - examples/quickstart: voice AI bot quickstart
  - examples/client-server-web: client/server starter example
  - examples/phone-bot-twilio: twilio starter example

- Removed most of the examples from the pipecat repo. Examples can now be
  found in: https://github.com/pipecat-ai/pipecat-examples.

## [0.0.76] - 2025-07-11

### Added

- Added `SpeechControlParamsFrame`, a new `SystemFrame` that notifies
  downstream processors of the VAD and Turn analyzer params. This frame is
  pushed by the `BaseInputTransport` at Start and any time a
  `VADParamsUpdateFrame` is received.

### Changed

- Two package dependencies have been updated:
  - `numpy` now supports 1.26.0 and newer
  - `transformers` now supports 4.48.0 and newer

### Fixed

- Fixed an issue with RTVI's handling of `append-to-context`.

- Fixed an issue where using audio input with a sample rate requiring resampling
  could result in empty audio being passed to STT services, causing errors.

- Fixed the VAD analyzer to process the full audio buffer as long as it contains
  more than the minimum required bytes per iteration, instead of only analyzing
  the first chunk.

- Fixed an issue in ParallelPipeline that caused errors when attempting to drain
  the queues.

- Fixed an issue with emulated VAD timeout inconsistency in
  `LLMUserContextAggregator`. Previously, emulated VAD scenarios (where
  transcription is received without VAD detection) used a hardcoded
  `aggregation_timeout` (default 0.5s) instead of matching the VAD's
  `stop_secs` parameter (default 0.8s). This created different user experiences
  between real VAD and emulated VAD scenarios. Now, emulated VAD timeouts
  automatically synchronize with the VAD's `stop_secs` parameter.

- Fix a pipeline freeze when using AWS Nova Sonic, which would occur if the
  user started early, while the bot was still working through
  `trigger_assistant_response()`.

## [0.0.75] - 2025-07-08 [YANKED]

**This release has been yanked due to resampling issues affecting audio output
quality and critical bugs impacting `ParallelPipelines` functionality.**

**Please upgrade to version 0.0.76 or later.**

### Added

- Added an `aggregate_sentences` arg in `CartesiaTTSService`,
  `ElevenLabsTTSService`, `NeuphonicTTSService` and `RimeTTSService`, where the
  default value is True. When `aggregate_sentences` is True, the `TTSService`
  aggregates the LLM streamed tokens into sentences by default. Note: setting
  the value to False requires a custom processor before the `TTSService` to
  aggregate LLM tokens.

- Added `kwargs` to the `OLLamaLLMService` to allow for configuration args to
  be passed to Ollama.

- Added call hang-up error handling in `TwilioFrameSerializer`, which handles
  the case where the user has hung up before the `TwilioFrameSerializer` hangs
  up the call.

### Changed

- Updated `RTVIObserver` and `RTVIProcessor` to match the new RTVI 1.0.0 protocol.
  This includes:

  - Deprecating support for all messages related to service configuaration and
    actions.
  - Adding support for obtaining and logging data about client, including its
    RTVI version and optionally included system information (OS/browser/etc.)
  - Adding support for handling the new `client-message` RTVI message through
    either a `on_client_message` event handler or listening for a new
    `RTVIClientMessageFrame`
  - Adding support for responding to a `client-message` with a `server-response`
    via either a direct call on the `RTVIProcessor` or via pushing a new
    `RTVIServerResponseFrame`
  - Adding built-in support for handling the new `append-to-context` RTVI message
    which allows a client to add to the user or assistant llm context. No extra
    code is required for supporting this behavior.
  - Updating all JavaScript and React client RTVI examples to use versions 1.0.0
    of the clients.

  Get started migrating to RTVI protocol 1.0.0 by following the migration guide:
  https://docs.pipecat.ai/client/migration-guide

- Refactored `AWSBedrockLLMService` and `AWSPollyTTSService` to work
  asynchronously using `aioboto3` instead of the `boto3` library.

- The `UserIdleProcessor` now handles the scenario where function calls take
  longer than the idle timeout duration. This allows you to use the
  `UserIdleProcessor` in conjunction with function calls that take a while to
  return a result.

### Fixed

- Updated the `NeuphonicTTSService` to work with the updated websocket API.

- Fixed an issue with `RivaSTTService` where the watchdog feature was causing
  an error on initialization.

### Performance

- Remove unncessary push task in each `FrameProcessor`.

## [0.0.74] - 2025-07-03 [YANKED]

**This release has been yanked due to resampling issues affecting audio output
quality and critical bugs impacting `ParallelPipelines` functionality.**

**Please upgrade to version 0.0.76 or later.**

### Added

- Added a new STT service, `SpeechmaticsSTTService`. This service provides
  real-time speech-to-text transcription using the Speechmatics API. It supports
  partial and final transcriptions, multiple languages, various audio formats,
  and speaker diarization.

- Added `normalize` and `model_id` to `FishAudioTTSService`.

- Added `http_options` argument to `GoogleLLMService`.

- Added `run_llm` field to `LLMMessagesAppendFrame` and `LLMMessagesUpdateFrame`
  frames. If true, a context frame will be pushed triggering the LLM to respond.

- Added a new `SOXRStreamAudioResampler` for processing audio in chunks or
  streams. If you write your own processor and need to use an audio resampler,
  use the new `create_stream_resampler()`.

- Added new `DailyParams.audio_in_user_tracks` to allow receiving one track per
  user (default) or a single track from the room (all participants mixed).

- Added support for providing "direct" functions, which don't need an
  accompanying `FunctionSchema` or function definition dict. Instead, metadata
  (i.e. `name`, `description`, `properties`, and `required`) are automatically
  extracted from a combination of the function signature and docstring.

  Usage:

  ```python
  # "Direct" function
  # `params` must be the first parameter
  async def do_something(params: FunctionCallParams, foo: int, bar: str = ""):
    """
    Do something interesting.

    Args:
      foo (int): The foo to do something interesting with.
      bar (string): The bar to do something interesting with.
    """

    result = await process(foo, bar)
    await params.result_callback({"result": result})

  # ...

  llm.register_direct_function(do_something)

  # ...

  tools = ToolsSchema(standard_tools=[do_something])
  ```

- `user_id` is now populated in the `TranscriptionFrame` and
  `InterimTranscriptionFrame` when using a transport that provides a `user_id`,
  like `DailyTransport` or `LiveKitTransport`.

- Added `watchdog_coroutine()`. This is a watchdog helper for couroutines. So,
  if you have a coroutine that is waiting for a result and that takes a long
  time, you will need to wrap it with `watchdog_coroutine()` so the watchdog
  timers are reset regularly.

- Added `session_token` parameter to `AWSNovaSonicLLMService`.

- Added Gemini Multimodal Live File API for uploading, fetching, listing, and
  deleting files. See `26f-gemini-live-files-api.py` for example usage.

### Changed

- Updated all the services to use the new `SOXRStreamAudioResampler`, ensuring smooth
  transitions and eliminating clicks.

- Upgraded `daily-python` to 0.19.4.

- Updated `google` optional dependency to use `google-genai` version `1.24.0`.

### Fixed

- Fixed an issue where audio would get stuck in the queue when an interrupt occurs
  during Azure TTS synthesis.

- Fixed a race condition that occurs in Python 3.10+ where the task could miss
  the `CancelledError` and continue running indefinitely, freezing the pipeline.

- Fixed a `AWSNovaSonicLLMService` issue introduced in 0.0.72.

### Deprecated

- In `FishAudioTTSService`, deprecated `model` and replaced with
  `reference_id`. This change is to better align with Fish Audio's variable
  naming and to reduce confusion about what functionality the variable
  controls.

## [0.0.73] - 2025-06-26

### Fixed

- Fixed an issue introduced in 0.0.72 that would cause `ElevenLabsTTSService`,
  `GladiaSTTService`, `NeuphonicTTSService` and `OpenAIRealtimeBetaLLMService`
  to throw an error.

## [0.0.72] - 2025-06-26

### Added

- Added logging and improved error handling to help diagnose and prevent potential
  Pipeline freezes.

- Added `WatchdogQueue`, `WatchdogPriorityQueue`, `WatchdogEvent` and
  `WatchdogAsyncIterator`. These helper utilities reset watchdog timers
  appropriately before they expire. When watchdog timers are disabled, the
  utilities behave as standard counterparts without side effects.

- Introduce task watchdog timers. Watchdog timers are used to detect if a
  Pipecat task is taking longer than expected (by default 5 seconds). Watchdog
  timers are disabled by default and can be enabled globally by passing
  `enable_watchdog_timers` argument to `PipelineTask` constructor. It is
  possible to change the default watchdog timer timeout by using the
  `watchdog_timeout` argument. You can also log how long it takes to reset the
  watchdog timers which is done with the `enable_watchdog_logging`. You can
  control all these settings per each frame processor or even per task. That is,
  you can set `enable_watchdog_timers`, `enable_watchdog_logging` and
  `watchdog_timeout` when creating any frame processor through their constructor
  arguments or when you create a task with `FrameProcessor.create_task()`. Note
  that watchdog timers only work with Pipecat tasks and will not work if you use
  `asycio.create_task()` or similar.

- Added `lexicon_names` parameter to `AWSPollyTTSService.InputParams`.

- Added reconnection logic and audio buffer management to `GladiaSTTService`.

- The `TurnTrackingObserver` now ends a turn upon observing an `EndFrame` or
  `CancelFrame`.

- Added Polish support to `AWSTranscribeSTTService`.

- Added new frames `FrameProcessorPauseFrame` and `FrameProcessorResumeFrame`
  which allow pausing and resuming frame processing for a given frame
  processor. These are control frames, so they are ordered. Pausing frame
  processor will keep old frames in the internal queues until resume takes
  place. Frames being pushed while a frame processor is paused will be pushed to
  the queues. When frame processing is resumed all queued frames will be
  processed in order. Also added `FrameProcessorPauseUrgentFrame` and
  `FrameProcessorResumeUrgentFrame` which are system frames and therefore they
  have high priority.

- Added a property called `has_function_calls_in_progress` in
  `LLMAssistantContextAggregator` that exposes whether a function call is in
  progress.

- Added `SambaNovaLLMService` which provides llm api integration with an
  OpenAI-compatible interface.

- Added `SambaNovaTTSService` which provides speech-to-text functionality using
  SambaNovas's (whisper) API.

- Add fundational examples for function calling and transcription
  `14s-function-calling-sambanova.py`, `13g-sambanova-transcription.py`

### Changed

- `HeartbeatFrame`s are now control frames. This will make it easier to detect
  pipeline freezes. Previously, heartbeat frames were system frames which meant
  they were not get queued with other frames, making it difficult to detect
  pipeline stalls.

- Updated `OpenAIRealtimeBetaLLMService` to accept `language` in the
  `InputAudioTranscription` class for all models.

- Updated the default model for `OpenAIRealtimeBetaLLMService` to
  `gpt-4o-realtime-preview-2025-06-03`.

- The `PipelineParams` arg `allow_interruptions` now defaults to `True`.

- `TavusTransport` and `TavusVideoService` now send audio to Tavus using WebRTC
  audio tracks instead of `app-messages` over WebSocket. This should improve the
  overall audio quality.

- Upgraded `daily-python` to 0.19.3.

### Fixed

- Fixed an issue that would cause heartbeat frames to be sent before processors
  were started.

- Fixed an event loop blocking issue when using `SentryMetrics`.

- Fixed an issue in `FastAPIWebsocketClient` to ensure proper disconnection
  when the websocket is already closed.

- Fixed an issue where the `UserStoppedSpeakingFrame` was not received if the
  transport was not receiving new audio frames.

- Fixed an edge case where if the user interrupted the bot but no new aggregation
  was received, the bot would not resume speaking.

- Fixed an issue with `TelnyxFrameSerializer` where it would throw an exception
  when the user hung up the call.

- Fixed an issue with `ElevenLabsTTSService` where the context was not being
  closed.

- Fixed function calling in `AWSNovaSonicLLMService`.

- Fixed an issue that would cause multiple `PipelineTask.on_idle_timeout`
  events to be triggered repeatedly.

- Fixed an issue that was causing user and bot speech to not be synchronized
  during recordings.

- Fixed an issue where voice settings weren't applied to ElevenLabsTTSService.

- Fixed an issue with `GroqTTSService` where it was not properly parsing the
  WAV file header.

- Fixed an issue with `GoogleSTTService` where it was constantly reconnecting
  before starting to receive audio from the user.

- Fixed an issue where `GoogleLLMService`'s TTFB value was incorrect.

### Deprecated

- `AudioBufferProcessor` parameter `user_continuos_stream` is deprecated.

### Other

- Rename `14e-function-calling-gemini.py` to `14e-function-calling-google.py`.

## [0.0.71] - 2025-06-10

### Added

- Adds a parameter called `additional_span_attributes` to PipelineTask that
  lets you add any additional attributes you'd like to the conversation span.

### Fixed

- Fixed an issue with `CartesiaSTTService` initialization.

## [0.0.70] - 2025-06-10

### Added

- Added `ExotelFrameSerializer` to handle telephony calls via Exotel.

- Added the option `informal` to `TranslationConfig` on Gladia config.
  Allowing to force informal language forms when available.

- Added `CartesiaSTTService` which is a websocket based implementation to
  transcribe audio. Added a foundational example in
  `13f-cartesia-transcription.py`

- Added an `websocket` example, showing how to use the new Pipecat client
  `WebsocketTransport` to connect with Pipecat `FastAPIWebsocketTransport` or
  `WebsocketServerTransport`.

- Added language support to `RimeHttpTTSService`. Extended languages to include
  German and French for both `RimeTTSService` and `RimeHttpTTSService`.

### Changed

- Upgraded `daily-python` to 0.19.2.

- Make `PipelineTask.add_observer()` synchronous. This allows callers to call it
  before doing the work of running the `PipelineTask` (i.e. without invoking
  `PipelineTask.set_event_loop()` first).

- Pipecat 0.0.69 forced `uvloop` event loop on Linux on macOS. Unfortunately,
  this is causing issue in some systems. So, `uvloop` is not enabled by default
  anymore. If you want to use `uvloop` you can just set the `asyncio` event
  policy before starting your agent with:

```python
asyncio.set_event_loop_policy(uvloop.EventLoopPolicy())
```

### Fixed

- Fixed an issue with various TTS services that would cause audio glitches at
  the start of every bot turn.

- Fixed an `ElevenLabsTTSService` issue where a context warning was printed
  when pushing a `TTSSpeakFrame`.

- Fixed an `AssemblyAISTTService` issue that could cause unexpected behavior
  when yielding empty `Frame()`s.

- Fixed an issue where `OutputAudioRawFrame.transport_destination` was being
  reset to `None` instead of retaining its intended value before sending the
  audio frame to `write_audio_frame`.

- Fixed a typo in Livekit transport that prevented initialization.

## [0.0.69] - 2025-06-02 "AI Engineer World's Fair release" ✨

### Added

- Added a new frame `FunctionCallsStartedFrame`. This frame is pushed both
  upstream and downstream from the LLM service to indicate that one or more
  function calls are going to be executed.

- Added LLM services `on_function_calls_started` event. This event will be
  triggered when the LLM service receives function calls from the model and is
  going to start executing them.

- Function calls can now be executed sequentially (in the order received in the
  completion) by passing `run_in_parallel=False` when creating your LLM
  service. By default, if the LLM completion returns 2 or more function calls
  they run concurrently. In both cases, concurrently and sequentially, a new LLM
  completion will run when the last function call finishes.

- Added OpenTelemetry tracing for `GeminiMultimodalLiveLLMService` and
  `OpenAIRealtimeBetaLLMService`.

- Added initial support for interruption strategies, which determine if the user
  should interrupt the bot while the bot is speaking. Interruption strategies
  can be based on factors such as audio volume or the number of words spoken by
  the user. These can be specified via the new `interruption_strategies` field
  in `PipelineParams`. A new `MinWordsInterruptionStrategy` strategy has been
  introduced which triggers an interruption if the user has spoken a minimum
  number of words. If no interruption strategies are specified, the normal
  interruption behavior applies. If multiple strategies are provided, the first
  one that evaluates to true will trigger the interruption.

- `BaseInputTransport` now handles `StopFrame`. When a `StopFrame` is received
  the transport will pause sending frames downstream until a new `StartFrame` is
  received. This allows the transport to be reused (keeping the same connection)
  in a different pipeline.

- Updated AssemblyAI STT service to support their latest streaming
  speech-to-text model with improved transcription latency and endpointing.

- You can now access STT service results through the new
  `TranscriptionFrame.result` and `InterimTranscriptionFrame.result` field. This
  is useful in case you use some specific settings for the STT and you want to
  access the STT results.

- The examples runner is now public from the `pipecat.examples` package. This
  allows everyone to build their own examples and run them easily.

- It is now possible to push `OutputDTMFFrame` or `OutputDTMFUrgentFrame` with
  `DailyTransport`. This will be sent properly if a Daily dial-out connection
  has been established.

- Added `OutputDTMFUrgentFrame` to send a DTMF keypress quickly. The previous
  `OutputDTMFFrame` queues the keypress with the rest of data frames.

- Added `DTMFAggregator`, which aggregates keypad presses into
  `TranscriptionFrame`s. Aggregation occurs after a timeout, termination key
  press, or user interruption. You can specify the prefix of the
  `TranscriptionFrame`.

- Added new functions `DailyTransport.start_transcription()` and
  `DailyTransport.stop_transcription()` to be able to start and stop Daily
  transcription dynamically (maybe with different settings).

### Changed

- Reverted the default model for `GeminiMultimodalLiveLLMService` back to
  `models/gemini-2.0-flash-live-001`.
  `gemini-2.5-flash-preview-native-audio-dialog` has inconsistent performance.
  You can opt in to using this model by setting the `model` arg.

- Function calls are now cancelled by default if there's an interruption. To
  disable this behavior you can set `cancel_on_interruption=False` when
  registering the function call. Since function calls are executed as tasks you
  can tell if a function call has been cancelled by catching the
  `asyncio.CancelledError` exception (and don't forget to raise it again!).

- Updated OpenTelemetry tracing attribute `metrics.ttfb_ms` to `metrics.ttfb`.
  The attribute reports TTFB in seconds.

### Deprecated

- `DailyTransport.send_dtmf()` is deprecated, push an `OutputDTMFFrame` or an
  `OutputDTMFUrgentFrame` instead.

### Fixed

- Fixed an issue with `ElevenLabsTTSService` where long responses would
  continue generating output even after an interruption.

- Fixed an issue with the `OpenAILLMContext` where non-Roman characters were
  being incorrectly encoded as Unicode escape sequences. This was a logging
  issue and did not impact the actual conversation.

- In `AWSBedrockLLMService`, worked around a possible bug in AWS Bedrock where
  a `toolConfig` is required if there has been previous tool use in the
  messages array. This workaround includes a no_op factory function call is
  used to satisfy the requirement.

- Fixed `WebsocketClientTransport` to use `FrameProcessorSetup.task_manager`
  instead of `StartFrame.task_manager`.

### Performance

- Use `uvloop` as the new event loop on Linux and macOS systems.

## [0.0.68] - 2025-05-28

### Added

- Added `GoogleHttpTTSService` which uses Google's HTTP TTS API.

- Added `TavusTransport`, a new transport implementation compatible with any
  Pipecat pipeline. When using the `TavusTransport`the Pipecat bot will
  connect in the same room as the Tavus Avatar and the user.

- Added `PlivoFrameSerializer` to support Plivo calls. A full running example
  has also been added to `examples/plivo-chatbot`.

- Added `UserBotLatencyLogObserver`. This is an observer that logs the latency
  between when the user stops speaking and when the bot starts speaking. This
  gives you an initial idea on how quickly the AI services respond.

- Added `SarvamTTSService`, which implements Sarvam AI's TTS API:
  https://docs.sarvam.ai/api-reference-docs/text-to-speech/convert.

- Added `PipelineTask.add_observer()` and `PipelineTask.remove_observer()` to
  allow mangaging observers at runtime. This is useful for cases where the task
  is passed around to other code components that might want to observe the
  pipeline dynamically.

- Added `user_id` field to `TranscriptionMessage`. This allows identifying the
  user in a multi-user scenario. Note that this requires that
  `TranscriptionFrame` has the `user_id` properly set.

- Added new `PipelineTask` event handlers `on_pipeline_started`,
  `on_pipeline_stopped`, `on_pipeline_ended` and `on_pipeline_cancelled`, which
  correspond to the `StartFrame`, `StopFrame`, `EndFrame` and `CancelFrame`
  respectively.

- Added additional languages to `LmntTTSService`. Languages include: `hi`,
  `id`, `it`, `ja`, `nl`, `pl`, `ru`, `sv`, `th`, `tr`, `uk`, `vi`.

- Added a `model` parameter to the `LmntTTSService` constructor, allowing
  switching between LMNT models.

- Added `MiniMaxHttpTTSService`, which implements MiniMax's T2A API for TTS.
  Learn more: https://www.minimax.io/platform_overview

- A new function `FrameProcessor.setup()` has been added to allow setting up
  frame processors before receiving a `StartFrame`. This is what's happening
  internally: `FrameProcessor.setup()` is called, `StartFrame` is pushed from
  the beginning of the pipeline, your regular pipeline operations, `EndFrame`
  or `CancelFrame` are pushed from the beginning of the pipeline and finally
  `FrameProcessor.cleanup()` is called.

- Added support for OpenTelemetry tracing in Pipecat. This initial
  implementation includes:

  - A `setup_tracing` method where you can specify your OpenTelemetry exporter
  - Service decorators for STT (`@traced_stt`), LLM (`@traced_llm`), and TTS
    (`@traced_tts`) which trace the execution and collect properties and
    metrics (TTFB, token usage, character counts, etc.)
  - Class decorators that provide execution tracking; these are generic and can
    be used for service tracking as needed
  - Spans that help track traces on a per conversations and turn basis:

  ```
  conversation-uuid
  ├── turn-1
  │   ├── stt_deepgramsttservice
  │   ├── llm_openaillmservice
  │   └── tts_cartesiattsservice
  ...
  └── turn-n
      └── ...
  ```

  By default, Pipecat has implemented service decorators to trace execution of
  STT, LLM, and TTS services. You can enable tracing by setting
  `enable_tracing` to `True` in the PipelineTask.

- Added `TurnTrackingObserver`, which tracks the start and end of a user/bot
  turn pair and emits events `on_turn_started` and `on_turn_stopped`
  corresponding to the start and end of a turn, respectively.

- Allow passing observers to `run_test()` while running unit tests.

### Changed

- Upgraded `daily-python` to 0.19.1.

- ⚠️ Updated `SmallWebRTCTransport` to align with how other transports handle
  `on_client_disconnected`. Now, when the connection is closed and no reconnection
  is attempted, `on_client_disconnected` is called instead of `on_client_close`. The
  `on_client_close` callback is no longer used, use `on_client_disconnected` instead.

- Check if `PipelineTask` has already been cancelled.

- Don't raise an exception if event handler is not registered.

- Upgraded `deepgram-sdk` to 4.1.0.

- Updated `GoogleTTSService` to use Google's streaming TTS API. The default
  voice also updated to `en-US-Chirp3-HD-Charon`.

- ⚠️ Refactored the `TavusVideoService`, so it acts like a proxy, sending audio
  to Tavus and receiving both audio and video. This will make
  `TavusVideoService` usable with any Pipecat pipeline and with any transport.
  This is a **breaking change**, check the
  `examples/foundational/21a-tavus-layer-small-webrtc.py` to see how to use it.

- `DailyTransport` now uses custom microphone audio tracks instead of virtual
  microphones. Now, multiple Daily transports can be used in the same process.

- `DailyTransport` now captures audio from individual participants instead of
  the whole room. This allows identifying audio frames per participant.

- Updated the default model for `AnthropicLLMService` to
  `claude-sonnet-4-20250514`.

- Updated the default model for `GeminiMultimodalLiveLLMService` to
  `models/gemini-2.5-flash-preview-native-audio-dialog`.

- `BaseTextFilter` methods `filter()`, `update_settings()`,
  `handle_interruption()` and `reset_interruption()` are now async.

- `BaseTextAggregator` methods `aggregate()`, `handle_interruption()` and
  `reset()` are now async.

- The API version for `CartesiaTTSService` and `CartesiaHttpTTSService` has
  been updated. Also, the `cartesia` dependency has been updated to 2.x.

- `CartesiaTTSService` and `CartesiaHttpTTSService` now support Cartesia's new
  `speed` parameter which accepts values of `slow`, `normal`, and `fast`.

- `GeminiMultimodalLiveLLMService` now uses the user transcription and usage
  metrics provided by Gemini Live.

- `GoogleLLMService` has been updated to use `google-genai` instead of the
  deprecated `google-generativeai`.

### Deprecated

- In `CartesiaTTSService` and `CartesiaHttpTTSService`, `emotion` has been
  deprecated by Cartesia. Pipecat is following suit and deprecating `emotion`
  as well.

### Removed

- Since `GeminiMultimodalLiveLLMService` now transcribes it's own audio, the
  `transcribe_user_audio` arg has been removed. Audio is now transcribed
  automatically.

- Removed `SileroVAD` frame processor, just use `SileroVADAnalyzer`
  instead. Also removed, `07a-interruptible-vad.py` example.

### Fixed

- Fixed a `DailyTransport` issue that was not allow capturing video frames if
  framerate was greater than zero.

- Fixed a `DeegramSTTService` connection issue when the user provided their own
  `LiveOptions`.

- Fixed a `DailyTransport` issue that would cause images needing resize to block
  the event loop.

- Fixed an issue with `ElevenLabsTTSService` where changing the model or voice
  while the service is running wasn't working.

- Fixed an issue that would cause multiple instances of the same class to behave
  incorrectly if any of the given constructor arguments defaulted to a mutable
  value (e.g. lists, dictionaries, objects).

- Fixed an issue with `CartesiaTTSService` where `TTSTextFrame` messages weren't
  being emitted when the model was set to `sonic`. This resulted in the
  assistant context not being updated with assistant messages.

### Performance

- `DailyTransport`: process audio, video and events in separate tasks.

- Don't create event handler tasks if no user event handlers have been
  registered.

### Other

- It is now possible to run all (or most) foundational example with multiple
  transports. By default, they run with P2P (Peer-To-Peer) WebRTC so you can try
  everything locally. You can also run them with Daily or even with a Twilio
  phone number.

- Added foundation examples `07y-interruptible-minimax.py` and
  `07z-interruptible-sarvam.py`to show how to use the `MiniMaxHttpTTSService`
  and `SarvamTTSService`, respectively.

- Added an `open-telemetry-tracing` example, showing how to setup tracing. The
  example also includes Jaeger as an open source OpenTelemetry client to review
  traces from the example runs.

- Added foundational example `29-turn-tracking-observer.py` to show how to use
  the `TurnTrackingObserver`.

## [0.0.67] - 2025-05-07

### Added

- Added `DebugLogObserver` for detailed frame logging with configurable
  filtering by frame type and endpoint. This observer automatically extracts
  and formats all frame data fields for debug logging.

- `UserImageRequestFrame.video_source` field has been added to request an image
  from the desired video source.

- Added support for the AWS Nova Sonic speech-to-speech model with the new
  `AWSNovaSonicLLMService`.
  See https://docs.aws.amazon.com/nova/latest/userguide/speech.html.
  Note that it requires Python >= 3.12 and `pip install pipecat-ai[aws-nova-sonic]`.

- Added new AWS services `AWSBedrockLLMService` and `AWSTranscribeSTTService`.

- Added `on_active_speaker_changed` event handler to the `DailyTransport` class.

- Added `enable_ssml_parsing` and `enable_logging` to `InputParams` in
  `ElevenLabsTTSService`.

- Added support to `RimeHttpTTSService` for the `arcana` model.

### Changed

- Updated `ElevenLabsTTSService` to use the beta websocket API
  (multi-stream-input). This new API supports context_ids and cancelling those
  contexts, which greatly improves interruption handling.

- Observers `on_push_frame()` now take a single argument `FramePushed` instead
  of multiple arguments.

- Updated the default voice for `DeepgramTTSService` to `aura-2-helena-en`.

### Deprecated

- `PollyTTSService` is now deprecated, use `AWSPollyTTSService` instead.

- Observer `on_push_frame(src, dst, frame, direction, timestamp)` is now
  deprecated, use `on_push_frame(data: FramePushed)` instead.

### Fixed

- Fixed a `DailyTransport` issue that was causing issues when multiple audio or
  video sources where being captured.

- Fixed a `UltravoxSTTService` issue that would cause the service to generate
  all tokens as one word.

- Fixed a `PipelineTask` issue that would cause tasks to not be cancelled if
  task was cancelled from outside of Pipecat.

- Fixed a `TaskManager` that was causing dangling tasks to be reported.

- Fixed an issue that could cause data to be sent to the transports when they
  were still not ready.

- Remove custom audio tracks from `DailyTransport` before leaving.

### Removed

- Removed `CanonicalMetricsService` as it's no longer maintained.

## [0.0.66] - 2025-05-02

### Added

- Added two new input parameters to `RimeTTSService`: `pause_between_brackets`
  and `phonemize_between_brackets`.

- Added support for cross-platform local smart turn detection. You can use
  `LocalSmartTurnAnalyzer` for on-device inference using Torch.

- `BaseOutputTransport` now allows multiple destinations if the transport
  implementation supports it (e.g. Daily's custom tracks). With multiple
  destinations it is possible to send different audio or video tracks with a
  single transport simultaneously. To do that, you need to set the new
  `Frame.transport_destination` field with your desired transport destination
  (e.g. custom track name), tell the transport you want a new destination with
  `TransportParams.audio_out_destinations` or
  `TransportParams.video_out_destinations` and the transport should take care of
  the rest.

- Similar to the new `Frame.transport_destination`, there's a new
  `Frame.transport_source` field which is set by the `BaseInputTransport` if the
  incoming data comes from a non-default source (e.g. custom tracks).

- `TTSService` has a new `transport_destination` constructor parameter. This
  parameter will be used to update the `Frame.transport_destination` field for
  each generated `TTSAudioRawFrame`. This allows sending multiple bots' audio to
  multiple destinations in the same pipeline.

- Added `DailyTransportParams.camera_out_enabled` and
  `DailyTransportParams.microphone_out_enabled` which allows you to
  enable/disable the main output camera or microphone tracks. This is useful if
  you only want to use custom tracks and not send the main tracks. Note that you
  still need `audio_out_enabled=True` or `video_out_enabled`.

- Added `DailyTransport.capture_participant_audio()` which allows you to capture
  an audio source (e.g. "microphone", "screenAudio" or a custom track name) from
  a remote participant.

- Added `DailyTransport.update_publishing()` which allows you to update the call
  video and audio publishing settings (e.g. audio and video quality).

- Added `RTVIObserverParams` which allows you to configure what RTVI messages
  are sent to the clients.

- Added a `context_window_compression` InputParam to
  `GeminiMultimodalLiveLLMService` which allows you to enable a sliding context
  window for the session as well as set the token limit of the sliding window.

- Updated `SmallWebRTCConnection` to support `ice_servers` with credentials.

- Added `VADUserStartedSpeakingFrame` and `VADUserStoppedSpeakingFrame`,
  indicating when the VAD detected the user to start and stop speaking. These
  events are helpful when using smart turn detection, as the user's stop time
  can differ from when their turn ends (signified by UserStoppedSpeakingFrame).

- Added `TranslationFrame`, a new frame type that contains a translated
  transcription.

- Added `TransportParams.audio_in_passthrough`. If set (the default), incoming
  audio will be pushed downstream.

- Added `MCPClient`; a way to connect to MCP servers and use the MCP servers'
  tools.

- Added `Mem0 OSS`, along with Mem0 cloud support now the OSS version is also
  available.

### Changed

- `TransportParams.audio_mixer` now supports a string and also a dictionary to
  provide a mixer per destination. For example:

```python
  audio_out_mixer={
      "track-1": SoundfileMixer(...),
      "track-2": SoundfileMixer(...),
      "track-N": SoundfileMixer(...),
  },
```

- The `STTMuteFilter` now mutes `InterimTranscriptionFrame` and
  `TranscriptionFrame` which allows the `STTMuteFilter` to be used in
  conjunction with transports that generate transcripts, e.g. `DailyTransport`.

- Function calls now receive a single parameter `FunctionCallParams` instead of
  `(function_name, tool_call_id, args, llm, context, result_callback)` which is
  now deprecated.

- Changed the user aggregator timeout for late transcriptions from 1.0s to 0.5s
  (`LLMUserAggregatorParams.aggregation_timeout`). Sometimes, the STT services
  might give us more than one transcription which could come after the user
  stopped speaking. We still want to include these additional transcriptions
  with the first one because it's part of the user turn. This is what this
  timeout is helpful with.

- Short utterances not detected by VAD while the bot is speaking are now
  ignored. This reduces the amount of bot interruptions significantly providing
  a more natural conversation experience.

- Updated `GladiaSTTService` to output a `TranslationFrame` when specifying a
  `translation` and `translation_config`.

- STT services now passthrough audio frames by default. This allows you to add
  audio recording without worrying about what's wrong in your pipeline when it
  doesn't work the first time.

- Input transports now always push audio downstream unless disabled with
  `TransportParams.audio_in_passthrough`. After many Pipecat releases, we
  realized this is the common use case. There are use cases where the input
  transport already provides STT and you also don't want recordings, in which
  case there's no need to push audio to the rest of the pipeline, but this is
  not a very common case.

- Added `RivaSegmentedSTTService`, which allows Riva offline/batch models, such
  as to be "canary-1b-asr" used in Pipecat.

### Deprecated

- Function calls with parameters
  `(function_name, tool_call_id, args, llm, context, result_callback)` are
  deprectated, use a single `FunctionCallParams` parameter instead.

- `TransportParams.camera_*` parameters are now deprecated, use
  `TransportParams.video_*` instead.

- `TransportParams.vad_enabled` parameter is now deprecated, use
  `TransportParams.audio_in_enabled` and `TransportParams.vad_analyzer` instead.

- `TransportParams.vad_audio_passthrough` parameter is now deprecated, use
  `TransportParams.audio_in_passthrough` instead.

- `ParakeetSTTService` is now deprecated, use `RivaSTTService` instead, which uses
  the model "parakeet-ctc-1.1b-asr" by default.

- `FastPitchTTSService` is now deprecated, use `RivaTTSService` instead, which uses
  the model "magpie-tts-multilingual" by default.

### Fixed

- Fixed an issue with `SimliVideoService` where the bot was continuously outputting
  audio, which prevents the `BotStoppedSpeakingFrame` from being emitted.

- Fixed an issue where `OpenAIRealtimeBetaLLMService` would add two assistant
  messages to the context.

- Fixed an issue with `GeminiMultimodalLiveLLMService` where the context
  contained tokens instead of words.

- Fixed an issue with HTTP Smart Turn handling, where the service returns a 500
  error. Previously, this would cause an unhandled exception. Now, a 500 error
  is treated as an incomplete response.

- Fixed a TTS services issue that could cause assistant output not to be
  aggregated to the context when also using `TTSSpeakFrame`s.

- Fixed an issue where the `SmartTurnMetricsData` was reporting 0ms for
  inference and processing time when using the `FalSmartTurnAnalyzer`.

### Other

- Added `examples/daily-custom-tracks` to show how to send and receive Daily
  custom tracks.

- Added `examples/daily-multi-translation` to showcase how to send multiple
  simulataneous translations with the same transport.

- Added 04 foundational examples for client/server transports. Also, renamed
  `29-livekit-audio-chat.py` to `04b-transports-livekit.py`.

- Added foundational example `13c-gladia-translation.py` showing how to use
  `TranscriptionFrame` and `TranslationFrame`.

## [0.0.65] - 2025-04-23 "Sant Jordi's release" 🌹📕

https://en.wikipedia.org/wiki/Saint_George%27s_Day_in_Catalonia

### Added

- Added automatic hangup logic to the Telnyx serializer. This feature hangs up
  the Telnyx call when an `EndFrame` or `CancelFrame` is received. It is
  enabled by default and is configurable via the `auto_hang_up` `InputParam`.

- Added a keepalive task to `GladiaSTTService` to prevent the websocket from
  disconnecting after 30 seconds of no audio input.

### Changed

- The `InputParams` for `ElevenLabsTTSService` and `ElevenLabsHttpTTSService`
  no longer require that `stability` and `similarity_boost` be set. You can
  individually set each param.

- In `TwilioFrameSerializer`, `call_sid` is Optional so as to avoid a breaking
  changed. `call_sid` is required to automatically hang up.

### Fixed

- Fixed an issue where `TwilioFrameSerializer` would send two hang up commands:
  one for the `EndFrame` and one for the `CancelFrame`.

## [0.0.64] - 2025-04-22

### Added

- Added automatic hangup logic to the Twilio serializer. This feature hangs up
  the Twilio call when an `EndFrame` or `CancelFrame` is received. It is
  enabled by default and is configurable via the `auto_hang_up` `InputParam`.

- Added `SmartTurnMetricsData`, which contains end-of-turn prediction metrics,
  to the `MetricsFrame`. Using `MetricsFrame`, you can now retrieve prediction
  confidence scores and processing time metrics from the smart turn analyzers.

- Added support for Application Default Credentials in Google services,
  `GoogleSTTService`, `GoogleTTSService`, and `GoogleVertexLLMService`.

- Added support for Smart Turn Detection via the `turn_analyzer` transport
  parameter. You can now choose between `HttpSmartTurnAnalyzer()` or
  `FalSmartTurnAnalyzer()` for remote inference or
  `LocalCoreMLSmartTurnAnalyzer()` for on-device inference using Core ML.

- `DeepgramTTSService` accepts `base_url` argument again, allowing you to
  connect to an on-prem service.

- Added `LLMUserAggregatorParams` and `LLMAssistantAggregatorParams` which allow
  you to control aggregator settings. You can now pass these arguments when
  creating aggregator pairs with `create_context_aggregator()`.

- Added `previous_text` context support to ElevenLabsHttpTTSService, improving
  speech consistency across sentences within an LLM response.

- Added word/timestamp pairs to `ElevenLabsHttpTTSService`.

- It is now possible to disable `SoundfileMixer` when created. You can then use
  `MixerEnableFrame` to dynamically enable it when necessary.

- Added `on_client_connected` and `on_client_disconnected` event handlers to
  the `DailyTransport` class. These handlers map to the same underlying Daily
  events as `on_participant_joined` and `on_participant_left`, respectively.
  This makes it easier to write a single bot pipeline that can also use other
  transports like `SmallWebRTCTransport` and `FastAPIWebsocketTransport`.

### Changed

- `GrokLLMService` now uses `grok-3-beta` as its default model.

- Daily's REST helpers now include an `eject_at_token_exp` param, which ejects
  the user when their token expires. This new parameter defaults to False.
  Also, the default value for `enable_prejoin_ui` changed to False and
  `eject_at_room_exp` changed to False.

- `OpenAILLMService` and `OpenPipeLLMService` now use `gpt-4.1` as their
  default model.

- `SoundfileMixer` constructor arguments need to be keywords.

### Deprecated

- `DeepgramSTTService` parameter `url` is now deprecated, use `base_url`
  instead.

### Removed

- Parameters `user_kwargs` and `assistant_kwargs` when creating a context
  aggregator pair using `create_context_aggregator()` have been removed. Use
  `user_params` and `assistant_params` instead.

### Fixed

- Fixed an issue that would cause TTS websocket-based services to not cleanup
  resources properly when disconnecting.

- Fixed a `TavusVideoService` issue that was causing audio choppiness.

- Fixed an issue in `SmallWebRTCTransport` where an error was thrown if the
  client did not create a video transceiver.

- Fixed an issue where LLM input parameters were not working and applied
  correctly in `GoogleVertexLLMService`, causing unexpected behavior during
  inference.

### Other

- Updated the `twilio-chatbot` example to use the auto-hangup feature.

## [0.0.63] - 2025-04-11

### Added

- Added media resolution control to `GeminiMultimodalLiveLLMService` with
  `GeminiMediaResolution` enum, allowing configuration of token usage for
  image processing (LOW: 64 tokens, MEDIUM: 256 tokens, HIGH: zoomed reframing
  with 256 tokens).

- Added Gemini's Voice Activity Detection (VAD) configuration to
  `GeminiMultimodalLiveLLMService` with `GeminiVADParams`, allowing fine
  control over speech detection sensitivity and timing, including:

  - Start sensitivity (how quickly speech is detected)
  - End sensitivity (how quickly turns end after pauses)
  - Prefix padding (milliseconds of audio to keep before speech is detected)
  - Silence duration (milliseconds of silence required to end a turn)

- Added comprehensive language support to `GeminiMultimodalLiveLLMService`,
  supporting over 30 languages via the `language` parameter, with proper
  mapping between Pipecat's `Language` enum and Gemini's language codes.

- Added support in `SmallWebRTCTransport` to detect when remote tracks are
  muted.

- Added support for image capture from a video stream to the
  `SmallWebRTCTransport`.

- Added a new iOS client option to the `SmallWebRTCTransport`
  **video-transform** example.

- Added new processors `ProducerProcessor` and `ConsumerProcessor`. The
  producer processor processes frames from the pipeline and decides whether the
  consumers should consume it or not. If so, the same frame that is received by
  the producer is sent to the consumer. There can be multiple consumers per
  producer. These processors can be useful to push frames from one part of a
  pipeline to a different one (e.g. when using `ParallelPipeline`).

- Improvements for the `SmallWebRTCTransport`:
  - Wait until the pipeline is ready before triggering the `connected` event.
  - Queue messages if the data channel is not ready.
  - Update the aiortc dependency to fix an issue where the 'video/rtx' MIME
    type was incorrectly handled as a codec retransmission.
  - Avoid initial video delays.

### Changed

- In `GeminiMultimodalLiveLLMService`, removed the `transcribe_model_audio`
  parameter in favor of Gemini Live's native output transcription support. Now
  text transcriptions are produced directly by the model. No configuration is
  required.

- Updated `GeminiMultimodalLiveLLMService`’s default `model` to
  `models/gemini-2.0-flash-live-001` and `base_url` to the `v1beta` websocket
  URL.

### Fixed

- Updated `daily-python` to 0.17.0 to fix an issue that was preventing to run on
  older platforms.

- Fixed an issue where `CartesiaTTSService`'s spell feature would result in
  the spelled word in the context appearing as "F,O,O,B,A,R" instead of
  "FOOBAR".

- Fixed an issue in the Azure TTS services where the language was being set
  incorrectly.

- Fixed `SmallWebRTCTransport` to support dynamic values for
  `TransportParams.audio_out_10ms_chunks`. Previously, it only worked with 20ms
  chunks.

- Fixed an issue with `GeminiMultimodalLiveLLMService` where the assistant
  context messages had no space between words.

- Fixed an issue where `LLMAssistantContextAggregator` would prevent a
  `BotStoppedSpeakingFrame` from moving through the pipeline.

## [0.0.62] - 2025-04-01 "An April Fools' release"

### Added

- Added `TransportParams.audio_out_10ms_chunks` parameter to allow controlling
  the amount of audio being sent by the output transport. It defaults to 4, so
  40ms audio chunks are sent.

- Added `QwenLLMService` for Qwen integration with an OpenAI-compatible
  interface. Added foundational example `14q-function-calling-qwen.py`.

- Added `Mem0MemoryService`. Mem0 is a self-improving memory layer for LLM
  applications. Learn more at: https://mem0.ai/.

- Added `WhisperSTTServiceMLX` for Whisper transcription on Apple Silicon.
  See example in `examples/foundational/13e-whisper-mlx.py`. Latency of
  completed transcription using Whisper large-v3-turbo on an M4 macbook is
  ~500ms.

- Added `SmallWebRTCTransport`, a new P2P WebRTC transport.

  - Created two examples in `p2p-webrtc`:
    - **video-transform**: Demonstrates sending and receiving audio/video with
      `SmallWebRTCTransport` using `TypeScript`. Includes video frame
      processing with OpenCV.
    - **voice-agent**: A minimal example of creating a voice agent with
      `SmallWebRTCTransport`.

- `GladiaSTTService` now have comprehensive support for the latest API config
  options, including model, language detection, preprocessing, custom
  vocabulary, custom spelling, translation, and message filtering options.

- Added `SmallWebRTCTransport`, a new P2P WebRTC transport.

  - Created two examples in `p2p-webrtc`:
    - **video-transform**: Demonstrates sending and receiving audio/video with
      `SmallWebRTCTransport` using `TypeScript`. Includes video frame
      processing with OpenCV.
    - **voice-agent**: A minimal example of creating a voice agent with
      `SmallWebRTCTransport`.

- Added support to `ProtobufFrameSerializer` to send the messages from
  `TransportMessageFrame` and `TransportMessageUrgentFrame`.

- Added support for a new TTS service, `PiperTTSService`.
  (see https://github.com/rhasspy/piper/)

- It is now possible to tell whether `UserStartedSpeakingFrame` or
  `UserStoppedSpeakingFrame` have been generated because of emulation frames.

### Changed

- `FunctionCallResultFrame`a are now system frames. This is to prevent function
  call results to be discarded during interruptions.

- Pipecat services have been reorganized into packages. Each package can have
  one or more of the following modules (in the future new module names might be
  needed) depending on the services implemented:

  - image: for image generation services
  - llm: for LLM services
  - memory: for memory services
  - stt: for Speech-To-Text services
  - tts: for Text-To-Speech services
  - video: for video generation services
  - vision: for video recognition services

- Base classes for AI services have been reorganized into modules. They can now
  be found in
  `pipecat.services.[ai_service,image_service,llm_service,stt_service,vision_service]`.

- `GladiaSTTService` now uses the `solaria-1` model by default. Other params
  use Gladia's default values. Added support for more language codes.

### Deprecated

- All Pipecat services imports have been deprecated and a warning will be shown
  when using the old import. The new import should be
  `pipecat.services.[service].[image,llm,memory,stt,tts,video,vision]`. For
  example, `from pipecat.services.openai.llm import OpenAILLMService`.

- Import for AI services base classes from `pipecat.services.ai_services` is now
  deprecated, use one of
  `pipecat.services.[ai_service,image_service,llm_service,stt_service,vision_service]`.

- Deprecated the `language` parameter in `GladiaSTTService.InputParams` in
  favor of `language_config`, which better aligns with Gladia's API.

- Deprecated using `GladiaSTTService.InputParams` directly. Use the new
  `GladiaInputParams` class instead.

### Fixed

- Fixed a `FastAPIWebsocketTransport` and `WebsocketClientTransport` issue that
  would cause the transport to be closed prematurely, preventing the internally
  queued audio to be sent. The same issue could also cause an infinite loop
  while using an output mixer and when sending an `EndFrame`, preventing the bot
  to finish.

- Fixed an issue that could cause the `TranscriptionUpdateFrame` being pushed
  because of an interruption to be discarded.

- Fixed an issue that would cause `SegmentedSTTService` based services
  (e.g. `OpenAISTTService`) to try to transcribe non-spoken audio, causing
  invalid transcriptions.

- Fixed an issue where `GoogleTTSService` was emitting two `TTSStoppedFrames`.

### Performance

- Output transports now send 40ms audio chunks instead of 20ms. This should
  improve performance.

- `BotSpeakingFrame`s are now sent every 200ms. If the output transport audio chunks
  are higher than 200ms then they will be sent at every audio chunk.

### Other

- Added foundational example `37-mem0.py` demonstrating how to use the
  `Mem0MemoryService`.

- Added foundational example `13e-whisper-mlx.py` demonstrating how to use the
  `WhisperSTTServiceMLX`.

## [0.0.61] - 2025-03-26

### Added

- Added a new frame, `LLMSetToolChoiceFrame`, which provides a mechanism
  for modifying the `tool_choice` in the context.

- Added `GroqTTSService` which provides text-to-speech functionality using
  Groq's API.

- Added support in `DailyTransport` for updating remote participants'
  `canReceive` permission via the `update_remote_participants()` method, by
  bumping the daily-python dependency to >= 0.16.0.

- ElevenLabs TTS services now support a sample rate of 8000.

- Added support for `instructions` in `OpenAITTSService`.

- Added support for `base_url` in `OpenAIImageGenService` and
  `OpenAITTSService`.

### Fixed

- Fixed an issue in `RTVIObserver` that prevented handling of Google LLM
  context messages. The observer now processes both OpenAI-style and
  Google-style contexts.

- Fixed an issue in Daily involving switching virtual devices, by bumping the
  daily-python dependency to >= 0.16.1.

- Fixed a `GoogleAssistantContextAggregator` issue where function calls
  placeholders where not being updated when then function call result was
  different from a string.

- Fixed an issue that would cause `LLMAssistantContextAggregator` to block
  processing more frames while processing a function call result.

- Fixed an issue where the `RTVIObserver` would report two bot started and
  stopped speaking events for each bot turn.

- Fixed an issue in `UltravoxSTTService` that caused improper audio processing
  and incorrect LLM frame output.

### Other

- Added `examples/foundational/07x-interruptible-local.py` to show how a local
  transport can be used.

## [0.0.60] - 2025-03-20

### Added

- Added `default_headers` parameter to `BaseOpenAILLMService` constructor.

### Changed

- Rollback to `deepgram-sdk` 3.8.0 since 3.10.1 was causing connections issues.

- Changed the default `InputAudioTranscription` model to `gpt-4o-transcribe`
  for `OpenAIRealtimeBetaLLMService`.

### Other

- Update the `19-openai-realtime-beta.py` and `19a-azure-realtime-beta.py`
  examples to use the FunctionSchema format.

## [0.0.59] - 2025-03-20

### Added

- When registering a function call it is now possible to indicate if you want
  the function call to be cancelled if there's a user interruption via
  `cancel_on_interruption` (defaults to False). This is now possible because
  function calls are executed concurrently.

- Added support for detecting idle pipelines. By default, if no activity has
  been detected during 5 minutes, the `PipelineTask` will be automatically
  cancelled. It is possible to override this behavior by passing
  `cancel_on_idle_timeout=False`. It is also possible to change the default
  timeout with `idle_timeout_secs` or the frames that prevent the pipeline from
  being idle with `idle_timeout_frames`. Finally, an `on_idle_timeout` event
  handler will be triggered if the idle timeout is reached (whether the pipeline
  task is cancelled or not).

- Added `FalSTTService`, which provides STT for Fal's Wizper API.

- Added a `reconnect_on_error` parameter to websocket-based TTS services as well
  as a `on_connection_error` event handler. The `reconnect_on_error` indicates
  whether the TTS service should reconnect on error. The `on_connection_error`
  will always get called if there's any error no matter the value of
  `reconnect_on_error`. This allows, for example, to fallback to a different TTS
  provider if something goes wrong with the current one.

- Added new `SkipTagsAggregator` that extends `BaseTextAggregator` to aggregate
  text and skips end of sentence matching if aggregated text is between
  start/end tags.

- Added new `PatternPairAggregator` that extends `BaseTextAggregator` to
  identify content between matching pattern pairs in streamed text. This allows
  for detection and processing of structured content like XML-style tags that
  may span across multiple text chunks or sentence boundaries.

- Added new `BaseTextAggregator`. Text aggregators are used by the TTS service
  to aggregate LLM tokens and decide when the aggregated text should be pushed
  to the TTS service. They also allow for the text to be manipulated while it's
  being aggregated. A text aggregator can be passed via `text_aggregator` to the
  TTS service.

- Added new `sample_rate` constructor parameter to `TavusVideoService` to allow
  changing the output sample rate.

- Added new `NeuphonicTTSService`.
  (see https://neuphonic.com)

- Added new `UltravoxSTTService`.
  (see https://github.com/fixie-ai/ultravox)

- Added `on_frame_reached_upstream` and `on_frame_reached_downstream` event
  handlers to `PipelineTask`. Those events will be called when a frame reaches
  the beginning or end of the pipeline respectively. Note that by default, the
  event handlers will not be called unless a filter is set with
  `PipelineTask.set_reached_upstream_filter()` or
  `PipelineTask.set_reached_downstream_filter()`.

- Added support for Chirp voices in `GoogleTTSService`.

- Added a `flush_audio()` method to `FishTTSService` and `LmntTTSService`.

- Added a `set_language` convenience method for `GoogleSTTService`, allowing
  you to set a single language. This is in addition to the `set_languages`
  method which allows you to set a list of languages.

- Added `on_user_turn_audio_data` and `on_bot_turn_audio_data` to
  `AudioBufferProcessor`. This gives the ability to grab the audio of only that
  turn for both the user and the bot.

- Added new base class `BaseObject` which is now the base class of
  `FrameProcessor`, `PipelineRunner`, `PipelineTask` and `BaseTransport`. The
  new `BaseObject` adds supports for event handlers.

- Added support for a unified format for specifying function calling across all
  LLM services.

```python
  weather_function = FunctionSchema(
      name="get_current_weather",
      description="Get the current weather",
      properties={
          "location": {
              "type": "string",
              "description": "The city and state, e.g. San Francisco, CA",
          },
          "format": {
              "type": "string",
              "enum": ["celsius", "fahrenheit"],
              "description": "The temperature unit to use. Infer this from the user's location.",
          },
      },
      required=["location"],
  )
  tools = ToolsSchema(standard_tools=[weather_function])
```

- Added `speech_threshold` parameter to `GladiaSTTService`.

- Allow passing user (`user_kwargs`) and assistant (`assistant_kwargs`) context
  aggregator parameters when using `create_context_aggregator()`. The values are
  passed as a mapping that will then be converted to arguments.

- Added `speed` as an `InputParam` for both `ElevenLabsTTSService` and
  `ElevenLabsHttpTTSService`.

- Added new `LLMFullResponseAggregator` to aggregate full LLM completions. At
  every completion the `on_completion` event handler is triggered.

- Added a new frame, `RTVIServerMessageFrame`, and RTVI message
  `RTVIServerMessage` which provides a generic mechanism for sending custom
  messages from server to client. The `RTVIServerMessageFrame` is processed by
  the `RTVIObserver` and will be delivered to the client's `onServerMessage`
  callback or `ServerMessage` event.

- Added `GoogleLLMOpenAIBetaService` for Google LLM integration with an
  OpenAI-compatible interface. Added foundational example
  `14o-function-calling-gemini-openai-format.py`.

- Added `AzureRealtimeBetaLLMService` to support Azure's OpeanAI Realtime API. Added
  foundational example `19a-azure-realtime-beta.py`.

- Introduced `GoogleVertexLLMService`, a new class for integrating with Vertex AI
  Gemini models. Added foundational example
  `14p-function-calling-gemini-vertex-ai.py`.

- Added support in `OpenAIRealtimeBetaLLMService` for a slate of new features:

  - The `'gpt-4o-transcribe'` input audio transcription model, along
    with new `language` and `prompt` options specific to that model.
  - The `input_audio_noise_reduction` session property.

    ```python
    session_properties = SessionProperties(
      # ...
      input_audio_noise_reduction=InputAudioNoiseReduction(
        type="near_field" # also supported: "far_field"
      )
      # ...
    )
    ```

  - The `'semantic_vad'` `turn_detection` session property value, a more
    sophisticated model for detecting when the user has stopped speaking.
  - `on_conversation_item_created` and `on_conversation_item_updated`
    events to `OpenAIRealtimeBetaLLMService`.

    ```python
    @llm.event_handler("on_conversation_item_created")
    async def on_conversation_item_created(llm, item_id, item):
      # ...

    @llm.event_handler("on_conversation_item_updated")
    async def on_conversation_item_updated(llm, item_id, item):
      # `item` may not always be available here
      # ...
    ```

  - The `retrieve_conversation_item(item_id)` method for introspecting a
    conversation item on the server.

    ```python
    item = await llm.retrieve_conversation_item(item_id)
    ```

### Changed

- Updated `OpenAISTTService` to use `gpt-4o-transcribe` as the default
  transcription model.

- Updated `OpenAITTSService` to use `gpt-4o-mini-tts` as the default TTS model.

- Function calls are now executed in tasks. This means that the pipeline will
  not be blocked while the function call is being executed.

- ⚠️ `PipelineTask` will now be automatically cancelled if no bot activity is
  happening in the pipeline. There are a few settings to configure this
  behavior, see `PipelineTask` documentation for more details.

- All event handlers are now executed in separate tasks in order to prevent
  blocking the pipeline. It is possible that event handlers take some time to
  execute in which case the pipeline would be blocked waiting for the event
  handler to complete.

- Updated `TranscriptProcessor` to support text output from
  `OpenAIRealtimeBetaLLMService`.

- `OpenAIRealtimeBetaLLMService` and `GeminiMultimodalLiveLLMService` now push
  a `TTSTextFrame`.

- Updated the default mode for `CartesiaTTSService` and
  `CartesiaHttpTTSService` to `sonic-2`.

### Deprecated

- Passing a `start_callback` to `LLMService.register_function()` is now
  deprecated, simply move the code from the start callback to the function call.

- `TTSService` parameter `text_filter` is now deprecated, use `text_filters`
  instead which is now a list. This allows passing multiple filters that will be
  executed in order.

### Removed

- Removed deprecated `audio.resample_audio()`, use `create_default_resampler()`
  instead.

- Removed deprecated`stt_service` parameter from `STTMuteFilter`.

- Removed deprecated RTVI processors, use an `RTVIObserver` instead.

- Removed deprecated `AWSTTSService`, use `PollyTTSService` instead.

- Removed deprecated field `tier` from `DailyTranscriptionSettings`, use `model`
  instead.

- Removed deprecated `pipecat.vad` package, use `pipecat.audio.vad` instead.

### Fixed

- Fixed an assistant aggregator issue that could cause assistant text to be
  split into multiple chunks during function calls.

- Fixed an assistant aggregator issue that was causing assistant text to not be
  added to the context during function calls. This could lead to duplications.

- Fixed a `SegmentedSTTService` issue that was causing audio to be sent
  prematurely to the STT service. Instead of analyzing the volume in this
  service we rely on VAD events which use both VAD and volume.

- Fixed a `GeminiMultimodalLiveLLMService` issue that was causing messages to be
  duplicated in the context when pushing `LLMMessagesAppendFrame` frames.

- Fixed an issue with `SegmentedSTTService` based services
  (e.g. `GroqSTTService`) that was not allow audio to pass-through downstream.

- Fixed a `CartesiaTTSService` and `RimeTTSService` issue that would consider
  text between spelling out tags end of sentence.

- Fixed a `match_endofsentence` issue that would result in floating point
  numbers to be considered an end of sentence.

- Fixed a `match_endofsentence` issue that would result in emails to be
  considered an end of sentence.

- Fixed an issue where the RTVI message `disconnect-bot` was pushing an
  `EndFrame`, resulting in the pipeline not shutting down. It now pushes an
  `EndTaskFrame` upstream to shutdown the pipeline.

- Fixed an issue with the `GoogleSTTService` where stream timeouts during
  periods of inactivity were causing connection failures. The service now
  properly detects timeout errors and handles reconnection gracefully,
  ensuring continuous operation even after periods of silence or when using an
  `STTMuteFilter`.

- Fixed an issue in `RimeTTSService` where the last line of text sent didn't
  result in an audio output being generated.

- Fixed `OpenAIRealtimeBetaLLMService` by adding proper handling for:
  - The `conversation.item.input_audio_transcription.delta` server message,
    which was added server-side at some point and not handled client-side.
  - Errors reported by the `response.done` server message.

### Other

- Add foundational example `07w-interruptible-fal.py`, showing `FalSTTService`.

- Added a new Ultravox example
  `examples/foundational/07u-interruptible-ultravox.py`.

- Added new Neuphonic examples
  `examples/foundational/07v-interruptible-neuphonic.py` and
  `examples/foundational/07v-interruptible-neuphonic-http.py`.

- Added a new example `examples/foundational/36-user-email-gathering.py` to show
  how to gather user emails. The example uses's Cartesia's `<spell></spell>`
  tags and Rime `spell()` function to spell out the emails for confirmation.

- Update the `34-audio-recording.py` example to include an STT processor.

- Added foundational example `35-voice-switching.py` showing how to use the new
  `PatternPairAggregator`. This example shows how to encode information for the
  LLM to instruct TTS voice changes, but this can be used to encode any
  information into the LLM response, which you want to parse and use in other
  parts of your application.

- Added a Pipecat Cloud deployment example to the `examples` directory.

- Removed foundational examples 28b and 28c as the TranscriptProcessor no
  longer has an LLM depedency. Renamed foundational example 28a to
  `28-transcript-processor.py`.

## [0.0.58] - 2025-02-26

### Added

- Added track-specific audio event `on_track_audio_data` to
  `AudioBufferProcessor` for accessing separate input and output audio tracks.

- Pipecat version will now be logged on every application startup. This will
  help us identify what version we are running in case of any issues.

- Added a new `StopFrame` which can be used to stop a pipeline task while
  keeping the frame processors running. The frame processors could then be used
  in a different pipeline. The difference between a `StopFrame` and a
  `StopTaskFrame` is that, as with `EndFrame` and `EndTaskFrame`, the
  `StopFrame` is pushed from the task and the `StopTaskFrame` is pushed upstream
  inside the pipeline by any processor.

- Added a new `PipelineTask` parameter `observers` that replaces the previous
  `PipelineParams.observers`.

- Added a new `PipelineTask` parameter `check_dangling_tasks` to enable or
  disable checking for frame processors' dangling tasks when the Pipeline
  finishes running.

- Added new `on_completion_timeout` event for LLM services (all OpenAI-based
  services, Anthropic and Google). Note that this event will only get triggered
  if LLM timeouts are setup and if the timeout was reached. It can be useful to
  retrigger another completion and see if the timeout was just a blip.

- Added new log observers `LLMLogObserver` and `TranscriptionLogObserver` that
  can be useful for debugging your pipelines.

- Added `room_url` property to `DailyTransport`.

- Added `addons` argument to `DeepgramSTTService`.

- Added `exponential_backoff_time()` to `utils.network` module.

### Changed

- ⚠️ `PipelineTask` now requires keyword arguments (except for the first one for
  the pipeline).

- Updated `PlayHTHttpTTSService` to take a `voice_engine` and `protocol` input
  in the constructor. The previous method of providing a `voice_engine` input
  that contains the engine and protocol is deprecated by PlayHT.

- The base `TTSService` class now strips leading newlines before sending text
  to the TTS provider. This change is to solve issues where some TTS providers,
  like Azure, would not output text due to newlines.

- `GrokLLMSService` now uses `grok-2` as the default model.

- `AnthropicLLMService` now uses `claude-3-7-sonnet-20250219` as the default
  model.

- `RimeHttpTTSService` needs an `aiohttp.ClientSession` to be passed to the
  constructor as all the other HTTP-based services.

- `RimeHttpTTSService` doesn't use a default voice anymore.

- `DeepgramSTTService` now uses the new `nova-3` model by default. If you want
  to use the previous model you can pass `LiveOptions(model="nova-2-general")`.
  (see https://deepgram.com/learn/introducing-nova-3-speech-to-text-api)

```python
stt = DeepgramSTTService(..., live_options=LiveOptions(model="nova-2-general"))
```

### Deprecated

- `PipelineParams.observers` is now deprecated, you the new `PipelineTask`
  parameter `observers`.

### Removed

- Remove `TransportParams.audio_out_is_live` since it was not being used at all.

### Fixed

- Fixed an issue that would cause undesired interruptions via
  `EmulateUserStartedSpeakingFrame`.

- Fixed a `GoogleLLMService` that was causing an exception when sending inline
  audio in some cases.

- Fixed an `AudioContextWordTTSService` issue that would cause an `EndFrame` to
  disconnect from the TTS service before audio from all the contexts was
  received. This affected services like Cartesia and Rime.

- Fixed an issue that was not allowing to pass an `OpenAILLMContext` to create
  `GoogleLLMService`'s context aggregators.

- Fixed a `ElevenLabsTTSService`, `FishAudioTTSService`, `LMNTTTSService` and
  `PlayHTTTSService` issue that was resulting in audio requested before an
  interruption being played after an interruption.

- Fixed `match_endofsentence` support for ellipses.

- Fixed an issue where `EndTaskFrame` was not triggering
  `on_client_disconnected` or closing the WebSocket in FastAPI.

- Fixed an issue in `DeepgramSTTService` where the `sample_rate` passed to the
  `LiveOptions` was not being used, causing the service to use the default
  sample rate of pipeline.

- Fixed a context aggregator issue that would not append the LLM text response
  to the context if a function call happened in the same LLM turn.

- Fixed an issue that was causing HTTP TTS services to push `TTSStoppedFrame`
  more than once.

- Fixed a `FishAudioTTSService` issue where `TTSStoppedFrame` was not being
  pushed.

- Fixed an issue that `start_callback` was not invoked for some LLM services.

- Fixed an issue that would cause `DeepgramSTTService` to stop working after an
  error occurred (e.g. sudden network loss). If the network recovered we would
  not reconnect.

- Fixed a `STTMuteFilter` issue that would not mute user audio frames causing
  transcriptions to be generated by the STT service.

### Other

- Added Gemini support to `examples/phone-chatbot`.

- Added foundational example `34-audio-recording.py` showing how to use the
  AudioBufferProcessor callbacks to save merged and track recordings.

## [0.0.57] - 2025-02-14

### Added

- Added new `AudioContextWordTTSService`. This is a TTS base class for TTS
  services that handling multiple separate audio requests.

- Added new frames `EmulateUserStartedSpeakingFrame` and
  `EmulateUserStoppedSpeakingFrame` which can be used to emulated VAD behavior
  without VAD being present or not being triggered.

- Added a new `audio_in_stream_on_start` field to `TransportParams`.

- Added a new method `start_audio_in_streaming` in the `BaseInputTransport`.

  - This method should be used to start receiving the input audio in case the
    field `audio_in_stream_on_start` is set to `false`.

- Added support for the `RTVIProcessor` to handle buffered audio in `base64`
  format, converting it into InputAudioRawFrame for transport.

- Added support for the `RTVIProcessor` to trigger `start_audio_in_streaming`
  only after the `client-ready` message.

- Added new `MUTE_UNTIL_FIRST_BOT_COMPLETE` strategy to `STTMuteStrategy`. This
  strategy starts muted and remains muted until the first bot speech completes,
  ensuring the bot's first response cannot be interrupted. This complements the
  existing `FIRST_SPEECH` strategy which only mutes during the first detected
  bot speech.

- Added support for Google Cloud Speech-to-Text V2 through `GoogleSTTService`.

- Added `RimeTTSService`, a new `WordTTSService`. Updated the foundational
  example `07q-interruptible-rime.py` to use `RimeTTSService`.

- Added support for Groq's Whisper API through the new `GroqSTTService` and
  OpenAI's Whisper API through the new `OpenAISTTService`. Introduced a new
  base class `BaseWhisperSTTService` to handle common Whisper API
  functionality.

- Added `PerplexityLLMService` for Perplexity NIM API integration, with an
  OpenAI-compatible interface. Also, added foundational example
  `14n-function-calling-perplexity.py`.

- Added `DailyTransport.update_remote_participants()`. This allows you to update
  remote participant's settings, like their permissions or which of their
  devices are enabled. Requires that the local participant have participant
  admin permission.

### Changed

- We don't consider a colon `:` and end of sentence any more.

- Updated `DailyTransport` to respect the `audio_in_stream_on_start` field,
  ensuring it only starts receiving the audio input if it is enabled.

- Updated `FastAPIWebsocketOutputTransport` to send `TransportMessageFrame` and
  `TransportMessageUrgentFrame` to the serializer.

- Updated `WebsocketServerOutputTransport` to send `TransportMessageFrame` and
  `TransportMessageUrgentFrame` to the serializer.

- Enhanced `STTMuteConfig` to validate strategy combinations, preventing
  `MUTE_UNTIL_FIRST_BOT_COMPLETE` and `FIRST_SPEECH` from being used together
  as they handle first bot speech differently.

- Updated foundational example `07n-interruptible-google.py` to use all Google
  services.

- `RimeHttpTTSService` now uses the `mistv2` model by default.

- Improved error handling in `AzureTTSService` to properly detect and log
  synthesis cancellation errors.

- Enhanced `WhisperSTTService` with full language support and improved model
  documentation.

- Updated foundation example `14f-function-calling-groq.py` to use
  `GroqSTTService` for transcription.

- Updated `GroqLLMService` to use `llama-3.3-70b-versatile` as the default
  model.

- `RTVIObserver` doesn't handle `LLMSearchResponseFrame` frames anymore. For
  now, to handle those frames you need to create a `GoogleRTVIObserver`
  instead.

### Deprecated

- `STTMuteFilter` constructor's `stt_service` parameter is now deprecated and
  will be removed in a future version. The filter now manages mute state
  internally instead of querying the STT service.

- `RTVI.observer()` is now deprecated, instantiate an `RTVIObserver` directly
  instead.

- All RTVI frame processors (e.g. `RTVISpeakingProcessor`,
  `RTVIBotLLMProcessor`) are now deprecated, instantiate an `RTVIObserver`
  instead.

### Fixed

- Fixed a `FalImageGenService` issue that was causing the event loop to be
  blocked while loading the downloadded image.

- Fixed a `CartesiaTTSService` service issue that would cause audio overlapping
  in some cases.

- Fixed a websocket-based service issue (e.g. `CartesiaTTSService`) that was
  preventing a reconnection after the server disconnected cleanly, which was
  causing an inifite loop instead.

- Fixed a `BaseOutputTransport` issue that was causing upstream frames to no be
  pushed upstream.

- Fixed multiple issue where user transcriptions where not being handled
  properly. It was possible for short utterances to not trigger VAD which would
  cause user transcriptions to be ignored. It was also possible for one or more
  transcriptions to be generated after VAD in which case they would also be
  ignored.

- Fixed an issue that was causing `BotStoppedSpeakingFrame` to be generated too
  late. This could then cause issues unblocking `STTMuteFilter` later than
  desired.

- Fixed an issue that was causing `AudioBufferProcessor` to not record
  synchronized audio.

- Fixed an `RTVI` issue that was causing `bot-tts-text` messages to be sent
  before being processed by the output transport.

- Fixed an issue[#1192] in 11labs where we are trying to reconnect/disconnect
  the websocket connection even when the connection is already closed.

- Fixed an issue where `has_regular_messages` condition was always true in
  `GoogleLLMContext` due to `Part` having `function_call` & `function_response`
  with `None` values.

### Other

- Added new `instant-voice` example. This example showcases how to enable
  instant voice communication as soon as a user connects.

- Added new `local-input-select-stt` example. This examples allows you to play
  with local audio inputs by slecting them through a nice text interface.

## [0.0.56] - 2025-02-06

### Changed

- Use `gemini-2.0-flash-001` as the default model for `GoogleLLMSerivce`.

- Improved foundational examples 22b, 22c, and 22d to support function calling.
  With these base examples, `FunctionCallInProgressFrame` and
  `FunctionCallResultFrame` will no longer be blocked by the gates.

### Fixed

- Fixed a `TkLocalTransport` and `LocalAudioTransport` issues that was causing
  errors on cleanup.

- Fixed an issue that was causing `tests.utils` import to fail because of
  logging setup.

- Fixed a `SentryMetrics` issue that was preventing any metrics to be sent to
  Sentry and also was preventing from metrics frames to be pushed to the
  pipeline.

- Fixed an issue in `BaseOutputTransport` where incoming audio would not be
  resampled to the desired output sample rate.

- Fixed an issue with the `TwilioFrameSerializer` and `TelnyxFrameSerializer`
  where `twilio_sample_rate` and `telnyx_sample_rate` were incorrectly
  initialized to `audio_in_sample_rate`. Those values currently default to 8000
  and should be set manually from the serializer constructor if a different
  value is needed.

### Other

- Added a new `sentry-metrics` example.

## [0.0.55] - 2025-02-05

### Added

- Added a new `start_metadata` field to `PipelineParams`. The provided metadata
  will be set to the initial `StartFrame` being pushed from the `PipelineTask`.

- Added new fields to `PipelineParams` to control audio input and output sample
  rates for the whole pipeline. This allows controlling sample rates from a
  single place instead of having to specify sample rates in each
  service. Setting a sample rate to a service is still possible and will
  override the value from `PipelineParams`.

- Introduce audio resamplers (`BaseAudioResampler`). This is just a base class
  to implement audio resamplers. Currently, two implementations are provided
  `SOXRAudioResampler` and `ResampyResampler`. A new
  `create_default_resampler()` has been added (replacing the now deprecated
  `resample_audio()`).

- It is now possible to specify the asyncio event loop that a `PipelineTask` and
  all the processors should run on by passing it as a new argument to the
  `PipelineRunner`. This could allow running pipelines in multiple threads each
  one with its own event loop.

- Added a new `utils.TaskManager`. Instead of a global task manager we now have
  a task manager per `PipelineTask`. In the previous version the task manager
  was global, so running multiple simultaneous `PipelineTask`s could result in
  dangling task warnings which were not actually true. In order, for all the
  processors to know about the task manager, we pass it through the
  `StartFrame`. This means that processors should create tasks when they receive
  a `StartFrame` but not before (because they don't have a task manager yet).

- Added `TelnyxFrameSerializer` to support Telnyx calls. A full running example
  has also been added to `examples/telnyx-chatbot`.

- Allow pushing silence audio frames before `TTSStoppedFrame`. This might be
  useful for testing purposes, for example, passing bot audio to an STT service
  which usually needs additional audio data to detect the utterance stopped.

- `TwilioSerializer` now supports transport message frames. With this we can
  create Twilio emulators.

- Added a new transport: `WebsocketClientTransport`.

- Added a `metadata` field to `Frame` which makes it possible to pass custom
  data to all frames.

- Added `test/utils.py` inside of pipecat package.

### Changed

- `GatedOpenAILLMContextAggregator` now require keyword arguments. Also, a new
  `start_open` argument has been added to set the initial state of the gate.

- Added `organization` and `project` level authentication to
  `OpenAILLMService`.

- Improved the language checking logic in `ElevenLabsTTSService` and
  `ElevenLabsHttpTTSService` to properly handle language codes based on model
  compatibility, with appropriate warnings when language codes cannot be
  applied.

- Updated `GoogleLLMContext` to support pushing `LLMMessagesUpdateFrame`s that
  contain a combination of function calls, function call responses, system
  messages, or just messages.

- `InputDTMFFrame` is now based on `DTMFFrame`. There's also a new
  `OutputDTMFFrame` frame.

### Deprecated

- `resample_audio()` is now deprecated, use `create_default_resampler()`
  instead.

### Removed

- `AudioBufferProcessor.reset_audio_buffers()` has been removed, use
  `AudioBufferProcessor.start_recording()` and
  `AudioBufferProcessor.stop_recording()` instead.

### Fixed

- Fixed a `AudioBufferProcessor` that would cause crackling in some recordings.

- Fixed an issue in `AudioBufferProcessor` where user callback would not be
  called on task cancellation.

- Fixed an issue in `AudioBufferProcessor` that would cause wrong silence
  padding in some cases.

- Fixed an issue where `ElevenLabsTTSService` messages would return a 1009
  websocket error by increasing the max message size limit to 16MB.

- Fixed a `DailyTransport` issue that would cause events to be triggered before
  join finished.

- Fixed a `PipelineTask` issue that was preventing processors to be cleaned up
  after cancelling the task.

- Fixed an issue where queuing a `CancelFrame` to a pipeline task would not
  cause the task to finish. However, using `PipelineTask.cancel()` is still the
  recommended way to cancel a task.

### Other

- Improved Unit Test `run_test()` to use `PipelineTask` and
  `PipelineRunner`. There's now also some control around `StartFrame` and
  `EndFrame`. The `EndTaskFrame` has been removed since it doesn't seem
  necessary with this new approach.

- Updated `twilio-chatbot` with a few new features: use 8000 sample rate and
  avoid resampling, a new client useful for stress testing and testing locally
  without the need to make phone calls. Also, added audio recording on both the
  client and the server to make sure the audio sounds good.

- Updated examples to use `task.cancel()` to immediately exit the example when a
  participant leaves or disconnects, instead of pushing an `EndFrame`. Pushing
  an `EndFrame` causes the bot to run through everything that is internally
  queued (which could take some seconds). Note that using `task.cancel()` might
  not always be the best option and pushing an `EndFrame` could still be
  desirable to make sure all the pipeline is flushed.

## [0.0.54] - 2025-01-27

### Added

- In order to create tasks in Pipecat frame processors it is now recommended to
  use `FrameProcessor.create_task()` (which uses the new
  `utils.asyncio.create_task()`). It takes care of uncaught exceptions, task
  cancellation handling and task management. To cancel or wait for a task there
  is `FrameProcessor.cancel_task()` and `FrameProcessor.wait_for_task()`. All of
  Pipecat processors have been updated accordingly. Also, when a pipeline runner
  finishes, a warning about dangling tasks might appear, which indicates if any
  of the created tasks was never cancelled or awaited for (using these new
  functions).

- It is now possible to specify the period of the `PipelineTask` heartbeat
  frames with `heartbeats_period_secs`.

- Added `DailyMeetingTokenProperties` and `DailyMeetingTokenParams` Pydantic models
  for meeting token creation in `get_token` method of `DailyRESTHelper`.

- Added `enable_recording` and `geo` parameters to `DailyRoomProperties`.

- Added `RecordingsBucketConfig` to `DailyRoomProperties` to upload recordings
  to a custom AWS bucket.

### Changed

- Enhanced `UserIdleProcessor` with retry functionality and control over idle
  monitoring via new callback signature `(processor, retry_count) -> bool`.
  Updated the `17-detect-user-idle.py` to show how to use the `retry_count`.

- Add defensive error handling for `OpenAIRealtimeBetaLLMService`'s audio
  truncation. Audio truncation errors during interruptions now log a warning
  and allow the session to continue instead of throwing an exception.

- Modified `TranscriptProcessor` to use TTS text frames for more accurate assistant
  transcripts. Assistant messages are now aggregated based on bot speaking boundaries
  rather than LLM context, providing better handling of interruptions and partial
  utterances.

- Updated foundational examples `28a-transcription-processor-openai.py`,
  `28b-transcript-processor-anthropic.py`, and
  `28c-transcription-processor-gemini.py` to use the updated
  `TranscriptProcessor`.

### Fixed

- Fixed an `GeminiMultimodalLiveLLMService` issue that was preventing the user
  to push initial LLM assistant messages (using `LLMMessagesAppendFrame`).

- Added missing `FrameProcessor.cleanup()` calls to `Pipeline`,
  `ParallelPipeline` and `UserIdleProcessor`.

- Fixed a type error when using `voice_settings` in `ElevenLabsHttpTTSService`.

- Fixed an issue where `OpenAIRealtimeBetaLLMService` function calling resulted
  in an error.

- Fixed an issue in `AudioBufferProcessor` where the last audio buffer was not
  being processed, in cases where the `_user_audio_buffer` was smaller than the
  buffer size.

### Performance

- Replaced audio resampling library `resampy` with `soxr`. Resampling a 2:21s
  audio file from 24KHz to 16KHz took 1.41s with `resampy` and 0.031s with
  `soxr` with similar audio quality.

### Other

- Added initial unit test infrastructure.

## [0.0.53] - 2025-01-18

### Added

- Added `ElevenLabsHttpTTSService` which uses EleveLabs' HTTP API instead of the
  websocket one.

- Introduced pipeline frame observers. Observers can view all the frames that go
  through the pipeline without the need to inject processors in the
  pipeline. This can be useful, for example, to implement frame loggers or
  debuggers among other things. The example
  `examples/foundational/30-observer.py` shows how to add an observer to a
  pipeline for debugging.

- Introduced heartbeat frames. The pipeline task can now push periodic
  heartbeats down the pipeline when `enable_heartbeats=True`. Heartbeats are
  system frames that are supposed to make it all the way to the end of the
  pipeline. When a heartbeat frame is received the traversing time (i.e. the
  time it took to go through the whole pipeline) will be displayed (with TRACE
  logging) otherwise a warning will be shown. The example
  `examples/foundational/31-heartbeats.py` shows how to enable heartbeats and
  forces warnings to be displayed.

- Added `LLMTextFrame` and `TTSTextFrame` which should be pushed by LLM and TTS
  services respectively instead of `TextFrame`s.

- Added `OpenRouter` for OpenRouter integration with an OpenAI-compatible
  interface. Added foundational example `14m-function-calling-openrouter.py`.

- Added a new `WebsocketService` based class for TTS services, containing
  base functions and retry logic.

- Added `DeepSeekLLMService` for DeepSeek integration with an OpenAI-compatible
  interface. Added foundational example `14l-function-calling-deepseek.py`.

- Added `FunctionCallResultProperties` dataclass to provide a structured way to
  control function call behavior, including:

  - `run_llm`: Controls whether to trigger LLM completion
  - `on_context_updated`: Optional callback triggered after context update

- Added a new foundational example `07e-interruptible-playht-http.py` for easy
  testing of `PlayHTHttpTTSService`.

- Added support for Google TTS Journey voices in `GoogleTTSService`.

- Added `29-livekit-audio-chat.py`, as a new foundational examples for
  `LiveKitTransportLayer`.

- Added `enable_prejoin_ui`, `max_participants` and `start_video_off` params
  to `DailyRoomProperties`.

- Added `session_timeout` to `FastAPIWebsocketTransport` and
  `WebsocketServerTransport` for configuring session timeouts (in
  seconds). Triggers `on_session_timeout` for custom timeout handling.
  See [examples/websocket-server/bot.py](https://github.com/pipecat-ai/pipecat/blob/main/examples/websocket-server/bot.py).

- Added the new modalities option and helper function to set Gemini output
  modalities.

- Added `examples/foundational/26d-gemini-live-text.py` which is
  using Gemini as TEXT modality and using another TTS provider for TTS process.

### Changed

- Modified `UserIdleProcessor` to start monitoring only after first
  conversation activity (`UserStartedSpeakingFrame` or
  `BotStartedSpeakingFrame`) instead of immediately.

- Modified `OpenAIAssistantContextAggregator` to support controlled completions
  and to emit context update callbacks via `FunctionCallResultProperties`.

- Added `aws_session_token` to the `PollyTTSService`.

- Changed the default model for `PlayHTHttpTTSService` to `Play3.0-mini-http`.

- `api_key`, `aws_access_key_id` and `region` are no longer required parameters
  for the PollyTTSService (AWSTTSService)

- Added `session_timeout` example in `examples/websocket-server/bot.py` to
  handle session timeout event.

- Changed `InputParams` in
  `src/pipecat/services/gemini_multimodal_live/gemini.py` to support different
  modalities.

- Changed `DeepgramSTTService` to send `finalize` event whenever VAD detects
  `UserStoppedSpeakingFrame`. This helps in faster transcriptions and clearing
  the `Deepgram` audio buffer.

### Fixed

- Fixed an issue where `DeepgramSTTService` was not generating metrics using
  pipeline's VAD.

- Fixed `UserIdleProcessor` not properly propagating `EndFrame`s through the
  pipeline.

- Fixed an issue where websocket based TTS services could incorrectly terminate
  their connection due to a retry counter not resetting.

- Fixed a `PipelineTask` issue that would cause a dangling task after stopping
  the pipeline with an `EndFrame`.

- Fixed an import issue for `PlayHTHttpTTSService`.

- Fixed an issue where languages couldn't be used with the `PlayHTHttpTTSService`.

- Fixed an issue where `OpenAIRealtimeBetaLLMService` audio chunks were hitting
  an error when truncating audio content.

- Fixed an issue where setting the voice and model for `RimeHttpTTSService`
  wasn't working.

- Fixed an issue where `IdleFrameProcessor` and `UserIdleProcessor` were getting
  initialized before the start of the pipeline.

## [0.0.52] - 2024-12-24

### Added

- Constructor arguments for GoogleLLMService to directly set tools and tool_config.

- Smart turn detection example (`22d-natural-conversation-gemini-audio.py`) that
  leverages Gemini 2.0 capabilities ().
  (see https://x.com/kwindla/status/1870974144831275410)

- Added `DailyTransport.send_dtmf()` to send dial-out DTMF tones.

- Added `DailyTransport.sip_call_transfer()` to forward SIP and PSTN calls to
  another address or number. For example, transfer a SIP call to a different
  SIP address or transfer a PSTN phone number to a different PSTN phone number.

- Added `DailyTransport.sip_refer()` to transfer incoming SIP/PSTN calls from
  outside Daily to another SIP/PSTN address.

- Added an `auto_mode` input parameter to `ElevenLabsTTSService`. `auto_mode`
  is set to `True` by default. Enabling this setting disables the chunk
  schedule and all buffers, which reduces latency.

- Added `KoalaFilter` which implement on device noise reduction using Koala
  Noise Suppression.
  (see https://picovoice.ai/platform/koala/)

- Added `CerebrasLLMService` for Cerebras integration with an OpenAI-compatible
  interface. Added foundational example `14k-function-calling-cerebras.py`.

- Pipecat now supports Python 3.13. We had a dependency on the `audioop` package
  which was deprecated and now removed on Python 3.13. We are now using
  `audioop-lts` (https://github.com/AbstractUmbra/audioop) to provide the same
  functionality.

- Added timestamped conversation transcript support:

  - New `TranscriptProcessor` factory provides access to user and assistant
    transcript processors.
  - `UserTranscriptProcessor` processes user speech with timestamps from
    transcription.
  - `AssistantTranscriptProcessor` processes assistant responses with LLM
    context timestamps.
  - Messages emitted with ISO 8601 timestamps indicating when they were spoken.
  - Supports all LLM formats (OpenAI, Anthropic, Google) via standard message
    format.
  - New examples: `28a-transcription-processor-openai.py`,
    `28b-transcription-processor-anthropic.py`, and
    `28c-transcription-processor-gemini.py`.

- Add support for more languages to ElevenLabs (Arabic, Croatian, Filipino,
  Tamil) and PlayHT (Afrikans, Albanian, Amharic, Arabic, Bengali, Croatian,
  Galician, Hebrew, Mandarin, Serbian, Tagalog, Urdu, Xhosa).

### Changed

- `PlayHTTTSService` uses the new v4 websocket API, which also fixes an issue
  where text inputted to the TTS didn't return audio.

- The default model for `ElevenLabsTTSService` is now `eleven_flash_v2_5`.

- `OpenAIRealtimeBetaLLMService` now takes a `model` parameter in the
  constructor.

- Updated the default model for the `OpenAIRealtimeBetaLLMService`.

- Room expiration (`exp`) in `DailyRoomProperties` is now optional (`None`) by
  default instead of automatically setting a 5-minute expiration time. You must
  explicitly set expiration time if desired.

### Deprecated

- `AWSTTSService` is now deprecated, use `PollyTTSService` instead.

### Fixed

- Fixed token counting in `GoogleLLMService`. Tokens were summed incorrectly
  (double-counted in many cases).

- Fixed an issue that could cause the bot to stop talking if there was a user
  interruption before getting any audio from the TTS service.

- Fixed an issue that would cause `ParallelPipeline` to handle `EndFrame`
  incorrectly causing the main pipeline to not terminate or terminate too early.

- Fixed an audio stuttering issue in `FastPitchTTSService`.

- Fixed a `BaseOutputTransport` issue that was causing non-audio frames being
  processed before the previous audio frames were played. This will allow, for
  example, sending a frame `A` after a `TTSSpeakFrame` and the frame `A` will
  only be pushed downstream after the audio generated from `TTSSpeakFrame` has
  been spoken.

- Fixed a `DeepgramSTTService` issue that was causing language to be passed as
  an object instead of a string resulting in the connection to fail.

## [0.0.51] - 2024-12-16

### Fixed

- Fixed an issue in websocket-based TTS services that was causing infinite
  reconnections (Cartesia, ElevenLabs, PlayHT and LMNT).

## [0.0.50] - 2024-12-11

### Added

- Added `GeminiMultimodalLiveLLMService`. This is an integration for Google's
  Gemini Multimodal Live API, supporting:

  - Real-time audio and video input processing
  - Streaming text responses with TTS
  - Audio transcription for both user and bot speech
  - Function calling
  - System instructions and context management
  - Dynamic parameter updates (temperature, top_p, etc.)

- Added `AudioTranscriber` utility class for handling audio transcription with
  Gemini models.

- Added new context classes for Gemini:

  - `GeminiMultimodalLiveContext`
  - `GeminiMultimodalLiveUserContextAggregator`
  - `GeminiMultimodalLiveAssistantContextAggregator`
  - `GeminiMultimodalLiveContextAggregatorPair`

- Added new foundational examples for `GeminiMultimodalLiveLLMService`:

  - `26-gemini-multimodal-live.py`
  - `26a-gemini-live-transcription.py`
  - `26b-gemini-live-video.py`
  - `26c-gemini-live-video.py`

- Added `SimliVideoService`. This is an integration for Simli AI avatars.
  (see https://www.simli.com)

- Added NVIDIA Riva's `FastPitchTTSService` and `ParakeetSTTService`.
  (see https://www.nvidia.com/en-us/ai-data-science/products/riva/)

- Added `IdentityFilter`. This is the simplest frame filter that lets through
  all incoming frames.

- New `STTMuteStrategy` called `FUNCTION_CALL` which mutes the STT service
  during LLM function calls.

- `DeepgramSTTService` now exposes two event handlers `on_speech_started` and
  `on_utterance_end` that could be used to implement interruptions. See new
  example `examples/foundational/07c-interruptible-deepgram-vad.py`.

- Added `GroqLLMService`, `GrokLLMService`, and `NimLLMService` for Groq, Grok,
  and NVIDIA NIM API integration, with an OpenAI-compatible interface.

- New examples demonstrating function calling with Groq, Grok, Azure OpenAI,
  Fireworks, and NVIDIA NIM: `14f-function-calling-groq.py`,
  `14g-function-calling-grok.py`, `14h-function-calling-azure.py`,
  `14i-function-calling-fireworks.py`, and `14j-function-calling-nvidia.py`.

- In order to obtain the audio stored by the `AudioBufferProcessor` you can now
  also register an `on_audio_data` event handler. The `on_audio_data` handler
  will be called every time `buffer_size` (a new constructor argument) is
  reached. If `buffer_size` is 0 (default) you need to manually get the audio as
  before using `AudioBufferProcessor.merge_audio_buffers()`.

```
@audiobuffer.event_handler("on_audio_data")
async def on_audio_data(processor, audio, sample_rate, num_channels):
    await save_audio(audio, sample_rate, num_channels)
```

- Added a new RTVI message called `disconnect-bot`, which when handled pushes
  an `EndFrame` to trigger the pipeline to stop.

### Changed

- `STTMuteFilter` now supports multiple simultaneous muting strategies.

- `XTTSService` language now defaults to `Language.EN`.

- `SoundfileMixer` doesn't resample input files anymore to avoid startup
  delays. The sample rate of the provided sound files now need to match the
  sample rate of the output transport.

- Input frames (audio, image and transport messages) are now system frames. This
  means they are processed immediately by all processors instead of being queued
  internally.

- Expanded the transcriptions.language module to support a superset of
  languages.

- Updated STT and TTS services with language options that match the supported
  languages for each service.

- Updated the `AzureLLMService` to use the `OpenAILLMService`. Updated the
  `api_version` to `2024-09-01-preview`.

- Updated the `FireworksLLMService` to use the `OpenAILLMService`. Updated the
  default model to `accounts/fireworks/models/firefunction-v2`.

- Updated the `simple-chatbot` example to include a Javascript and React client
  example, using RTVI JS and React.

### Removed

- Removed `AppFrame`. This was used as a special user custom frame, but there's
  actually no use case for that.

### Fixed

- Fixed a `ParallelPipeline` issue that would cause system frames to be queued.

- Fixed `FastAPIWebsocketTransport` so it can work with binary data (e.g. using
  the protobuf serializer).

- Fixed an issue in `CartesiaTTSService` that could cause previous audio to be
  received after an interruption.

- Fixed Cartesia, ElevenLabs, LMNT and PlayHT TTS websocket
  reconnection. Before, if an error occurred no reconnection was happening.

- Fixed a `BaseOutputTransport` issue that was causing audio to be discarded
  after an `EndFrame` was received.

- Fixed an issue in `WebsocketServerTransport` and `FastAPIWebsocketTransport`
  that would cause a busy loop when using audio mixer.

- Fixed a `DailyTransport` and `LiveKitTransport` issue where connections were
  being closed in the input transport prematurely. This was causing frames
  queued inside the pipeline being discarded.

- Fixed an issue in `DailyTransport` that would cause some internal callbacks to
  not be executed.

- Fixed an issue where other frames were being processed while a `CancelFrame`
  was being pushed down the pipeline.

- `AudioBufferProcessor` now handles interruptions properly.

- Fixed a `WebsocketServerTransport` issue that would prevent interruptions with
  `TwilioSerializer` from working.

- `DailyTransport.capture_participant_video` now allows capturing user's screen
  share by simply passing `video_source="screenVideo"`.

- Fixed Google Gemini message handling to properly convert appended messages to
  Gemini's required format.

- Fixed an issue with `FireworksLLMService` where chat completions were failing
  by removing the `stream_options` from the chat completion options.

## [0.0.49] - 2024-11-17

### Added

- Added RTVI `on_bot_started` event which is useful in a single turn
  interaction.

- Added `DailyTransport` events `dialin-connected`, `dialin-stopped`,
  `dialin-error` and `dialin-warning`. Needs daily-python >= 0.13.0.

- Added `RimeHttpTTSService` and the `07q-interruptible-rime.py` foundational
  example.

- Added `STTMuteFilter`, a general-purpose processor that combines STT
  muting and interruption control. When active, it prevents both transcription
  and interruptions during bot speech. The processor supports multiple
  strategies: `FIRST_SPEECH` (mute only during bot's first
  speech), `ALWAYS` (mute during all bot speech), or `CUSTOM` (using provided
  callback).

- Added `STTMuteFrame`, a control frame that enables/disables speech
  transcription in STT services.

## [0.0.48] - 2024-11-10 "Antonio release"

### Added

- There's now an input queue in each frame processor. When you call
  `FrameProcessor.push_frame()` this will internally call
  `FrameProcessor.queue_frame()` on the next processor (upstream or downstream)
  and the frame will be internally queued (except system frames). Then, the
  queued frames will get processed. With this input queue it is also possible
  for FrameProcessors to block processing more frames by calling
  `FrameProcessor.pause_processing_frames()`. The way to resume processing
  frames is by calling `FrameProcessor.resume_processing_frames()`.

- Added audio filter `NoisereduceFilter`.

- Introduce input transport audio filters (`BaseAudioFilter`). Audio filters can
  be used to remove background noises before audio is sent to VAD.

- Introduce output transport audio mixers (`BaseAudioMixer`). Output transport
  audio mixers can be used, for example, to add background sounds or any other
  audio mixing functionality before the output audio is actually written to the
  transport.

- Added `GatedOpenAILLMContextAggregator`. This aggregator keeps the last
  received OpenAI LLM context frame and it doesn't let it through until the
  notifier is notified.

- Added `WakeNotifierFilter`. This processor expects a list of frame types and
  will execute a given callback predicate when a frame of any of those type is
  being processed. If the callback returns true the notifier will be notified.

- Added `NullFilter`. A null filter doesn't push any frames upstream or
  downstream. This is usually used to disable one of the pipelines in
  `ParallelPipeline`.

- Added `EventNotifier`. This can be used as a very simple synchronization
  feature between processors.

- Added `TavusVideoService`. This is an integration for Tavus digital twins.
  (see https://www.tavus.io/)

- Added `DailyTransport.update_subscriptions()`. This allows you to have fine
  grained control of what media subscriptions you want for each participant in a
  room.

- Added audio filter `KrispFilter`.

### Changed

- The following `DailyTransport` functions are now `async` which means they need
  to be awaited: `start_dialout`, `stop_dialout`, `start_recording`,
  `stop_recording`, `capture_participant_transcription` and
  `capture_participant_video`.

- Changed default output sample rate to 24000. This changes all TTS service to
  output to 24000 and also the default output transport sample rate. This
  improves audio quality at the cost of some extra bandwidth.

- `AzureTTSService` now uses Azure websockets instead of HTTP requests.

- The previous `AzureTTSService` HTTP implementation is now
  `AzureHttpTTSService`.

### Fixed

- Websocket transports (FastAPI and Websocket) now synchronize with time before
  sending data. This allows for interruptions to just work out of the box.

- Improved bot speaking detection for all TTS services by using actual bot
  audio.

- Fixed an issue that was generating constant bot started/stopped speaking
  frames for HTTP TTS services.

- Fixed an issue that was causing stuttering with AWS TTS service.

- Fixed an issue with PlayHTTTSService, where the TTFB metrics were reporting
  very small time values.

- Fixed an issue where AzureTTSService wasn't initializing the specified
  language.

### Other

- Add `23-bot-background-sound.py` foundational example.

- Added a new foundational example `22-natural-conversation.py`. This example
  shows how to achieve a more natural conversation detecting when the user ends
  statement.

## [0.0.47] - 2024-10-22

### Added

- Added `AssemblyAISTTService` and corresponding foundational examples
  `07o-interruptible-assemblyai.py` and `13d-assemblyai-transcription.py`.

- Added a foundational example for Gladia transcription:
  `13c-gladia-transcription.py`

### Changed

- Updated `GladiaSTTService` to use the V2 API.

- Changed `DailyTransport` transcription model to `nova-2-general`.

### Fixed

- Fixed an issue that would cause an import error when importing
  `SileroVADAnalyzer` from the old package `pipecat.vad.silero`.

- Fixed `enable_usage_metrics` to control LLM/TTS usage metrics separately
  from `enable_metrics`.

## [0.0.46] - 2024-10-19

### Added

- Added `audio_passthrough` parameter to `STTService`. If enabled it allows
  audio frames to be pushed downstream in case other processors need them.

- Added input parameter options for `PlayHTTTSService` and
  `PlayHTHttpTTSService`.

### Changed

- Changed `DeepgramSTTService` model to `nova-2-general`.

- Moved `SileroVAD` audio processor to `processors.audio.vad`.

- Module `utils.audio` is now `audio.utils`. A new `resample_audio` function has
  been added.

- `PlayHTTTSService` now uses PlayHT websockets instead of HTTP requests.

- The previous `PlayHTTTSService` HTTP implementation is now
  `PlayHTHttpTTSService`.

- `PlayHTTTSService` and `PlayHTHttpTTSService` now use a `voice_engine` of
  `PlayHT3.0-mini`, which allows for multi-lingual support.

- Renamed `OpenAILLMServiceRealtimeBeta` to `OpenAIRealtimeBetaLLMService` to
  match other services.

### Deprecated

- `LLMUserResponseAggregator` and `LLMAssistantResponseAggregator` are
  mostly deprecated, use `OpenAILLMContext` instead.

- The `vad` package is now deprecated and `audio.vad` should be used
  instead. The `avd` package will get removed in a future release.

### Fixed

- Fixed an issue that would cause an error if no VAD analyzer was passed to
  `LiveKitTransport` params.

- Fixed `SileroVAD` processor to support interruptions properly.

### Other

- Added `examples/foundational/07-interruptible-vad.py`. This is the same as
  `07-interruptible.py` but using the `SileroVAD` processor instead of passing
  the `VADAnalyzer` in the transport.

## [0.0.45] - 2024-10-16

### Changed

- Metrics messages have moved out from the transport's base output into RTVI.

## [0.0.44] - 2024-10-15

### Added

- Added support for OpenAI Realtime API with the new
  `OpenAILLMServiceRealtimeBeta` processor.
  (see https://platform.openai.com/docs/guides/realtime/overview)

- Added `RTVIBotTranscriptionProcessor` which will send the RTVI
  `bot-transcription` protocol message. These are TTS text aggregated (into
  sentences) messages.

- Added new input params to the `MarkdownTextFilter` utility. You can set
  `filter_code` to filter code from text and `filter_tables` to filter tables
  from text.

- Added `CanonicalMetricsService`. This processor uses the new
  `AudioBufferProcessor` to capture conversation audio and later send it to
  Canonical AI.
  (see https://canonical.chat/)

- Added `AudioBufferProcessor`. This processor can be used to buffer mixed user and
  bot audio. This can later be saved into an audio file or processed by some
  audio analyzer.

- Added `on_first_participant_joined` event to `LiveKitTransport`.

### Changed

- LLM text responses are now logged properly as unicode characters.

- `UserStartedSpeakingFrame`, `UserStoppedSpeakingFrame`,
  `BotStartedSpeakingFrame`, `BotStoppedSpeakingFrame`, `BotSpeakingFrame` and
  `UserImageRequestFrame` are now based from `SystemFrame`

### Fixed

- Merge `RTVIBotLLMProcessor`/`RTVIBotLLMTextProcessor` and
  `RTVIBotTTSProcessor`/`RTVIBotTTSTextProcessor` to avoid out of order issues.

- Fixed an issue in RTVI protocol that could cause a `bot-llm-stopped` or
  `bot-tts-stopped` message to be sent before a `bot-llm-text` or `bot-tts-text`
  message.

- Fixed `DeepgramSTTService` constructor settings not being merged with default
  ones.

- Fixed an issue in Daily transport that would cause tasks to be hanging if
  urgent transport messages were being sent from a transport event handler.

- Fixed an issue in `BaseOutputTransport` that would cause `EndFrame` to be
  pushed downed too early and call `FrameProcessor.cleanup()` before letting the
  transport stop properly.

## [0.0.43] - 2024-10-10

### Added

- Added a new util called `MarkdownTextFilter` which is a subclass of a new
  base class called `BaseTextFilter`. This is a configurable utility which
  is intended to filter text received by TTS services.

- Added new `RTVIUserLLMTextProcessor`. This processor will send an RTVI
  `user-llm-text` message with the user content's that was sent to the LLM.

### Changed

- `TransportMessageFrame` doesn't have an `urgent` field anymore, instead
  there's now a `TransportMessageUrgentFrame` which is a `SystemFrame` and
  therefore skip all internal queuing.

- For TTS services, convert inputted languages to match each service's language
  format

### Fixed

- Fixed an issue where changing a language with the Deepgram STT service
  wouldn't apply the change. This was fixed by disconnecting and reconnecting
  when the language changes.

## [0.0.42] - 2024-10-02

### Added

- `SentryMetrics` has been added to report frame processor metrics to
  Sentry. This is now possible because `FrameProcessorMetrics` can now be passed
  to `FrameProcessor`.

- Added Google TTS service and corresponding foundational example
  `07n-interruptible-google.py`

- Added AWS Polly TTS support and `07m-interruptible-aws.py` as an example.

- Added InputParams to Azure TTS service.

- Added `LivekitTransport` (audio-only for now).

- RTVI 0.2.0 is now supported.

- All `FrameProcessors` can now register event handlers.

```
tts = SomeTTSService(...)

@tts.event_handler("on_connected"):
async def on_connected(processor):
  ...
```

- Added `AsyncGeneratorProcessor`. This processor can be used together with a
  `FrameSerializer` as an async generator. It provides a `generator()` function
  that returns an `AsyncGenerator` and that yields serialized frames.

- Added `EndTaskFrame` and `CancelTaskFrame`. These are new frames that are
  meant to be pushed upstream to tell the pipeline task to stop nicely or
  immediately respectively.

- Added configurable LLM parameters (e.g., temperature, top_p, max_tokens, seed)
  for OpenAI, Anthropic, and Together AI services along with corresponding
  setter functions.

- Added `sample_rate` as a constructor parameter for TTS services.

- Pipecat has a pipeline-based architecture. The pipeline consists of frame
  processors linked to each other. The elements traveling across the pipeline
  are called frames.

  To have a deterministic behavior the frames traveling through the pipeline
  should always be ordered, except system frames which are out-of-band
  frames. To achieve that, each frame processor should only output frames from a
  single task.

  In this version all the frame processors have their own task to push
  frames. That is, when `push_frame()` is called the given frame will be put
  into an internal queue (with the exception of system frames) and a frame
  processor task will push it out.

- Added pipeline clocks. A pipeline clock is used by the output transport to
  know when a frame needs to be presented. For that, all frames now have an
  optional `pts` field (prensentation timestamp). There's currently just one
  clock implementation `SystemClock` and the `pts` field is currently only used
  for `TextFrame`s (audio and image frames will be next).

- A clock can now be specified to `PipelineTask` (defaults to
  `SystemClock`). This clock will be passed to each frame processor via the
  `StartFrame`.

- Added `CartesiaHttpTTSService`.

- `DailyTransport` now supports setting the audio bitrate to improve audio
  quality through the `DailyParams.audio_out_bitrate` parameter. The new
  default is 96kbps.

- `DailyTransport` now uses the number of audio output channels (1 or 2) to set
  mono or stereo audio when needed.

- Interruptions support has been added to `TwilioFrameSerializer` when using
  `FastAPIWebsocketTransport`.

- Added new `LmntTTSService` text-to-speech service.
  (see https://www.lmnt.com/)

- Added `TTSModelUpdateFrame`, `TTSLanguageUpdateFrame`, `STTModelUpdateFrame`,
  and `STTLanguageUpdateFrame` frames to allow you to switch models, language
  and voices in TTS and STT services.

- Added new `transcriptions.Language` enum.

### Changed

- Context frames are now pushed downstream from assistant context aggregators.

- Removed Silero VAD torch dependency.

- Updated individual update settings frame classes into a single
  `ServiceUpdateSettingsFrame` class.

- We now distinguish between input and output audio and image frames. We
  introduce `InputAudioRawFrame`, `OutputAudioRawFrame`, `InputImageRawFrame`
  and `OutputImageRawFrame` (and other subclasses of those). The input frames
  usually come from an input transport and are meant to be processed inside the
  pipeline to generate new frames. However, the input frames will not be sent
  through an output transport. The output frames can also be processed by any
  frame processor in the pipeline and they are allowed to be sent by the output
  transport.

- `ParallelTask` has been renamed to `SyncParallelPipeline`. A
  `SyncParallelPipeline` is a frame processor that contains a list of different
  pipelines to be executed concurrently. The difference between a
  `SyncParallelPipeline` and a `ParallelPipeline` is that, given an input frame,
  the `SyncParallelPipeline` will wait for all the internal pipelines to
  complete. This is achieved by making sure the last processor in each of the
  pipelines is synchronous (e.g. an HTTP-based service that waits for the
  response).

- `StartFrame` is back a system frame to make sure it's processed immediately by
  all processors. `EndFrame` stays a control frame since it needs to be ordered
  allowing the frames in the pipeline to be processed.

- Updated `MoondreamService` revision to `2024-08-26`.

- `CartesiaTTSService` and `ElevenLabsTTSService` now add presentation
  timestamps to their text output. This allows the output transport to push the
  text frames downstream at almost the same time the words are spoken. We say
  "almost" because currently the audio frames don't have presentation timestamp
  but they should be played at roughly the same time.

- `DailyTransport.on_joined` event now returns the full session data instead of
  just the participant.

- `CartesiaTTSService` is now a subclass of `TTSService`.

- `DeepgramSTTService` is now a subclass of `STTService`.

- `WhisperSTTService` is now a subclass of `SegmentedSTTService`. A
  `SegmentedSTTService` is a `STTService` where the provided audio is given in a
  big chunk (i.e. from when the user starts speaking until the user stops
  speaking) instead of a continous stream.

### Fixed

- Fixed OpenAI multiple function calls.

- Fixed a Cartesia TTS issue that would cause audio to be truncated in some
  cases.

- Fixed a `BaseOutputTransport` issue that would stop audio and video rendering
  tasks (after receiving and `EndFrame`) before the internal queue was emptied,
  causing the pipeline to finish prematurely.

- `StartFrame` should be the first frame every processor receives to avoid
  situations where things are not initialized (because initialization happens on
  `StartFrame`) and other frames come in resulting in undesired behavior.

### Performance

- `obj_id()` and `obj_count()` now use `itertools.count` avoiding the need of
  `threading.Lock`.

### Other

- Pipecat now uses Ruff as its formatter (https://github.com/astral-sh/ruff).

## [0.0.41] - 2024-08-22

### Added

- Added `LivekitFrameSerializer` audio frame serializer.

### Fixed

- Fix `FastAPIWebsocketOutputTransport` variable name clash with subclass.

- Fix an `AnthropicLLMService` issue with empty arguments in function calling.

### Other

- Fixed `studypal` example errors.

## [0.0.40] - 2024-08-20

### Added

- VAD parameters can now be dynamicallt updated using the
  `VADParamsUpdateFrame`.

- `ErrorFrame` has now a `fatal` field to indicate the bot should exit if a
  fatal error is pushed upstream (false by default). A new `FatalErrorFrame`
  that sets this flag to true has been added.

- `AnthropicLLMService` now supports function calling and initial support for
  prompt caching.
  (see https://www.anthropic.com/news/prompt-caching)

- `ElevenLabsTTSService` can now specify ElevenLabs input parameters such as
  `output_format`.

- `TwilioFrameSerializer` can now specify Twilio's and Pipecat's desired sample
  rates to use.

- Added new `on_participant_updated` event to `DailyTransport`.

- Added `DailyRESTHelper.delete_room_by_name()` and
  `DailyRESTHelper.delete_room_by_url()`.

- Added LLM and TTS usage metrics. Those are enabled when
  `PipelineParams.enable_usage_metrics` is True.

- `AudioRawFrame`s are now pushed downstream from the base output
  transport. This allows capturing the exact words the bot says by adding an STT
  service at the end of the pipeline.

- Added new `GStreamerPipelineSource`. This processor can generate image or
  audio frames from a GStreamer pipeline (e.g. reading an MP4 file, and RTP
  stream or anything supported by GStreamer).

- Added `TransportParams.audio_out_is_live`. This flag is False by default and
  it is useful to indicate we should not synchronize audio with sporadic images.

- Added new `BotStartedSpeakingFrame` and `BotStoppedSpeakingFrame` control
  frames. These frames are pushed upstream and they should wrap
  `BotSpeakingFrame`.

- Transports now allow you to register event handlers without decorators.

### Changed

- Support RTVI message protocol 0.1. This includes new messages, support for
  messages responses, support for actions, configuration, webhooks and a bunch
  of new cool stuff.
  (see https://docs.rtvi.ai/)

- `SileroVAD` dependency is now imported via pip's `silero-vad` package.

- `ElevenLabsTTSService` now uses `eleven_turbo_v2_5` model by default.

- `BotSpeakingFrame` is now a control frame.

- `StartFrame` is now a control frame similar to `EndFrame`.

- `DeepgramTTSService` now is more customizable. You can adjust the encoding and
  sample rate.

### Fixed

- `TTSStartFrame` and `TTSStopFrame` are now sent when TTS really starts and
  stops. This allows for knowing when the bot starts and stops speaking even
  with asynchronous services (like Cartesia).

- Fixed `AzureSTTService` transcription frame timestamps.

- Fixed an issue with `DailyRESTHelper.create_room()` expirations which would
  cause this function to stop working after the initial expiration elapsed.

- Improved `EndFrame` and `CancelFrame` handling. `EndFrame` should end things
  gracefully while a `CancelFrame` should cancel all running tasks as soon as
  possible.

- Fixed an issue in `AIService` that would cause a yielded `None` value to be
  processed.

- RTVI's `bot-ready` message is now sent when the RTVI pipeline is ready and
  a first participant joins.

- Fixed a `BaseInputTransport` issue that was causing incoming system frames to
  be queued instead of being pushed immediately.

- Fixed a `BaseInputTransport` issue that was causing start/stop interruptions
  incoming frames to not cancel tasks and be processed properly.

### Other

- Added `studypal` example (from to the Cartesia folks!).

- Most examples now use Cartesia.

- Added examples `foundational/19a-tools-anthropic.py`,
  `foundational/19b-tools-video-anthropic.py` and
  `foundational/19a-tools-togetherai.py`.

- Added examples `foundational/18-gstreamer-filesrc.py` and
  `foundational/18a-gstreamer-videotestsrc.py` that show how to use
  `GStreamerPipelineSource`

- Remove `requests` library usage.

- Cleanup examples and use `DailyRESTHelper`.

## [0.0.39] - 2024-07-23

### Fixed

- Fixed a regression introduced in 0.0.38 that would cause Daily transcription
  to stop the Pipeline.

## [0.0.38] - 2024-07-23

### Added

- Added `force_reload`, `skip_validation` and `trust_repo` to `SileroVAD` and
  `SileroVADAnalyzer`. This allows caching and various GitHub repo validations.

- Added `send_initial_empty_metrics` flag to `PipelineParams` to request for
  initial empty metrics (zero values). True by default.

### Fixed

- Fixed initial metrics format. It was using the wrong keys name/time instead of
  processor/value.

- STT services should be using ISO 8601 time format for transcription frames.

- Fixed an issue that would cause Daily transport to show a stop transcription
  error when actually none occurred.

## [0.0.37] - 2024-07-22

### Added

- Added `RTVIProcessor` which implements the RTVI-AI standard.
  See https://github.com/rtvi-ai

- Added `BotInterruptionFrame` which allows interrupting the bot while talking.

- Added `LLMMessagesAppendFrame` which allows appending messages to the current
  LLM context.

- Added `LLMMessagesUpdateFrame` which allows changing the LLM context for the
  one provided in this new frame.

- Added `LLMModelUpdateFrame` which allows updating the LLM model.

- Added `TTSSpeakFrame` which causes the bot say some text. This text will not
  be part of the LLM context.

- Added `TTSVoiceUpdateFrame` which allows updating the TTS voice.

### Removed

- We remove the `LLMResponseStartFrame` and `LLMResponseEndFrame` frames. These
  were added in the past to properly handle interruptions for the
  `LLMAssistantContextAggregator`. But the `LLMContextAggregator` is now based
  on `LLMResponseAggregator` which handles interruptions properly by just
  processing the `StartInterruptionFrame`, so there's no need for these extra
  frames any more.

### Fixed

- Fixed an issue with `StatelessTextTransformer` where it was pushing a string
  instead of a `TextFrame`.

- `TTSService` end of sentence detection has been improved. It now works with
  acronyms, numbers, hours and others.

- Fixed an issue in `TTSService` that would not properly flush the current
  aggregated sentence if an `LLMFullResponseEndFrame` was found.

### Performance

- `CartesiaTTSService` now uses websockets which improves speed. It also
  leverages the new Cartesia contexts which maintains generated audio prosody
  when multiple inputs are sent, therefore improving audio quality a lot.

## [0.0.36] - 2024-07-02

### Added

- Added `GladiaSTTService`.
  See https://docs.gladia.io/chapters/speech-to-text-api/pages/live-speech-recognition

- Added `XTTSService`. This is a local Text-To-Speech service.
  See https://github.com/coqui-ai/TTS

- Added `UserIdleProcessor`. This processor can be used to wait for any
  interaction with the user. If the user doesn't say anything within a given
  timeout a provided callback is called.

- Added `IdleFrameProcessor`. This processor can be used to wait for frames
  within a given timeout. If no frame is received within the timeout a provided
  callback is called.

- Added new frame `BotSpeakingFrame`. This frame will be continuously pushed
  upstream while the bot is talking.

- It is now possible to specify a Silero VAD version when using `SileroVADAnalyzer`
  or `SileroVAD`.

- Added `AysncFrameProcessor` and `AsyncAIService`. Some services like
  `DeepgramSTTService` need to process things asynchronously. For example, audio
  is sent to Deepgram but transcriptions are not returned immediately. In these
  cases we still require all frames (except system frames) to be pushed
  downstream from a single task. That's what `AsyncFrameProcessor` is for. It
  creates a task and all frames should be pushed from that task. So, whenever a
  new Deepgram transcription is ready that transcription will also be pushed
  from this internal task.

- The `MetricsFrame` now includes processing metrics if metrics are enabled. The
  processing metrics indicate the time a processor needs to generate all its
  output. Note that not all processors generate these kind of metrics.

### Changed

- `WhisperSTTService` model can now also be a string.

- Added missing \* keyword separators in services.

### Fixed

- `WebsocketServerTransport` doesn't try to send frames anymore if serializers
  returns `None`.

- Fixed an issue where exceptions that occurred inside frame processors were
  being swallowed and not displayed.

- Fixed an issue in `FastAPIWebsocketTransport` where it would still try to send
  data to the websocket after being closed.

### Other

- Added Fly.io deployment example in `examples/deployment/flyio-example`.

- Added new `17-detect-user-idle.py` example that shows how to use the new
  `UserIdleProcessor`.

## [0.0.35] - 2024-06-28

### Changed

- `FastAPIWebsocketParams` now require a serializer.

- `TwilioFrameSerializer` now requires a `streamSid`.

### Fixed

- Silero VAD number of frames needs to be 512 for 16000 sample rate or 256 for
  8000 sample rate.

## [0.0.34] - 2024-06-25

### Fixed

- Fixed an issue with asynchronous STT services (Deepgram and Azure) that could
  interruptions to ignore transcriptions.

- Fixed an issue introduced in 0.0.33 that would cause the LLM to generate
  shorter output.

## [0.0.33] - 2024-06-25

### Changed

- Upgraded to Cartesia's new Python library 1.0.0. `CartesiaTTSService` now
  expects a voice ID instead of a voice name (you can get the voice ID from
  Cartesia's playground). You can also specify the audio `sample_rate` and
  `encoding` instead of the previous `output_format`.

### Fixed

- Fixed an issue with asynchronous STT services (Deepgram and Azure) that could
  cause static audio issues and interruptions to not work properly when dealing
  with multiple LLMs sentences.

- Fixed an issue that could mix new LLM responses with previous ones when
  handling interruptions.

- Fixed a Daily transport blocking situation that occurred while reading audio
  frames after a participant left the room. Needs daily-python >= 0.10.1.

## [0.0.32] - 2024-06-22

### Added

- Allow specifying a `DeepgramSTTService` url which allows using on-prem
  Deepgram.

- Added new `FastAPIWebsocketTransport`. This is a new websocket transport that
  can be integrated with FastAPI websockets.

- Added new `TwilioFrameSerializer`. This is a new serializer that knows how to
  serialize and deserialize audio frames from Twilio.

- Added Daily transport event: `on_dialout_answered`. See
  https://reference-python.daily.co/api_reference.html#daily.EventHandler

- Added new `AzureSTTService`. This allows you to use Azure Speech-To-Text.

### Performance

- Convert `BaseOutputTransport` and `BaseOutputTransport` to fully use asyncio
  and remove the use of threads.

### Other

- Added `twilio-chatbot`. This is an example that shows how to integrate Twilio
  phone numbers with a Pipecat bot.

- Updated `07f-interruptible-azure.py` to use `AzureLLMService`,
  `AzureSTTService` and `AzureTTSService`.

## [0.0.31] - 2024-06-13

### Performance

- Break long audio frames into 20ms chunks instead of 10ms.

## [0.0.30] - 2024-06-13

### Added

- Added `report_only_initial_ttfb` to `PipelineParams`. This will make it so
  only the initial TTFB metrics after the user stops talking are reported.

- Added `OpenPipeLLMService`. This service will let you run OpenAI through
  OpenPipe's SDK.

- Allow specifying frame processors' name through a new `name` constructor
  argument.

- Added `DeepgramSTTService`. This service has an ongoing websocket
  connection. To handle this, it subclasses `AIService` instead of
  `STTService`. The output of this service will be pushed from the same task,
  except system frames like `StartFrame`, `CancelFrame` or
  `StartInterruptionFrame`.

### Changed

- `FrameSerializer.deserialize()` can now return `None` in case it is not
  possible to desearialize the given data.

- `daily_rest.DailyRoomProperties` now allows extra unknown parameters.

### Fixed

- Fixed an issue where `DailyRoomProperties.exp` always had the same old
  timestamp unless set by the user.

- Fixed a couple of issues with `WebsocketServerTransport`. It needed to use
  `push_audio_frame()` and also VAD was not working properly.

- Fixed an issue that would cause LLM aggregator to fail with small
  `VADParams.stop_secs` values.

- Fixed an issue where `BaseOutputTransport` would send longer audio frames
  preventing interruptions.

### Other

- Added new `07h-interruptible-openpipe.py` example. This example shows how to
  use OpenPipe to run OpenAI LLMs and get the logs stored in OpenPipe.

- Added new `dialin-chatbot` example. This examples shows how to call the bot
  using a phone number.

## [0.0.29] - 2024-06-07

### Added

- Added a new `FunctionFilter`. This filter will let you filter frames based on
  a given function, except system messages which should never be filtered.

- Added `FrameProcessor.can_generate_metrics()` method to indicate if a
  processor can generate metrics. In the future this might get an extra argument
  to ask for a specific type of metric.

- Added `BasePipeline`. All pipeline classes should be based on this class. All
  subclasses should implement a `processors_with_metrics()` method that returns
  a list of all `FrameProcessor`s in the pipeline that can generate metrics.

- Added `enable_metrics` to `PipelineParams`.

- Added `MetricsFrame`. The `MetricsFrame` will report different metrics in the
  system. Right now, it can report TTFB (Time To First Byte) values for
  different services, that is the time spent between the arrival of a `Frame` to
  the processor/service until the first `DataFrame` is pushed downstream. If
  metrics are enabled an intial `MetricsFrame` with all the services in the
  pipeline will be sent.

- Added TTFB metrics and debug logging for TTS services.

### Changed

- Moved `ParallelTask` to `pipecat.pipeline.parallel_task`.

### Fixed

- Fixed PlayHT TTS service to work properly async.

## [0.0.28] - 2024-06-05

### Fixed

- Fixed an issue with `SileroVADAnalyzer` that would cause memory to keep
  growing indefinitely.

## [0.0.27] - 2024-06-05

### Added

- Added `DailyTransport.participants()` and `DailyTransport.participant_counts()`.

## [0.0.26] - 2024-06-05

### Added

- Added `OpenAITTSService`.

- Allow passing `output_format` and `model_id` to `CartesiaTTSService` to change
  audio sample format and the model to use.

- Added `DailyRESTHelper` which helps you create Daily rooms and tokens in an
  easy way.

- `PipelineTask` now has a `has_finished()` method to indicate if the task has
  completed. If a task is never ran `has_finished()` will return False.

- `PipelineRunner` now supports SIGTERM. If received, the runner will be
  cancelled.

### Fixed

- Fixed an issue where `BaseInputTransport` and `BaseOutputTransport` where
  stopping push tasks before pushing `EndFrame` frames could cause the bots to
  get stuck.

- Fixed an error closing local audio transports.

- Fixed an issue with Deepgram TTS that was introduced in the previous release.

- Fixed `AnthropicLLMService` interruptions. If an interruption occurred, a
  `user` message could be appended after the previous `user` message. Anthropic
  does not allow that because it requires alternate `user` and `assistant`
  messages.

### Performance

- The `BaseInputTransport` does not pull audio frames from sub-classes any
  more. Instead, sub-classes now push audio frames into a queue in the base
  class. Also, `DailyInputTransport` now pushes audio frames every 20ms instead
  of 10ms.

- Remove redundant camera input thread from `DailyInputTransport`. This should
  improve performance a little bit when processing participant videos.

- Load Cartesia voice on startup.

## [0.0.25] - 2024-05-31

### Added

- Added WebsocketServerTransport. This will create a websocket server and will
  read messages coming from a client. The messages are serialized/deserialized
  with protobufs. See `examples/websocket-server` for a detailed example.

- Added function calling (LLMService.register_function()). This will allow the
  LLM to call functions you have registered when needed. For example, if you
  register a function to get the weather in Los Angeles and ask the LLM about
  the weather in Los Angeles, the LLM will call your function.
  See https://platform.openai.com/docs/guides/function-calling

- Added new `LangchainProcessor`.

- Added Cartesia TTS support (https://cartesia.ai/)

### Fixed

- Fixed SileroVAD frame processor.

- Fixed an issue where `camera_out_enabled` would cause the highg CPU usage if
  no image was provided.

### Performance

- Removed unnecessary audio input tasks.

## [0.0.24] - 2024-05-29

### Added

- Exposed `on_dialin_ready` for Daily transport SIP endpoint handling. This
  notifies when the Daily room SIP endpoints are ready. This allows integrating
  with third-party services like Twilio.

- Exposed Daily transport `on_app_message` event.

- Added Daily transport `on_call_state_updated` event.

- Added Daily transport `start_recording()`, `stop_recording` and
  `stop_dialout`.

### Changed

- Added `PipelineParams`. This replaces the `allow_interruptions` argument in
  `PipelineTask` and will allow future parameters in the future.

- Fixed Deepgram Aura TTS base_url and added ErrorFrame reporting.

- GoogleLLMService `api_key` argument is now mandatory.

### Fixed

- Daily tranport `dialin-ready` doesn't not block anymore and it now handles
  timeouts.

- Fixed AzureLLMService.

## [0.0.23] - 2024-05-23

### Fixed

- Fixed an issue handling Daily transport `dialin-ready` event.

## [0.0.22] - 2024-05-23

### Added

- Added Daily transport `start_dialout()` to be able to make phone or SIP calls.
  See https://reference-python.daily.co/api_reference.html#daily.CallClient.start_dialout

- Added Daily transport support for dial-in use cases.

- Added Daily transport events: `on_dialout_connected`, `on_dialout_stopped`,
  `on_dialout_error` and `on_dialout_warning`. See
  https://reference-python.daily.co/api_reference.html#daily.EventHandler

## [0.0.21] - 2024-05-22

### Added

- Added vision support to Anthropic service.

- Added `WakeCheckFilter` which allows you to pass information downstream only
  if you say a certain phrase/word.

### Changed

- `FrameSerializer.serialize()` and `FrameSerializer.deserialize()` are now
  `async`.

- `Filter` has been renamed to `FrameFilter` and it's now under
  `processors/filters`.

### Fixed

- Fixed Anthropic service to use new frame types.

- Fixed an issue in `LLMUserResponseAggregator` and `UserResponseAggregator`
  that would cause frames after a brief pause to not be pushed to the LLM.

- Clear the audio output buffer if we are interrupted.

- Re-add exponential smoothing after volume calculation. This makes sure the
  volume value being used doesn't fluctuate so much.

## [0.0.20] - 2024-05-22

### Added

- In order to improve interruptions we now compute a loudness level using
  [pyloudnorm](https://github.com/csteinmetz1/pyloudnorm). The audio coming
  WebRTC transports (e.g. Daily) have an Automatic Gain Control (AGC) algorithm
  applied to the signal, however we don't do that on our local PyAudio
  signals. This means that currently incoming audio from PyAudio is kind of
  broken. We will fix it in future releases.

### Fixed

- Fixed an issue where `StartInterruptionFrame` would cause
  `LLMUserResponseAggregator` to push the accumulated text causing the LLM
  respond in the wrong task. The `StartInterruptionFrame` should not trigger any
  new LLM response because that would be spoken in a different task.

- Fixed an issue where tasks and threads could be paused because the executor
  didn't have more tasks available. This was causing issues when cancelling and
  recreating tasks during interruptions.

## [0.0.19] - 2024-05-20

### Changed

- `LLMUserResponseAggregator` and `LLMAssistantResponseAggregator` internal
  messages are now exposed through the `messages` property.

### Fixed

- Fixed an issue where `LLMAssistantResponseAggregator` was not accumulating the
  full response but short sentences instead. If there's an interruption we only
  accumulate what the bot has spoken until now in a long response as well.

## [0.0.18] - 2024-05-20

### Fixed

- Fixed an issue in `DailyOuputTransport` where transport messages were not
  being sent.

## [0.0.17] - 2024-05-19

### Added

- Added `google.generativeai` model support, including vision. This new `google`
  service defaults to using `gemini-1.5-flash-latest`. Example in
  `examples/foundational/12a-describe-video-gemini-flash.py`.

- Added vision support to `openai` service. Example in
  `examples/foundational/12a-describe-video-gemini-flash.py`.

- Added initial interruptions support. The assistant contexts (or aggregators)
  should now be placed after the output transport. This way, only the completed
  spoken context is added to the assistant context.

- Added `VADParams` so you can control voice confidence level and others.

- `VADAnalyzer` now uses an exponential smoothed volume to improve speech
  detection. This is useful when voice confidence is high (because there's
  someone talking near you) but volume is low.

### Fixed

- Fixed an issue where TTSService was not pushing TextFrames downstream.

- Fixed issues with Ctrl-C program termination.

- Fixed an issue that was causing `StopTaskFrame` to actually not exit the
  `PipelineTask`.

## [0.0.16] - 2024-05-16

### Fixed

- `DailyTransport`: don't publish camera and audio tracks if not enabled.

- Fixed an issue in `BaseInputTransport` that was causing frames pushed
  downstream not pushed in the right order.

## [0.0.15] - 2024-05-15

### Fixed

- Quick hot fix for receiving `DailyTransportMessage`.

## [0.0.14] - 2024-05-15

### Added

- Added `DailyTransport` event `on_participant_left`.

- Added support for receiving `DailyTransportMessage`.

### Fixed

- Images are now resized to the size of the output camera. This was causing
  images not being displayed.

- Fixed an issue in `DailyTransport` that would not allow the input processor to
  shutdown if no participant ever joined the room.

- Fixed base transports start and stop. In some situation processors would halt
  or not shutdown properly.

## [0.0.13] - 2024-05-14

### Changed

- `MoondreamService` argument `model_id` is now `model`.

- `VADAnalyzer` arguments have been renamed for more clarity.

### Fixed

- Fixed an issue with `DailyInputTransport` and `DailyOutputTransport` that
  could cause some threads to not start properly.

- Fixed `STTService`. Add `max_silence_secs` and `max_buffer_secs` to handle
  better what's being passed to the STT service. Also add exponential smoothing
  to the RMS.

- Fixed `WhisperSTTService`. Add `no_speech_prob` to avoid garbage output text.

## [0.0.12] - 2024-05-14

### Added

- Added `DailyTranscriptionSettings` to be able to specify transcription
  settings much easier (e.g. language).

### Other

- Updated `simple-chatbot` with Spanish.

- Add missing dependencies in some of the examples.

## [0.0.11] - 2024-05-13

### Added

- Allow stopping pipeline tasks with new `StopTaskFrame`.

### Changed

- TTS, STT and image generation service now use `AsyncGenerator`.

### Fixed

- `DailyTransport`: allow registering for participant transcriptions even if
  input transport is not initialized yet.

### Other

- Updated `storytelling-chatbot`.

## [0.0.10] - 2024-05-13

### Added

- Added Intel GPU support to `MoondreamService`.

- Added support for sending transport messages (e.g. to communicate with an app
  at the other end of the transport).

- Added `FrameProcessor.push_error()` to easily send an `ErrorFrame` upstream.

### Fixed

- Fixed Azure services (TTS and image generation).

### Other

- Updated `simple-chatbot`, `moondream-chatbot` and `translation-chatbot`
  examples.

## [0.0.9] - 2024-05-12

### Changed

Many things have changed in this version. Many of the main ideas such as frames,
processors, services and transports are still there but some things have changed
a bit.

- `Frame`s describe the basic units for processing. For example, text, image or
  audio frames. Or control frames to indicate a user has started or stopped
  speaking.

- `FrameProcessor`s process frames (e.g. they convert a `TextFrame` to an
  `ImageRawFrame`) and push new frames downstream or upstream to their linked
  peers.

- `FrameProcessor`s can be linked together. The easiest wait is to use the
  `Pipeline` which is a container for processors. Linking processors allow
  frames to travel upstream or downstream easily.

- `Transport`s are a way to send or receive frames. There can be local
  transports (e.g. local audio or native apps), network transports
  (e.g. websocket) or service transports (e.g. https://daily.co).

- `Pipeline`s are just a processor container for other processors.

- A `PipelineTask` know how to run a pipeline.

- A `PipelineRunner` can run one or more tasks and it is also used, for example,
  to capture Ctrl-C from the user.

## [0.0.8] - 2024-04-11

### Added

- Added `FireworksLLMService`.

- Added `InterimTranscriptionFrame` and enable interim results in
  `DailyTransport` transcriptions.

### Changed

- `FalImageGenService` now uses new `fal_client` package.

### Fixed

- `FalImageGenService`: use `asyncio.to_thread` to not block main loop when
  generating images.

- Allow `TranscriptionFrame` after an end frame (transcriptions can be delayed
  and received after `UserStoppedSpeakingFrame`).

## [0.0.7] - 2024-04-10

### Added

- Add `use_cpu` argument to `MoondreamService`.

## [0.0.6] - 2024-04-10

### Added

- Added `FalImageGenService.InputParams`.

- Added `URLImageFrame` and `UserImageFrame`.

- Added `UserImageRequestFrame` and allow requesting an image from a participant.

- Added base `VisionService` and `MoondreamService`

### Changed

- Don't pass `image_size` to `ImageGenService`, images should have their own size.

- `ImageFrame` now receives a tuple`(width,height)` to specify the size.

- `on_first_other_participant_joined` now gets a participant argument.

### Fixed

- Check if camera, speaker and microphone are enabled before writing to them.

### Performance

- `DailyTransport` only subscribe to desired participant video track.

## [0.0.5] - 2024-04-06

### Changed

- Use `camera_bitrate` and `camera_framerate`.

- Increase `camera_framerate` to 30 by default.

### Fixed

- Fixed `LocalTransport.read_audio_frames`.

## [0.0.4] - 2024-04-04

### Added

- Added project optional dependencies `[silero,openai,...]`.

### Changed

- Moved thransports to its own directory.

- Use `OPENAI_API_KEY` instead of `OPENAI_CHATGPT_API_KEY`.

### Fixed

- Don't write to microphone/speaker if not enabled.

### Other

- Added live translation example.

- Fix foundational examples.

## [0.0.3] - 2024-03-13

### Other

- Added `storybot` and `chatbot` examples.

## [0.0.2] - 2024-03-12

Initial public release.<|MERGE_RESOLUTION|>--- conflicted
+++ resolved
@@ -9,13 +9,12 @@
 
 ### Added
 
-<<<<<<< HEAD
 - Added `generation_config` parameter support to `CartesiaTTSService` and
   `CartesiaHttpTTSService` for Cartesia Sonic-3 models. Includes a new
   `GenerationConfig` class with `volume` (0.5-2.0), `speed` (0.6-1.5),
   and `emotion` (60+ options) parameters for fine-grained speech generation
   control.
-=======
+
 - Expanded support for univeral `LLMContext` to `OpenAIRealtimeLLMService`.
   As a reminder, the context-setup pattern when using `LLMContext` is:
 
@@ -149,7 +148,6 @@
   Also note that `LLMTextFrame`s are no longer pushed from `GeminiLiveLLMService`
   when it's configured with `modalities=GeminiModalities.AUDIO`. If you need
   to process its output, listen for `TTSTextFrame`s instead.
->>>>>>> 56eb6333
 
 ### Changed
 
