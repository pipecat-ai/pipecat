[build-system]
requires = ["setuptools>=64", "setuptools_scm>=8"]
build-backend = "setuptools.build_meta"

[project]
name = "pipecat-ai"
dynamic = ["version"]
description = "An open source framework for voice (and multimodal) assistants"
license = "BSD-2-Clause"
license-files = ["LICENSE"]
readme = "README.md"
requires-python = ">=3.10"
keywords = ["webrtc", "audio", "video", "ai"]
classifiers = [
    "Development Status :: 5 - Production/Stable",
    "Intended Audience :: Developers",
    "Topic :: Communications :: Conferencing",
    "Topic :: Multimedia :: Sound/Audio",
    "Topic :: Multimedia :: Video",
    "Topic :: Scientific/Engineering :: Artificial Intelligence",
]
dependencies = [
    "aiohttp~=3.11.12",
    "audioop-lts~=0.2.1; python_version>='3.13'",
    "loguru~=0.7.3",
    "Markdown~=3.7",
    "numpy~=1.26.4",
    "Pillow~=11.1.0",
    "protobuf~=5.29.3",
    "pydantic~=2.10.6",
    "pyloudnorm~=0.1.1",
    "resampy~=0.4.3",
    "soxr~=0.5.0",
    "openai~=1.70.0"
]

[project.urls]
Source = "https://github.com/pipecat-ai/pipecat"
Website = "https://pipecat.ai"

[project.optional-dependencies]
<<<<<<< HEAD
anthropic = ["anthropic~=0.49.0"]
assemblyai = ["assemblyai~=0.37.0"]
aws = ["boto3~=1.37.16"]
azure = ["azure-cognitiveservices-speech~=1.42.0"]
canonical = ["aiofiles~=24.1.0"]
cartesia = ["cartesia~=1.4.0", "websockets~=13.1"]
neuphonic = ["pyneuphonic~=1.5.13", "websockets~=13.1"]
=======
anthropic = [ "anthropic~=0.49.0" ]
assemblyai = [ "assemblyai~=0.37.0" ]
aws = [ "boto3~=1.37.16", "websockets~=13.1" ]
aws-nova-sonic = [ "aws_sdk_bedrock_runtime~=0.0.2" ]
azure = [ "azure-cognitiveservices-speech~=1.42.0"]
cartesia = [ "cartesia~=1.4.0", "websockets~=13.1" ]
>>>>>>> 04c02c9a
cerebras = []
deepseek = []
daily = [ "daily-python~=0.18.2" ]
deepgram = [ "deepgram-sdk~=3.8.0" ]
elevenlabs = [ "websockets~=13.1" ]
fal = [ "fal-client~=0.5.9" ]
fireworks = []
<<<<<<< HEAD
fish = ["ormsgpack~=1.7.0", "websockets~=13.1"]
gladia = ["websockets~=13.1"]
google = [
    "google-cloud-speech~=2.31.1",
    "google-cloud-texttospeech~=2.25.1",
    "google-genai~=1.7.0",
    "google-generativeai~=0.8.4",
]
grok = []
groq = []
gstreamer = ["pygobject~=3.50.0"]
krisp = ["pipecat-ai-krisp~=0.3.0"]
koala = ["pvkoala~=2.0.3"]
langchain = [
    "langchain~=0.3.20",
    "langchain-community~=0.3.20",
    "langchain-openai~=0.3.9",
]
livekit = ["livekit~=0.22.0", "livekit-api~=0.8.2", "tenacity~=9.0.0"]
lmnt = ["websockets~=13.1"]
local = ["pyaudio~=0.2.14"]
moondream = ["einops~=0.8.0", "timm~=1.0.13", "transformers~=4.48.0"]
=======
fish = [ "ormsgpack~=1.7.0", "websockets~=13.1" ]
gladia = [ "websockets~=13.1" ]
google = [ "google-cloud-speech~=2.32.0", "google-cloud-texttospeech~=2.26.0", "google-genai~=1.14.0", "websockets~=13.1" ]
grok = []
groq = [ "groq~=0.23.0" ]
gstreamer = [ "pygobject~=3.50.0" ]
krisp = [ "pipecat-ai-krisp~=0.3.0" ]
koala = [ "pvkoala~=2.0.3" ]
langchain = [ "langchain~=0.3.20", "langchain-community~=0.3.20", "langchain-openai~=0.3.9" ]
livekit = [ "livekit~=0.22.0", "livekit-api~=0.8.2", "tenacity~=9.0.0" ]
lmnt = [ "websockets~=13.1" ]
local = [ "pyaudio~=0.2.14" ]
mcp = [ "mcp[cli]~=1.6.0" ]
mem0 = [ "mem0ai~=0.1.94" ]
mlx-whisper = [ "mlx-whisper~=0.4.2" ]
moondream = [ "einops~=0.8.0", "timm~=1.0.13", "transformers~=4.48.0" ]
>>>>>>> 04c02c9a
nim = []
noisereduce = ["noisereduce~=3.0.3"]
openai = ["websockets~=13.1"]
openpipe = ["openpipe~=4.48.0"]
openrouter = []
perplexity = []
<<<<<<< HEAD
playht = ["pyht~=0.1.12", "websockets~=13.1"]
rime = ["websockets~=13.1"]
riva = ["nvidia-riva-client~=2.19.0"]
sentry = ["sentry-sdk~=2.23.1"]
silero = ["onnxruntime~=1.20.1"]
simli = ["simli-ai~=0.1.10"]
soundfile = ["soundfile~=0.13.0"]
tavus = []
=======
playht = [ "pyht~=0.1.12", "websockets~=13.1" ]
qwen = []
rime = [ "websockets~=13.1" ]
riva = [ "nvidia-riva-client~=2.19.1" ]
sentry = [ "sentry-sdk~=2.23.1" ]
local-smart-turn = [ "coremltools>=8.0", "transformers", "torch==2.5.0", "torchaudio==2.5.0" ]
remote-smart-turn = []
silero = [ "onnxruntime~=1.20.1" ]
simli = [ "simli-ai~=0.1.10"]
soundfile = [ "soundfile~=0.13.0" ]
tavus=[]
>>>>>>> 04c02c9a
together = []
tracing = [ "opentelemetry-sdk>=1.33.0", "opentelemetry-api>=1.33.0", "opentelemetry-instrumentation>=0.54b0" ]
ultravox = [ "transformers~=4.48.0", "vllm~=0.7.3" ]
webrtc = [ "aiortc~=1.11.0", "opencv-python~=4.11.0.86" ]
websocket = [ "websockets~=13.1", "fastapi~=0.115.6" ]
whisper = [ "faster-whisper~=1.1.1" ]

[tool.setuptools.packages.find]
where = ["src"]

[tool.setuptools.package-data]
"pipecat" = ["py.typed"]
"pipecat.services.aws_nova_sonic" = ["src/pipecat/services/aws_nova_sonic/ready.wav"]

[tool.pytest.ini_options]
addopts = "--verbose"
testpaths = ["tests"]
pythonpath = ["src"]
asyncio_default_fixture_loop_scope = "function"
filterwarnings = ["ignore:'audioop' is deprecated:DeprecationWarning"]

[tool.setuptools_scm]
local_scheme = "no-local-version"
fallback_version = "0.0.0-dev"

[tool.ruff]
exclude = [".git", "*_pb2.py"]
line-length = 100

[tool.ruff.lint]
select = [
    "D", # Docstring rules
    "I", # Import rules
]
# We ignore D107 because class docstrings already document __init__ parameters
# and our Sphinx configuration uses napoleon_include_init_with_doc=True
ignore = ["D107"]

[tool.ruff.lint.pydocstyle]
convention = "google"

[tool.coverage.run]
command_line = "--module pytest"
source = ["src"]
omit = ["*/tests/*"]<|MERGE_RESOLUTION|>--- conflicted
+++ resolved
@@ -39,22 +39,12 @@
 Website = "https://pipecat.ai"
 
 [project.optional-dependencies]
-<<<<<<< HEAD
-anthropic = ["anthropic~=0.49.0"]
-assemblyai = ["assemblyai~=0.37.0"]
-aws = ["boto3~=1.37.16"]
-azure = ["azure-cognitiveservices-speech~=1.42.0"]
-canonical = ["aiofiles~=24.1.0"]
-cartesia = ["cartesia~=1.4.0", "websockets~=13.1"]
-neuphonic = ["pyneuphonic~=1.5.13", "websockets~=13.1"]
-=======
 anthropic = [ "anthropic~=0.49.0" ]
 assemblyai = [ "assemblyai~=0.37.0" ]
 aws = [ "boto3~=1.37.16", "websockets~=13.1" ]
 aws-nova-sonic = [ "aws_sdk_bedrock_runtime~=0.0.2" ]
 azure = [ "azure-cognitiveservices-speech~=1.42.0"]
 cartesia = [ "cartesia~=1.4.0", "websockets~=13.1" ]
->>>>>>> 04c02c9a
 cerebras = []
 deepseek = []
 daily = [ "daily-python~=0.18.2" ]
@@ -62,30 +52,6 @@
 elevenlabs = [ "websockets~=13.1" ]
 fal = [ "fal-client~=0.5.9" ]
 fireworks = []
-<<<<<<< HEAD
-fish = ["ormsgpack~=1.7.0", "websockets~=13.1"]
-gladia = ["websockets~=13.1"]
-google = [
-    "google-cloud-speech~=2.31.1",
-    "google-cloud-texttospeech~=2.25.1",
-    "google-genai~=1.7.0",
-    "google-generativeai~=0.8.4",
-]
-grok = []
-groq = []
-gstreamer = ["pygobject~=3.50.0"]
-krisp = ["pipecat-ai-krisp~=0.3.0"]
-koala = ["pvkoala~=2.0.3"]
-langchain = [
-    "langchain~=0.3.20",
-    "langchain-community~=0.3.20",
-    "langchain-openai~=0.3.9",
-]
-livekit = ["livekit~=0.22.0", "livekit-api~=0.8.2", "tenacity~=9.0.0"]
-lmnt = ["websockets~=13.1"]
-local = ["pyaudio~=0.2.14"]
-moondream = ["einops~=0.8.0", "timm~=1.0.13", "transformers~=4.48.0"]
-=======
 fish = [ "ormsgpack~=1.7.0", "websockets~=13.1" ]
 gladia = [ "websockets~=13.1" ]
 google = [ "google-cloud-speech~=2.32.0", "google-cloud-texttospeech~=2.26.0", "google-genai~=1.14.0", "websockets~=13.1" ]
@@ -102,23 +68,12 @@
 mem0 = [ "mem0ai~=0.1.94" ]
 mlx-whisper = [ "mlx-whisper~=0.4.2" ]
 moondream = [ "einops~=0.8.0", "timm~=1.0.13", "transformers~=4.48.0" ]
->>>>>>> 04c02c9a
 nim = []
 noisereduce = ["noisereduce~=3.0.3"]
 openai = ["websockets~=13.1"]
 openpipe = ["openpipe~=4.48.0"]
 openrouter = []
 perplexity = []
-<<<<<<< HEAD
-playht = ["pyht~=0.1.12", "websockets~=13.1"]
-rime = ["websockets~=13.1"]
-riva = ["nvidia-riva-client~=2.19.0"]
-sentry = ["sentry-sdk~=2.23.1"]
-silero = ["onnxruntime~=1.20.1"]
-simli = ["simli-ai~=0.1.10"]
-soundfile = ["soundfile~=0.13.0"]
-tavus = []
-=======
 playht = [ "pyht~=0.1.12", "websockets~=13.1" ]
 qwen = []
 rime = [ "websockets~=13.1" ]
@@ -130,7 +85,6 @@
 simli = [ "simli-ai~=0.1.10"]
 soundfile = [ "soundfile~=0.13.0" ]
 tavus=[]
->>>>>>> 04c02c9a
 together = []
 tracing = [ "opentelemetry-sdk>=1.33.0", "opentelemetry-api>=1.33.0", "opentelemetry-instrumentation>=0.54b0" ]
 ultravox = [ "transformers~=4.48.0", "vllm~=0.7.3" ]
