[build-system]
requires = ["setuptools>=64", "setuptools_scm>=8"]
build-backend = "setuptools.build_meta"

[project]
name = "pipecat-ai"
dynamic = ["version"]
description = "An open source framework for voice (and multimodal) assistants"
license = { text = "BSD 2-Clause License" }
readme = "README.md"
requires-python = ">=3.10"
keywords = ["webrtc", "audio", "video", "ai"]
classifiers = [
    "Development Status :: 5 - Production/Stable",
    "Intended Audience :: Developers",
    "License :: OSI Approved :: BSD License",
    "Topic :: Communications :: Conferencing",
    "Topic :: Multimedia :: Sound/Audio",
    "Topic :: Multimedia :: Video",
    "Topic :: Scientific/Engineering :: Artificial Intelligence",
]
dependencies = [
    "aiohttp~=3.11.13",
    "audioop-lts~=0.2.1; python_version>='3.13'",
    "loguru~=0.7.3",
    "Markdown~=3.7",
    "numpy~=1.26.4",
    "Pillow~=11.1.0",
    "protobuf~=5.29.3",
    "pydantic~=2.10.6",
    "pyloudnorm~=0.1.1",
    "resampy~=0.4.3",
    "soxr~=0.5.0",
<<<<<<< HEAD
    "openai~=1.59.6",
=======
    "openai~=1.67.0"
>>>>>>> f4626287
]

[project.urls]
Source = "https://github.com/pipecat-ai/pipecat"
Website = "https://pipecat.ai"

[project.optional-dependencies]
<<<<<<< HEAD
anthropic = ["anthropic~=0.47.2"]
assemblyai = ["assemblyai~=0.36.0"]
aws = ["boto3~=1.35.99"]
azure = ["azure-cognitiveservices-speech~=1.42.0"]
canonical = ["aiofiles~=24.1.0"]
cartesia = ["cartesia~=1.3.1", "websockets~=13.1"]
cerebras = ["openai~=1.59.6"]
deepseek = ["openai~=1.59.6"]
daily = ["daily-python~=0.15.0"]
deepgram = ["deepgram-sdk~=3.10.0"]
elevenlabs = ["websockets~=13.1"]
fal = ["fal-client~=0.5.6"]
fish = ["ormsgpack~=1.7.0", "websockets~=13.1"]
gladia = ["websockets~=13.1"]
google = [
    "google-cloud-speech~=2.31.0",
    "google-cloud-texttospeech~=2.25.0",
    "google-genai~=1.3.0",
    "google-generativeai~=0.8.4",
]
=======
anthropic = [ "anthropic~=0.49.0" ]
assemblyai = [ "assemblyai~=0.37.0" ]
aws = [ "boto3~=1.37.16" ]
azure = [ "azure-cognitiveservices-speech~=1.43.0"]
canonical = [ "aiofiles~=24.1.0" ]
cartesia = [ "cartesia~=1.4.0", "websockets~=13.1" ]
neuphonic = [ "pyneuphonic~=1.5.13", "websockets~=13.1" ]
cerebras = []
deepseek = []
daily = [ "daily-python~=0.15.0" ]
deepgram = [ "deepgram-sdk~=3.10.1" ]
elevenlabs = [ "websockets~=13.1" ]
fal = [ "fal-client~=0.5.9" ]
fish = [ "ormsgpack~=1.7.0", "websockets~=13.1" ]
gladia = [ "websockets~=13.1" ]
google = [ "google-cloud-speech~=2.31.1", "google-cloud-texttospeech~=2.25.1", "google-genai~=1.7.0", "google-generativeai~=0.8.4" ]
>>>>>>> f4626287
grok = []
groq = []
gstreamer = ["pygobject~=3.50.0"]
fireworks = []
<<<<<<< HEAD
krisp = ["pipecat-ai-krisp~=0.3.0"]
koala = ["pvkoala~=2.0.3"]
langchain = [
    "langchain~=0.3.14",
    "langchain-community~=0.3.14",
    "langchain-openai~=0.3.0",
]
livekit = ["livekit~=0.19.1", "livekit-api~=0.8.1", "tenacity~=9.0.0"]
lmnt = ["websockets~=13.1"]
local = ["pyaudio~=0.2.14"]
moondream = ["einops~=0.8.0", "timm~=1.0.13", "transformers~=4.48.0"]
nim = []
noisereduce = ["noisereduce~=3.0.3"]
openai = ["websockets~=13.1"]
openpipe = ["openpipe~=4.45.0"]
perplexity = []
playht = ["pyht~=0.1.12", "websockets~=13.1"]
rime = ["websockets~=13.1"]
riva = ["nvidia-riva-client~=2.18.0"]
sentry = ["sentry-sdk~=2.20.0"]
silero = ["onnxruntime~=1.20.1"]
simli = ["simli-ai~=0.1.10"]
soundfile = ["soundfile~=0.13.0"]
together = []
websocket = ["websockets~=13.1", "fastapi~=0.115.6"]
whisper = ["faster-whisper~=1.1.1"]
openrouter = []
=======
krisp = [ "pipecat-ai-krisp~=0.3.0" ]
koala = [ "pvkoala~=2.0.3" ]
langchain = [ "langchain~=0.3.20", "langchain-community~=0.3.20", "langchain-openai~=0.3.9" ]
livekit = [ "livekit~=0.22.0", "livekit-api~=0.8.2", "tenacity~=9.0.0" ]
lmnt = [ "websockets~=13.1" ]
local = [ "pyaudio~=0.2.14" ]
moondream = [ "einops~=0.8.0", "timm~=1.0.13", "transformers~=4.48.0" ]
nim = []
noisereduce = [ "noisereduce~=3.0.3" ]
openai = [ "websockets~=13.1" ]
openpipe = [ "openpipe~=4.48.0" ]
openrouter = []
perplexity = []
playht = [ "pyht~=0.1.12", "websockets~=13.1" ]
rime = [ "websockets~=13.1" ]
riva = [ "nvidia-riva-client~=2.19.0" ]
sentry = [ "sentry-sdk~=2.23.1" ]
silero = [ "onnxruntime~=1.20.1" ]
simli = [ "simli-ai~=0.1.10"]
soundfile = [ "soundfile~=0.13.0" ]
tavus=[]
together = []
ultravox = [ "transformers~=4.48.0", "vllm~=0.7.3" ]
websocket = [ "websockets~=13.1", "fastapi~=0.115.6" ]
whisper = [ "faster-whisper~=1.1.1" ]
>>>>>>> f4626287

[tool.setuptools.packages.find]
# All the following settings are optional:
where = ["src"]

[tool.pytest.ini_options]
addopts = "--verbose"
testpaths = ["tests"]
pythonpath = ["src"]
asyncio_default_fixture_loop_scope = "function"
filterwarnings = ["ignore:'audioop' is deprecated:DeprecationWarning"]

[tool.setuptools_scm]
local_scheme = "no-local-version"
fallback_version = "0.0.0-dev"

[tool.ruff]
exclude = [".git", "*_pb2.py"]
line-length = 100

[tool.ruff.lint]
select = [
    "D", # Docstring rules
    "I", # Import rules
]

[tool.ruff.lint.pydocstyle]
convention = "google"

[tool.coverage.run]
command_line = "--module pytest"
source = ["src"]
omit = ["*/tests/*"]<|MERGE_RESOLUTION|>--- conflicted
+++ resolved
@@ -31,11 +31,7 @@
     "pyloudnorm~=0.1.1",
     "resampy~=0.4.3",
     "soxr~=0.5.0",
-<<<<<<< HEAD
-    "openai~=1.59.6",
-=======
-    "openai~=1.67.0"
->>>>>>> f4626287
+    "openai~=1.67.0",
 ]
 
 [project.urls]
@@ -43,104 +39,60 @@
 Website = "https://pipecat.ai"
 
 [project.optional-dependencies]
-<<<<<<< HEAD
-anthropic = ["anthropic~=0.47.2"]
-assemblyai = ["assemblyai~=0.36.0"]
-aws = ["boto3~=1.35.99"]
-azure = ["azure-cognitiveservices-speech~=1.42.0"]
+anthropic = ["anthropic~=0.49.0"]
+assemblyai = ["assemblyai~=0.37.0"]
+aws = ["boto3~=1.37.16"]
+azure = ["azure-cognitiveservices-speech~=1.43.0"]
 canonical = ["aiofiles~=24.1.0"]
-cartesia = ["cartesia~=1.3.1", "websockets~=13.1"]
-cerebras = ["openai~=1.59.6"]
-deepseek = ["openai~=1.59.6"]
+cartesia = ["cartesia~=1.4.0", "websockets~=13.1"]
+neuphonic = ["pyneuphonic~=1.5.13", "websockets~=13.1"]
+cerebras = []
+deepseek = []
 daily = ["daily-python~=0.15.0"]
-deepgram = ["deepgram-sdk~=3.10.0"]
+deepgram = ["deepgram-sdk~=3.10.1"]
 elevenlabs = ["websockets~=13.1"]
-fal = ["fal-client~=0.5.6"]
+fal = ["fal-client~=0.5.9"]
 fish = ["ormsgpack~=1.7.0", "websockets~=13.1"]
 gladia = ["websockets~=13.1"]
 google = [
-    "google-cloud-speech~=2.31.0",
-    "google-cloud-texttospeech~=2.25.0",
-    "google-genai~=1.3.0",
+    "google-cloud-speech~=2.31.1",
+    "google-cloud-texttospeech~=2.25.1",
+    "google-genai~=1.7.0",
     "google-generativeai~=0.8.4",
 ]
-=======
-anthropic = [ "anthropic~=0.49.0" ]
-assemblyai = [ "assemblyai~=0.37.0" ]
-aws = [ "boto3~=1.37.16" ]
-azure = [ "azure-cognitiveservices-speech~=1.43.0"]
-canonical = [ "aiofiles~=24.1.0" ]
-cartesia = [ "cartesia~=1.4.0", "websockets~=13.1" ]
-neuphonic = [ "pyneuphonic~=1.5.13", "websockets~=13.1" ]
-cerebras = []
-deepseek = []
-daily = [ "daily-python~=0.15.0" ]
-deepgram = [ "deepgram-sdk~=3.10.1" ]
-elevenlabs = [ "websockets~=13.1" ]
-fal = [ "fal-client~=0.5.9" ]
-fish = [ "ormsgpack~=1.7.0", "websockets~=13.1" ]
-gladia = [ "websockets~=13.1" ]
-google = [ "google-cloud-speech~=2.31.1", "google-cloud-texttospeech~=2.25.1", "google-genai~=1.7.0", "google-generativeai~=0.8.4" ]
->>>>>>> f4626287
 grok = []
 groq = []
 gstreamer = ["pygobject~=3.50.0"]
 fireworks = []
-<<<<<<< HEAD
 krisp = ["pipecat-ai-krisp~=0.3.0"]
 koala = ["pvkoala~=2.0.3"]
 langchain = [
-    "langchain~=0.3.14",
-    "langchain-community~=0.3.14",
-    "langchain-openai~=0.3.0",
+    "langchain~=0.3.20",
+    "langchain-community~=0.3.20",
+    "langchain-openai~=0.3.9",
 ]
-livekit = ["livekit~=0.19.1", "livekit-api~=0.8.1", "tenacity~=9.0.0"]
+livekit = ["livekit~=0.22.0", "livekit-api~=0.8.2", "tenacity~=9.0.0"]
 lmnt = ["websockets~=13.1"]
 local = ["pyaudio~=0.2.14"]
 moondream = ["einops~=0.8.0", "timm~=1.0.13", "transformers~=4.48.0"]
 nim = []
 noisereduce = ["noisereduce~=3.0.3"]
 openai = ["websockets~=13.1"]
-openpipe = ["openpipe~=4.45.0"]
+openpipe = ["openpipe~=4.48.0"]
+openrouter = []
 perplexity = []
 playht = ["pyht~=0.1.12", "websockets~=13.1"]
 rime = ["websockets~=13.1"]
-riva = ["nvidia-riva-client~=2.18.0"]
-sentry = ["sentry-sdk~=2.20.0"]
+riva = ["nvidia-riva-client~=2.19.0"]
+sentry = ["sentry-sdk~=2.23.1"]
 silero = ["onnxruntime~=1.20.1"]
 simli = ["simli-ai~=0.1.10"]
 soundfile = ["soundfile~=0.13.0"]
+tavus = []
 together = []
+ultravox = ["transformers~=4.48.0", "vllm~=0.7.3"]
 websocket = ["websockets~=13.1", "fastapi~=0.115.6"]
 whisper = ["faster-whisper~=1.1.1"]
-openrouter = []
-=======
-krisp = [ "pipecat-ai-krisp~=0.3.0" ]
-koala = [ "pvkoala~=2.0.3" ]
-langchain = [ "langchain~=0.3.20", "langchain-community~=0.3.20", "langchain-openai~=0.3.9" ]
-livekit = [ "livekit~=0.22.0", "livekit-api~=0.8.2", "tenacity~=9.0.0" ]
-lmnt = [ "websockets~=13.1" ]
-local = [ "pyaudio~=0.2.14" ]
-moondream = [ "einops~=0.8.0", "timm~=1.0.13", "transformers~=4.48.0" ]
-nim = []
-noisereduce = [ "noisereduce~=3.0.3" ]
-openai = [ "websockets~=13.1" ]
-openpipe = [ "openpipe~=4.48.0" ]
-openrouter = []
-perplexity = []
-playht = [ "pyht~=0.1.12", "websockets~=13.1" ]
-rime = [ "websockets~=13.1" ]
-riva = [ "nvidia-riva-client~=2.19.0" ]
-sentry = [ "sentry-sdk~=2.23.1" ]
-silero = [ "onnxruntime~=1.20.1" ]
-simli = [ "simli-ai~=0.1.10"]
-soundfile = [ "soundfile~=0.13.0" ]
-tavus=[]
-together = []
-ultravox = [ "transformers~=4.48.0", "vllm~=0.7.3" ]
-websocket = [ "websockets~=13.1", "fastapi~=0.115.6" ]
-whisper = [ "faster-whisper~=1.1.1" ]
->>>>>>> f4626287
 
 [tool.setuptools.packages.find]
 # All the following settings are optional:
