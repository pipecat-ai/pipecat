--- conflicted
+++ resolved
@@ -94,12 +94,8 @@
 sambanova = []
 sarvam = [ "websockets>=13.1,<15.0" ]
 sentry = [ "sentry-sdk~=2.23.1" ]
-<<<<<<< HEAD
-local-smart-turn = [ "coremltools>=8.0", "transformers", "torch==2.5.0", "torchaudio==2.5.0" ]
+local-smart-turn = [ "coremltools>=8.0", "transformers", "torch>=2.5.0,<3", "torchaudio>=2.5.0,<3" ]
 murf = [ "websockets~=13.1" ]
-=======
-local-smart-turn = [ "coremltools>=8.0", "transformers", "torch>=2.5.0,<3", "torchaudio>=2.5.0,<3" ]
->>>>>>> 38f6e33f
 remote-smart-turn = []
 silero = [ "onnxruntime~=1.20.1" ]
 simli = [ "simli-ai~=0.1.10"]
