--- conflicted
+++ resolved
@@ -85,12 +85,9 @@
 riva = [ "nvidia-riva-client~=2.21.1" ]
 sambanova = []
 sentry = [ "sentry-sdk~=2.23.1" ]
-<<<<<<< HEAD
 local-smart-turn = [ "coremltools>=8.0", "transformers", "torch==2.5.0", "torchaudio==2.5.0" ]
 murf = [ "websockets~=13.1" ]
-=======
 local-smart-turn = [ "coremltools>=8.0", "transformers", "torch~=2.5.0", "torchaudio~=2.5.0" ]
->>>>>>> d8ea1311
 remote-smart-turn = []
 silero = [ "onnxruntime~=1.20.1" ]
 simli = [ "simli-ai~=0.1.10"]
