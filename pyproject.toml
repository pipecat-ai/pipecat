--- conflicted
+++ resolved
@@ -105,12 +105,8 @@
 tavus=[]
 together = []
 tracing = [ "opentelemetry-sdk>=1.33.0", "opentelemetry-api>=1.33.0", "opentelemetry-instrumentation>=0.54b0" ]
-<<<<<<< HEAD
-ultravox = [ "transformers>=4.48.0", "vllm>=0.9.0" ]
-=======
 ultravox = [ "transformers~=4.48.0", "vllm~=0.7.3" ]
 vonage = [ "websockets~=13.1" ]
->>>>>>> e4570f28
 webrtc = [ "aiortc~=1.11.0", "opencv-python~=4.11.0.86" ]
 websocket = [ "websockets>=13.1,<15.0", "fastapi>=0.115.6,<0.117.0" ]
 whisper = [ "faster-whisper~=1.1.1" ]
