--- conflicted
+++ resolved
@@ -11,10 +11,7 @@
 readme = "README.md"
 requires-python = ">=3.10"
 keywords = ["webrtc", "audio", "video", "ai"]
-<<<<<<< HEAD
 version = "0.0.81"
-=======
->>>>>>> 36965fa4
 classifiers = [
     "Development Status :: 5 - Production/Stable",
     "Intended Audience :: Developers",
@@ -79,11 +76,7 @@
 nim = []
 neuphonic = [ "websockets>=13.1,<15.0" ]
 noisereduce = [ "noisereduce~=3.0.3" ]
-<<<<<<< HEAD
 ojin = [ "ojin-client==0.1.7" ]
-=======
-ojin = [ "ojin-client~=0.1.6" ]
->>>>>>> 36965fa4
 openai = [ "websockets>=13.1,<15.0" ]
 openpipe = [ "openpipe~=4.50.0" ]
 openrouter = []
