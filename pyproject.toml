[build-system]
requires = ["setuptools>=64", "setuptools_scm>=8"]
build-backend = "setuptools.build_meta"

[project]
name = "pipecat-ai"
dynamic = ["version"]
description = "An open source framework for voice (and multimodal) assistants"
license = { text = "BSD 2-Clause License" }
readme = "README.md"
requires-python = ">=3.10"
keywords = ["webrtc", "audio", "video", "ai"]
classifiers = [
    "Development Status :: 5 - Production/Stable",
    "Intended Audience :: Developers",
    "License :: OSI Approved :: BSD License",
    "Topic :: Communications :: Conferencing",
    "Topic :: Multimedia :: Sound/Audio",
    "Topic :: Multimedia :: Video",
    "Topic :: Scientific/Engineering :: Artificial Intelligence",
]
dependencies = [
    "aiohttp~=3.11.13",
    "audioop-lts~=0.2.1; python_version>='3.13'",
    "loguru~=0.7.3",
    "Markdown~=3.7",
    "numpy~=1.26.4",
    "Pillow~=11.1.0",
    "protobuf~=5.29.3",
    "pydantic~=2.10.6",
    "pyloudnorm~=0.1.1",
    "resampy~=0.4.3",
    "soxr~=0.5.0",
    "openai~=1.67.0",
]

[project.urls]
Source = "https://github.com/pipecat-ai/pipecat"
Website = "https://pipecat.ai"

[project.optional-dependencies]
anthropic = ["anthropic~=0.49.0"]
assemblyai = ["assemblyai~=0.37.0"]
aws = ["boto3~=1.37.16"]
azure = ["azure-cognitiveservices-speech~=1.42.0"]
canonical = ["aiofiles~=24.1.0"]
cartesia = ["cartesia~=1.4.0", "websockets~=13.1"]
neuphonic = ["pyneuphonic~=1.5.13", "websockets~=13.1"]
cerebras = []
deepseek = []
<<<<<<< HEAD
daily = ["daily-python~=0.15.0"]
deepgram = ["deepgram-sdk~=3.10.1"]
elevenlabs = ["websockets~=13.1"]
fal = ["fal-client~=0.5.9"]
fish = ["ormsgpack~=1.7.0", "websockets~=13.1"]
gladia = ["websockets~=13.1"]
google = [
    "google-cloud-speech~=2.31.1",
    "google-cloud-texttospeech~=2.25.1",
    "google-genai~=1.7.0",
    "google-generativeai~=0.8.4",
]
=======
daily = [ "daily-python~=0.15.0" ]
deepgram = [ "deepgram-sdk~=3.8.0" ]
elevenlabs = [ "websockets~=13.1" ]
fal = [ "fal-client~=0.5.9" ]
fish = [ "ormsgpack~=1.7.0", "websockets~=13.1" ]
gladia = [ "websockets~=13.1" ]
google = [ "google-cloud-speech~=2.31.1", "google-cloud-texttospeech~=2.25.1", "google-genai~=1.7.0", "google-generativeai~=0.8.4" ]
>>>>>>> 1592703e
grok = []
groq = []
gstreamer = ["pygobject~=3.50.0"]
fireworks = []
krisp = ["pipecat-ai-krisp~=0.3.0"]
koala = ["pvkoala~=2.0.3"]
langchain = [
    "langchain~=0.3.20",
    "langchain-community~=0.3.20",
    "langchain-openai~=0.3.9",
]
livekit = ["livekit~=0.22.0", "livekit-api~=0.8.2", "tenacity~=9.0.0"]
lmnt = ["websockets~=13.1"]
local = ["pyaudio~=0.2.14"]
moondream = ["einops~=0.8.0", "timm~=1.0.13", "transformers~=4.48.0"]
nim = []
noisereduce = ["noisereduce~=3.0.3"]
openai = ["websockets~=13.1"]
openpipe = ["openpipe~=4.48.0"]
openrouter = []
perplexity = []
playht = ["pyht~=0.1.12", "websockets~=13.1"]
rime = ["websockets~=13.1"]
riva = ["nvidia-riva-client~=2.19.0"]
sentry = ["sentry-sdk~=2.23.1"]
silero = ["onnxruntime~=1.20.1"]
simli = ["simli-ai~=0.1.10"]
soundfile = ["soundfile~=0.13.0"]
tavus = []
together = []
ultravox = ["transformers~=4.48.0", "vllm~=0.7.3"]
websocket = ["websockets~=13.1", "fastapi~=0.115.6"]
whisper = ["faster-whisper~=1.1.1"]

[tool.setuptools.packages.find]
# All the following settings are optional:
where = ["src"]

[tool.pytest.ini_options]
addopts = "--verbose"
testpaths = ["tests"]
pythonpath = ["src"]
asyncio_default_fixture_loop_scope = "function"
filterwarnings = ["ignore:'audioop' is deprecated:DeprecationWarning"]

[tool.setuptools_scm]
local_scheme = "no-local-version"
fallback_version = "0.0.0-dev"

[tool.ruff]
exclude = [".git", "*_pb2.py"]
line-length = 100

[tool.ruff.lint]
select = [
    "D", # Docstring rules
    "I", # Import rules
]

[tool.ruff.lint.pydocstyle]
convention = "google"

[tool.coverage.run]
command_line = "--module pytest"
source = ["src"]
omit = ["*/tests/*"]<|MERGE_RESOLUTION|>--- conflicted
+++ resolved
@@ -48,20 +48,6 @@
 neuphonic = ["pyneuphonic~=1.5.13", "websockets~=13.1"]
 cerebras = []
 deepseek = []
-<<<<<<< HEAD
-daily = ["daily-python~=0.15.0"]
-deepgram = ["deepgram-sdk~=3.10.1"]
-elevenlabs = ["websockets~=13.1"]
-fal = ["fal-client~=0.5.9"]
-fish = ["ormsgpack~=1.7.0", "websockets~=13.1"]
-gladia = ["websockets~=13.1"]
-google = [
-    "google-cloud-speech~=2.31.1",
-    "google-cloud-texttospeech~=2.25.1",
-    "google-genai~=1.7.0",
-    "google-generativeai~=0.8.4",
-]
-=======
 daily = [ "daily-python~=0.15.0" ]
 deepgram = [ "deepgram-sdk~=3.8.0" ]
 elevenlabs = [ "websockets~=13.1" ]
@@ -69,7 +55,6 @@
 fish = [ "ormsgpack~=1.7.0", "websockets~=13.1" ]
 gladia = [ "websockets~=13.1" ]
 google = [ "google-cloud-speech~=2.31.1", "google-cloud-texttospeech~=2.25.1", "google-genai~=1.7.0", "google-generativeai~=0.8.4" ]
->>>>>>> 1592703e
 grok = []
 groq = []
 gstreamer = ["pygobject~=3.50.0"]
