[build-system]
requires = ["setuptools>=64", "setuptools_scm>=8"]
build-backend = "setuptools.build_meta"

[project]
name = "pipecat-ai"
dynamic = ["version"]
description = "An open source framework for voice (and multimodal) assistants"
license = { text = "BSD 2-Clause License" }
readme = "README.md"
requires-python = ">=3.10"
keywords = ["webrtc", "audio", "video", "ai"]
classifiers = [
    "Development Status :: 5 - Production/Stable",
    "Intended Audience :: Developers",
    "License :: OSI Approved :: BSD License",
    "Topic :: Communications :: Conferencing",
    "Topic :: Multimedia :: Sound/Audio",
    "Topic :: Multimedia :: Video",
    "Topic :: Scientific/Engineering :: Artificial Intelligence",
]
dependencies = [
    "aiohttp~=3.11.13",
    "audioop-lts~=0.2.1; python_version>='3.13'",
    "loguru~=0.7.3",
    "Markdown~=3.7",
    "numpy~=1.26.4",
    "Pillow~=11.1.0",
    "protobuf~=5.29.3",
    "pydantic~=2.10.6",
    "pyloudnorm~=0.1.1",
    "resampy~=0.4.3",
    "soxr~=0.5.0",
    "openai~=1.67.0",
]

[project.urls]
Source = "https://github.com/pipecat-ai/pipecat"
Website = "https://pipecat.ai"

[project.optional-dependencies]
<<<<<<< HEAD
anthropic = ["anthropic~=0.49.0"]
assemblyai = ["assemblyai~=0.37.0"]
aws = ["boto3~=1.37.16"]
azure = ["azure-cognitiveservices-speech~=1.43.0"]
canonical = ["aiofiles~=24.1.0"]
cartesia = ["cartesia~=1.4.0", "websockets~=13.1"]
neuphonic = ["pyneuphonic~=1.5.13", "websockets~=13.1"]
=======
anthropic = [ "anthropic~=0.49.0" ]
assemblyai = [ "assemblyai~=0.37.0" ]
aws = [ "boto3~=1.37.16" ]
azure = [ "azure-cognitiveservices-speech~=1.42.0"]
canonical = [ "aiofiles~=24.1.0" ]
cartesia = [ "cartesia~=1.4.0", "websockets~=13.1" ]
neuphonic = [ "pyneuphonic~=1.5.13", "websockets~=13.1" ]
>>>>>>> 0fdd577a
cerebras = []
deepseek = []
daily = ["daily-python~=0.15.0"]
deepgram = ["deepgram-sdk~=3.10.1"]
elevenlabs = ["websockets~=13.1"]
fal = ["fal-client~=0.5.9"]
fish = ["ormsgpack~=1.7.0", "websockets~=13.1"]
gladia = ["websockets~=13.1"]
google = [
    "google-cloud-speech~=2.31.1",
    "google-cloud-texttospeech~=2.25.1",
    "google-genai~=1.7.0",
    "google-generativeai~=0.8.4",
]
grok = []
groq = []
gstreamer = ["pygobject~=3.50.0"]
fireworks = []
krisp = ["pipecat-ai-krisp~=0.3.0"]
koala = ["pvkoala~=2.0.3"]
langchain = [
    "langchain~=0.3.20",
    "langchain-community~=0.3.20",
    "langchain-openai~=0.3.9",
]
livekit = ["livekit~=0.22.0", "livekit-api~=0.8.2", "tenacity~=9.0.0"]
lmnt = ["websockets~=13.1"]
local = ["pyaudio~=0.2.14"]
moondream = ["einops~=0.8.0", "timm~=1.0.13", "transformers~=4.48.0"]
nim = []
noisereduce = ["noisereduce~=3.0.3"]
openai = ["websockets~=13.1"]
openpipe = ["openpipe~=4.48.0"]
openrouter = []
perplexity = []
playht = ["pyht~=0.1.12", "websockets~=13.1"]
rime = ["websockets~=13.1"]
riva = ["nvidia-riva-client~=2.19.0"]
sentry = ["sentry-sdk~=2.23.1"]
silero = ["onnxruntime~=1.20.1"]
simli = ["simli-ai~=0.1.10"]
soundfile = ["soundfile~=0.13.0"]
tavus = []
together = []
ultravox = ["transformers~=4.48.0", "vllm~=0.7.3"]
websocket = ["websockets~=13.1", "fastapi~=0.115.6"]
whisper = ["faster-whisper~=1.1.1"]

[tool.setuptools.packages.find]
# All the following settings are optional:
where = ["src"]

[tool.pytest.ini_options]
addopts = "--verbose"
testpaths = ["tests"]
pythonpath = ["src"]
asyncio_default_fixture_loop_scope = "function"
filterwarnings = ["ignore:'audioop' is deprecated:DeprecationWarning"]

[tool.setuptools_scm]
local_scheme = "no-local-version"
fallback_version = "0.0.0-dev"

[tool.ruff]
exclude = [".git", "*_pb2.py"]
line-length = 100

[tool.ruff.lint]
select = [
    "D", # Docstring rules
    "I", # Import rules
]

[tool.ruff.lint.pydocstyle]
convention = "google"

[tool.coverage.run]
command_line = "--module pytest"
source = ["src"]
omit = ["*/tests/*"]<|MERGE_RESOLUTION|>--- conflicted
+++ resolved
@@ -39,23 +39,13 @@
 Website = "https://pipecat.ai"
 
 [project.optional-dependencies]
-<<<<<<< HEAD
 anthropic = ["anthropic~=0.49.0"]
 assemblyai = ["assemblyai~=0.37.0"]
 aws = ["boto3~=1.37.16"]
-azure = ["azure-cognitiveservices-speech~=1.43.0"]
+azure = ["azure-cognitiveservices-speech~=1.42.0"]
 canonical = ["aiofiles~=24.1.0"]
 cartesia = ["cartesia~=1.4.0", "websockets~=13.1"]
 neuphonic = ["pyneuphonic~=1.5.13", "websockets~=13.1"]
-=======
-anthropic = [ "anthropic~=0.49.0" ]
-assemblyai = [ "assemblyai~=0.37.0" ]
-aws = [ "boto3~=1.37.16" ]
-azure = [ "azure-cognitiveservices-speech~=1.42.0"]
-canonical = [ "aiofiles~=24.1.0" ]
-cartesia = [ "cartesia~=1.4.0", "websockets~=13.1" ]
-neuphonic = [ "pyneuphonic~=1.5.13", "websockets~=13.1" ]
->>>>>>> 0fdd577a
 cerebras = []
 deepseek = []
 daily = ["daily-python~=0.15.0"]
